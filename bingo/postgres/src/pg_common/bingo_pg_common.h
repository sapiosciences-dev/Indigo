#ifndef _BINGO_PG_COMMON_H__
#define	_BINGO_PG_COMMON_H__
#ifdef min
#undef min
#endif
#ifdef max
#undef max
#endif

#include <math.h>
#include "bingo_postgres.h"
#include "base_cpp/array.h"
#include "base_c/bitarray.h"
#include "base_cpp/auto_ptr.h"
#include "base_cpp/output.h"
#include "base_cpp/scanner.h"
#include "base_cpp/tlscont.h"

namespace indigo {
    struct MoleculeFingerprintParameters;
}

class BingoPgExternalBitset;
class BingoPgBuffer;

class BingoPgCommon {
public:

    enum {
        MOL_SUB = 1,
        MOL_EXACT = 2,
        MOL_SMARTS = 3,
        MOL_GROSS = 4,
        MOL_MASS_LESS = 5,
        MOL_MASS_GREAT = 6,
        MOL_SIM = 7,
        REACT_SUB = 1,
        REACT_EXACT = 2,
        REACT_SMARTS = 3,
        MOL_MASS = 100/*pseudo types*/
    };

    static void getSearchTypeString(int, indigo::Array<char>& result, bool molecule);

//   static float getBingoSim(char*, int, char*, int);

//   static void formIndexTuple(BingoPgBuffer& buffer, void* map_data, int size);
//   static void* getIndexData(BingoPgBuffer& pg_buffer, int& data_len);

    static void printBitset(const char* name, BingoPgExternalBitset& bitset);
    static void printFPBitset(const char* name, unsigned char* bitset, int size);


//   static char* getTextData(PG_OBJECT text_datum, int& size);

    static void setDefaultOptions();
//   static dword getFunctionOid(const char* name, indigo::Array<dword>& types);
//   static dword getFunctionOid1(const char* name, dword type1);
<<<<<<< HEAD

//   static dword callFunction(dword oid, indigo::Array<dword>& args);
//   static dword callFunction1(dword oid, dword arg1);



=======

//   static dword callFunction(dword oid, indigo::Array<dword>& args);
//   static dword callFunction1(dword oid, dword arg1);



>>>>>>> 54e24353
//   static void executeQuery(const char* query_str);
    static int executeQuery(indigo::Array<char>& query_str);
    static int executeQuery(const char *format, ...);
    static bool tableExists(const char* schema_name,const char* table_name);

    static void createDependency(const char* schema_name,const char* index_schema, const char* child_table, const char* parent_table);
    static void dropDependency(const char* schema_name, const char* index_schema, const char* table_name);
    static void appendPath(const char* schema_name);

    static char* releaseString(const char* str);



    /*
     * This class allows to avoid save-load sequence errors
     * You can save or load structures by calling one method
     * Numbers, arrays, double arrays etc are can be handled by this helper
     */
    class DataProcessing {
    public:

        template <typename T>
        static void handleNumber(T& number, indigo::Scanner* scanner, indigo::Output* output) {
            _handleNumber(number, scanner, output);
        }

        template <typename T>
        static void handleArray(indigo::Array<T>& data, indigo::Scanner* scanner, indigo::Output* output) {
            int size = data.size();
            handleNumber(size, scanner, output);
            if (scanner)
                data.resize(size);
            for (int i = 0; i < size; ++i) {
                handleNumber(data[i], scanner, output);
            }
        }

        template <typename T>
        static void handleDArray(indigo::ObjArray< indigo::Array<T> >& data, indigo::Scanner* scanner, indigo::Output* output) {
            int size = data.size();
            handleNumber(size, scanner, output);
            if (scanner)
                data.resize(size);
            for (int i = 0; i < size; ++i) {
                handleArray(data[i], scanner, output);
            }
        }

        template <typename T>
        static void handleRedBlackString(indigo::RedBlackStringMap<T>& data, indigo::Scanner* scanner, indigo::Output* output) {
            indigo::Array<char> key_tmp;
            int size = data.size();
            handleNumber(size, scanner, output);
            if (scanner) {
                data.clear();
                for (int i = 0; i < size; ++i) {
                    handleArray(key_tmp, scanner, output);
                    T data_value;
                    handleNumber(data_value, scanner, output);
                    data.insert(key_tmp.ptr(), data_value);
                }
            }
            if (output) {
                for (int i = data.begin(); i != data.end(); i = data.next(i)) {
                    key_tmp.readString(data.key(i), true);
                    handleArray(key_tmp, scanner, output);
                    handleNumber(data.value(i), scanner, output);
                }
            }
        }
        template <typename T, typename R>
        static void handleRedBlackArr(indigo::RedBlackObjMap<T, indigo::Array<R> >& data, indigo::Scanner* scanner, indigo::Output* output) {
            int size = data.size();
            handleNumber(size, scanner, output);
            if (scanner) {
                T key;
                data.clear();
                for (int i = 0; i < size; ++i) {
                    handleNumber(key, scanner, output);
                    handleArray(data.insert(key), scanner, output);
                }
            }
            if (output) {
                for (int i = data.begin(); i != data.end(); i = data.next(i)) {
                    handleNumber(data.key(i), scanner, output);
                    handleArray(data.value(i), scanner, output);
                }
            }
        }
        template <typename T>
        static void handleRedBlackStringArr(indigo::RedBlackStringObjMap< indigo::Array<T> >& data, indigo::Scanner* scanner, indigo::Output* output) {
            indigo::Array<char> key_tmp;
            int size = data.size();
            handleNumber(size, scanner, output);
            if (scanner) {
                data.clear();
                for (int i = 0; i < size; ++i) {
                    handleArray(key_tmp, scanner, output);
                    int key_idx = data.insert(key_tmp.ptr());
                    handleArray(data.value(key_idx), scanner, output);
                }
            }
            if (output) {
                for (int i = data.begin(); i != data.end(); i = data.next(i)) {
                    key_tmp.readString(data.key(i), true);
                    handleArray(key_tmp, scanner, output);
                    handleArray(data.value(i), scanner, output);
                }
            }
        }
        template <typename T, typename R>
        static void handleRedBlackObject(indigo::RedBlackObjMap<T, R>& data, indigo::Scanner* scanner, indigo::Output* output) {
            int size = data.size();
            handleNumber(size, scanner, output);
            if (scanner) {
                T key;
                data.clear();
                for (int i = 0; i < size; ++i) {
                    handleNumber(key, scanner, output);
                    data.insert(key).serialize(scanner, output);
                }
            }
            if (output) {
                for (int i = data.begin(); i != data.end(); i = data.next(i)) {
                    handleNumber(data.key(i), scanner, output);
                    data.value(i).serialize(scanner, output);
                }
            }
        }

    private:
        DataProcessing();
        DataProcessing(const DataProcessing&);

        static void _handleNumber(bool& number, indigo::Scanner* scanner, indigo::Output* output) {
            char b;
            if (scanner) {
                b = scanner->readChar();
                number = (b == 1);
            }
            if (output) {
                b = number ? 1 : 0;
                output->writeChar(b);
            }

        }
        static void _handleNumber(char& number, indigo::Scanner* scanner, indigo::Output* output) {
            if (scanner) {
                number = scanner->readChar();
            }
            if (output) {
                output->writeChar(number);
            }
        }
        static void _handleNumber(byte& number, indigo::Scanner* scanner, indigo::Output* output) {
            if (scanner) {
                number = scanner->readByte();
            }
            if (output) {
                output->writeByte(number);
            }
        }
        static void _handleNumber(int& number, indigo::Scanner* scanner, indigo::Output* output) {
            if (scanner) {
                number = scanner->readBinaryInt();
            }
            if (output) {
                output->writeBinaryInt(number);
            }
        }

        static void _handleNumber(float& number, indigo::Scanner* scanner, indigo::Output* output) {
            if (scanner) {
                number = scanner->readBinaryFloat();
            }
            if (output) {
                output->writeBinaryFloat(number);
            }
        }

        static void _handleNumber(double& number, indigo::Scanner* scanner, indigo::Output* output) {
            /*
             * Double workaround with string saving
             */
            indigo::Array<char> d_string;
            d_string.clear();
            if (scanner) {
                handleArray(d_string, scanner, output);
                number = atof(d_string.ptr());
            }
            if (output) {
                indigo::bprintf(d_string, "%.16e", number);
                handleArray(d_string, scanner, output);
            }
        }
    };

    static void convertTo(const indigo::Array<char>& value_str, float& val) {
        indigo::BufferScanner scanner(value_str);
        if (!scanner.tryReadFloat(val))
            throw Error("can not read float value in string %s\n", value_str.ptr());
    }

    static void convertTo(const indigo::Array<char>& value_str, bool& val) {
        if (strcasecmp("true", value_str.ptr()) == 0) {
            val = true;
        } else if (strcasecmp("false", value_str.ptr()) == 0) {
            val = false;
        } else {
            throw Error("unknown value '%s' expected boolean 'true' or 'false' ", value_str.ptr());
        }
    }

    static void convertTo(const indigo::Array<char>& value_str, int& val) {
        indigo::BufferScanner scanner(value_str);
        val = scanner.readInt();
    }

    static void convertTo(const indigo::Array<char>& value_str, indigo::Array<char>& val) {
        val.copy(value_str);
    }
    class BingoSessionHandler {
    public:
        BingoSessionHandler(unsigned int func_id);
        virtual ~BingoSessionHandler();

//      static void bingoErrorHandler(const char *message, void *context);

        const char* getFunctionName() const {
            return _functionName.size() ? _functionName.ptr() : 0;
        }

        void setFunctionName(const char* name) {
            _functionName.readString(name, true);
        }

        void refresh();
    private:
        BingoSessionHandler(const BingoSessionHandler&); //no implicit copy
        qword _sessionId;
        indigo::Array<char> _functionName;
    };

    DECL_ERROR;
private:
    BingoPgCommon();
    BingoPgCommon(const BingoPgCommon&); //no implicit copy


};
/*
 * Class for handling PG objects
 */
class BingoPgWrapper {
public:
    BingoPgWrapper();
    ~BingoPgWrapper();

    void clear();

    const char* getFuncNameSpace(dword oid_func);
    const char* getRelNameSpace(dword oid_rel);
    const char* getFuncName(dword oid_func);
    const char* getRelName(dword oid_rel);

private:
    BingoPgWrapper(const BingoPgWrapper&); //no implicit copy

    PG_OBJECT _ptr;
};

//class CancelException {
//public:
//   explicit CancelException(){}
//   virtual ~CancelException(){}
//   CancelException(const CancelException&){}
//private:
//};


#define BINGO_PG_TRY {\
   bool pg_error_raised = false; \
   QS_DEF(Array<char>, pg_message); \
   PG_TRY();

#define BINGO_PG_HANDLE(handle_statement) \
   PG_CATCH(); { \
      ErrorData *err = CopyErrorData(); \
      pg_message.readString(err->message, true); \
      FreeErrorData(err); \
      FlushErrorState(); \
      pg_error_raised = true; \
   } PG_END_TRY(); \
   if(pg_error_raised) { \
      const char* message = pg_message.ptr(); \
      handle_statement;\
   }}


#define PG_BINGO_BEGIN { \
   int pg_err_mess = 0; \
   bool pg_raise_error = false; \
   try

#define PG_BINGO_END \
   catch (indigo::Exception& e) { \
      pg_raise_error = true; \
      errstart(ERROR, __FILE__, __LINE__, PG_FUNCNAME_MACRO, TEXTDOMAIN); \
      pg_err_mess = errmsg("error: %s", e.message()); \
   } catch (...) { \
      pg_raise_error = true; \
      errstart(ERROR, __FILE__, __LINE__, PG_FUNCNAME_MACRO, TEXTDOMAIN); \
      pg_err_mess = errmsg("bingo unknown error"); \
   } \
   if (pg_raise_error) { \
      errfinish((errcode(ERRCODE_INTERNAL_ERROR), pg_err_mess)); \
   }}

#define PG_BINGO_HANDLE(statement) \
   catch (indigo::Exception& e) { \
      pg_raise_error = true; \
      errstart(ERROR, __FILE__, __LINE__, PG_FUNCNAME_MACRO, TEXTDOMAIN); \
      pg_err_mess = errmsg("error: %s", e.message()); \
   } catch (...) { \
      pg_raise_error = true; \
      errstart(ERROR, __FILE__, __LINE__, PG_FUNCNAME_MACRO, TEXTDOMAIN); \
      pg_err_mess = errmsg("bingo unknown error"); \
   } \
   if (pg_raise_error) { \
      statement; \
      errfinish((errcode(ERRCODE_INTERNAL_ERROR), pg_err_mess)); \
   }}

class DLLEXPORT BingoPgError : public indigo::Exception {
public:
<<<<<<< HEAD
    explicit BingoPgError (const char *format, ...) {
        va_list args;

            va_start(args, format);
        _init("bingo", format, args);
            va_end(args);
=======
    explicit BingoPgError (const char *format, ...) : indigo::Exception("bingo-postgres: ") {
        va_list args;
        va_start(args, format);
        const size_t len = strlen(_message);
        vsnprintf(_message + len, sizeof(_message) - len, format, args);
        va_end(args);
>>>>>>> 54e24353
    }
};

#define CORE_HANDLE_ERROR(res, success_res, suffix, message)\
   if (res < success_res) {\
      throw BingoPgError("%s: %s", suffix, message);\
   }

#define CORE_HANDLE_ERROR_TID_NO_INDEX(res, success_res, suffix, block, offset, message)\
   if (res < success_res) {\
      throw BingoPgError("%s with ctid='(%d,%d)'::tid: %s", suffix, block, offset, message);\
   }

#define CORE_HANDLE_ERROR_TID(res, success_res, suffix, section_idx, structure_idx, message)\
   if (res < success_res) {\
      ItemPointerData target_item;\
      _bufferIndexPtr->readTidItem(section_idx, structure_idx, &target_item);\
      int block_number = ItemPointerGetBlockNumber(&target_item);\
      int offset_number = ItemPointerGetOffsetNumber(&target_item);\
      throw BingoPgError("%s with ctid='(%d,%d)'::tid: %s", suffix, block_number, offset_number, message);\
   }


#define CORE_HANDLE_WARNING(res, success_res, suffix, message)\
   if (res < success_res) {\
      elog(WARNING, "%s: %s", suffix, message);\
   }

#define CORE_HANDLE_WARNING_TID_NO_INDEX(res, success_res, suffix, block, offset, message)\
   if (res < success_res) {\
      elog(WARNING, "%s with ctid='(%d,%d)'::tid: %s", suffix, block, offset, message);\
   }

#define CORE_RETURN_WARNING(res, success_res, suffix, message)\
   if (res < success_res) {\
      elog(WARNING, "%s: %s", suffix, message);\
      return false;\
   }

#define CORE_RETURN_WARNING_TID(res, success_res, suffix, section_idx, structure_idx, message)\
   if (res < success_res) {\
      ItemPointerData target_item;\
      _bufferIndexPtr->readTidItem(section_idx, structure_idx, &target_item);\
      int block_number = ItemPointerGetBlockNumber(&target_item);\
      int offset_number = ItemPointerGetOffsetNumber(&target_item);\
      elog(WARNING, "%s with ctid='(%d,%d)'::tid: %s", suffix, block_number, offset_number, message);\
      return false;\
   }


#define CORE_HANDLE_REJECT_WARNING(validation, suffix, null_exp) \
   if(validation) { \
         int val = 0; \
         bingoGetConfigInt("reject_invalid_structures", &val); \
         const char* message = bingoGetError(); \
         if (val > 0) { \
            throw BingoPgError("%s: %s", suffix, message); \
         } else { \
            elog(WARNING, "%s: %s", suffix, message);\
            null_exp; \
         } \
      }

#endif	/* BINGO_PG_COMMON_H */<|MERGE_RESOLUTION|>--- conflicted
+++ resolved
@@ -56,21 +56,12 @@
     static void setDefaultOptions();
 //   static dword getFunctionOid(const char* name, indigo::Array<dword>& types);
 //   static dword getFunctionOid1(const char* name, dword type1);
-<<<<<<< HEAD
 
 //   static dword callFunction(dword oid, indigo::Array<dword>& args);
 //   static dword callFunction1(dword oid, dword arg1);
 
 
 
-=======
-
-//   static dword callFunction(dword oid, indigo::Array<dword>& args);
-//   static dword callFunction1(dword oid, dword arg1);
-
-
-
->>>>>>> 54e24353
 //   static void executeQuery(const char* query_str);
     static int executeQuery(indigo::Array<char>& query_str);
     static int executeQuery(const char *format, ...);
@@ -406,21 +397,12 @@
 
 class DLLEXPORT BingoPgError : public indigo::Exception {
 public:
-<<<<<<< HEAD
-    explicit BingoPgError (const char *format, ...) {
-        va_list args;
-
-            va_start(args, format);
-        _init("bingo", format, args);
-            va_end(args);
-=======
     explicit BingoPgError (const char *format, ...) : indigo::Exception("bingo-postgres: ") {
         va_list args;
         va_start(args, format);
         const size_t len = strlen(_message);
         vsnprintf(_message + len, sizeof(_message) - len, format, args);
         va_end(args);
->>>>>>> 54e24353
     }
 };
 
