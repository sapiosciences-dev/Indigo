from setuptools import setup  # type: ignore

CLASSIFIERS = """\
Development Status :: 5 - Production/Stable
Intended Audience :: Science/Research
Intended Audience :: Developers
License :: OSI Approved :: Apache Software License
Programming Language :: Python
Programming Language :: Python :: 3.7
Programming Language :: Python :: 3.8
Programming Language :: Python :: 3.9
Programming Language :: Python :: 3.10
Programming Language :: Python :: Implementation :: CPython
Topic :: Scientific/Engineering :: Chemistry
Topic :: Database
Topic :: Database :: Database Engines/Servers
Operating System :: Microsoft :: Windows
Operating System :: POSIX :: Linux
Operating System :: MacOS
"""

setup(
    name="bingo_elastic",
<<<<<<< HEAD
    version="1.20.1alpha",
=======
    version="1.30.1",
>>>>>>> 5286cc77
    description="Cartridge that provides fast, scalable, and efficient storage and searching solution for chemical information using Elasticsearch",
    author="Ruslan Khyurri",
    author_email="ruslan_khyurri@epam.com",
    license="Apache-2.0",
    url="https://github.com/epam/Indigo/tree/master/bingo/bingo-elastic/python",
    project_urls={
        "Bug Tracker": "https://github.com/epam/indigo/issues",
        "Documentation": "https://github.com/epam/Indigo/tree/master/bingo/bingo-elastic/python",
        "Source Code": "https://github.com/epam/indigo/",
    },
    download_url="https://pypi.org/project/bingo_elastic",
    python_requires=">=3.7",
    packages=["bingo_elastic", "bingo_elastic.model"],
<<<<<<< HEAD
    install_requires=["epam.indigo==1.20.1alpha", "elasticsearch==7.16.2"],
    extras_require={
        "async": ["elasticsearch[async]==7.16.2"],
        "dev": [
            'pylint==2.17.7; python_version=="3.7"',
=======
    install_requires=["epam.indigo==1.30.1", "elasticsearch==7.16.2"],
    extras_require={
        "async": ["elasticsearch[async]==7.16.2"],
        "dev": [
            'pylint==2.17.7; python_version=="3.9"',
>>>>>>> 5286cc77
            'pylint==3.1.0; python_version>="3.10"',
            "pytest",
            "wheel",
            "black",
            "pytest-asyncio",
            "mypy",
        ],
    },
    classifiers=[_f for _f in CLASSIFIERS.split("\n") if _f],
)<|MERGE_RESOLUTION|>--- conflicted
+++ resolved
@@ -21,11 +21,7 @@
 
 setup(
     name="bingo_elastic",
-<<<<<<< HEAD
-    version="1.20.1alpha",
-=======
-    version="1.30.1",
->>>>>>> 5286cc77
+    version="1.30.1alpha",
     description="Cartridge that provides fast, scalable, and efficient storage and searching solution for chemical information using Elasticsearch",
     author="Ruslan Khyurri",
     author_email="ruslan_khyurri@epam.com",
@@ -39,19 +35,11 @@
     download_url="https://pypi.org/project/bingo_elastic",
     python_requires=">=3.7",
     packages=["bingo_elastic", "bingo_elastic.model"],
-<<<<<<< HEAD
-    install_requires=["epam.indigo==1.20.1alpha", "elasticsearch==7.16.2"],
-    extras_require={
-        "async": ["elasticsearch[async]==7.16.2"],
-        "dev": [
-            'pylint==2.17.7; python_version=="3.7"',
-=======
-    install_requires=["epam.indigo==1.30.1", "elasticsearch==7.16.2"],
+    install_requires=["epam.indigo==1.30.1alpha", "elasticsearch==7.16.2"],
     extras_require={
         "async": ["elasticsearch[async]==7.16.2"],
         "dev": [
             'pylint==2.17.7; python_version=="3.9"',
->>>>>>> 5286cc77
             'pylint==3.1.0; python_version>="3.10"',
             "pytest",
             "wheel",
