import difflib
import os
import sys


def find_diff(a, b):
    return "\n".join(difflib.unified_diff(a.splitlines(), b.splitlines()))


sys.path.append(
    os.path.normpath(
        os.path.join(os.path.abspath(__file__), "..", "..", "..", "common")
    )
)
from env_indigo import *  # noqa

indigo = Indigo()

print("*** Mol to CDX ***")

root = joinPathPy("molecules/", __file__)
files = [
    "stereo_either-0020",
    "enhanced_stereo1",
    "enhanced_stereo2",
    "enhanced_stereo3",
]

ref_path = joinPathPy("ref/", __file__)
files.sort()

for filename in files:
    try:
        mol = indigo.loadMoleculeFromFile(
            os.path.join(root, filename + ".mol")
        )
        resb64 = mol.b64cdx()
<<<<<<< HEAD
#       with open(os.path.join(ref_path, filename + ".b64cdx"), 'w') as file:
#           data = file.write(resb64)
=======
        #        with open(os.path.join(ref_path, filename + ".b64cdx"), 'w') as file:
        #            data = file.write(resb64)
>>>>>>> 224da3ef
        with open(os.path.join(ref_path, filename + ".b64cdx"), "r") as file:
            refb64 = file.read()
        print(filename + (":success" if refb64 == resb64 else ":failed"))
        indigo.loadMolecule(resb64)
    except IndigoException as e:
        print(getIndigoExceptionText(e))
        print("*** Try as Query ***")
        mol = indigo.loadQueryMoleculeFromFile(
            os.path.join(root, filename + ".mol")
        )
        resb64 = mol.b64cdx()
        #        with open(os.path.join(ref_path, filename + ".b64cdx"), 'w') as file:
        #            data = file.write(resb64)
        with open(os.path.join(ref_path, filename + ".b64cdx"), "r") as file:
            refb64 = file.read()
        indigo.loadQueryMolecule(resb64)
        print(filename + (":success" if refb64 == resb64 else ":failed"))

root = joinPathPy("reactions/", __file__)
files = ["agents"]

files.sort()

for filename in files:
    try:
        rea = indigo.loadReactionFromFile(
            os.path.join(root, filename + ".ket")
        )
        resb64 = rea.b64cdx()
        #        with open(os.path.join(ref_path, filename + ".b64cdx"), 'w') as file:
        #            data = file.write(resb64)
        with open(os.path.join(ref_path, filename + ".b64cdx"), "r") as file:
            refb64 = file.read()
        indigo.loadReaction(resb64)
        print(filename + (":success" if refb64 == resb64 else ":failed"))
    except IndigoException as e:
        print(getIndigoExceptionText(e))
        print("*** Try as Reaction Query ***")
        rea = indigo.loadQueryReactionFromFile(
            os.path.join(root, filename + ".ket")
        )
        resb64 = rea.b64cdx()
        #        with open(os.path.join(ref_path, filename + ".b64cdx"), 'w') as file:
        #            data = file.write(resb64)
        with open(os.path.join(ref_path, filename + ".b64cdx"), "r") as file:
            refb64 = file.read()
        indigo.loadQueryReaction(resb64)
        print(filename + (":success" if refb64 == resb64 else ":failed"))<|MERGE_RESOLUTION|>--- conflicted
+++ resolved
@@ -35,17 +35,12 @@
             os.path.join(root, filename + ".mol")
         )
         resb64 = mol.b64cdx()
-<<<<<<< HEAD
-#       with open(os.path.join(ref_path, filename + ".b64cdx"), 'w') as file:
-#           data = file.write(resb64)
-=======
         #        with open(os.path.join(ref_path, filename + ".b64cdx"), 'w') as file:
         #            data = file.write(resb64)
->>>>>>> 224da3ef
         with open(os.path.join(ref_path, filename + ".b64cdx"), "r") as file:
             refb64 = file.read()
+        indigo.loadMolecule(resb64)
         print(filename + (":success" if refb64 == resb64 else ":failed"))
-        indigo.loadMolecule(resb64)
     except IndigoException as e:
         print(getIndigoExceptionText(e))
         print("*** Try as Query ***")
