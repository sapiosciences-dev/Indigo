--- conflicted
+++ resolved
@@ -1,1394 +1,1389 @@
-/****************************************************************************
- * Copyright (C) 2010 GGA Software Services LLC
- *
- * This file is part of Indigo toolkit.
- *
- * This file may be distributed and/or modified under the terms of the
- * GNU General Public License version 3 as published by the Free Software
- * Foundation and appearing in the file LICENSE.GPL included in the
- * packaging of this file.
- *
- * This file is provided AS IS with NO WARRANTY OF ANY KIND, INCLUDING THE
- * WARRANTY OF DESIGN, MERCHANTABILITY AND FITNESS FOR A PARTICULAR PURPOSE.
- ***************************************************************************/
-
-#include "indigo_internal.h"
-#include "molecule/molecule_auto_loader.h"
-#include "molecule/molfile_saver.h"
-#include "base_cpp/output.h"
-#include "molecule/gross_formula.h"
-#include "molecule/molecule_mass.h"
-#include "molecule/query_molecule.h"
-#include "molecule/smiles_loader.h"
-#include "molecule/smiles_saver.h"
-#include "molecule/canonical_smiles_saver.h"
-#include "molecule/molecule_cml_saver.h"
-#include "molecule/molecule_substructure_matcher.h"
-#include "graph/graph_decomposer.h"
-#include "molecule/molecule_inchi.h"
-#include "base_c/bitarray.h"
-#include "molecule/molecule_fingerprint.h"
-#include "molecule/elements.h"
-
-IndigoGross::IndigoGross() : IndigoObject(GROSS)
-{
-   _dbg_info.readString("<gross formula>", true);
-}
-
-IndigoGross::~IndigoGross ()
-{
-}
-
-void IndigoGross::toString (Array<char> &str)
-{
-   GrossFormula::toString(gross, str);
-}
-
-IndigoBaseMolecule::IndigoBaseMolecule (int type_) : IndigoObject(type_)
-{
-   highlighting.clear();
-}
-
-IndigoBaseMolecule::~IndigoBaseMolecule ()
-{
-}
-
-GraphHighlighting * IndigoBaseMolecule::getMoleculeHighlighting ()
-{
-   return &highlighting;
-}
-
-RedBlackStringObjMap< Array<char> > * IndigoBaseMolecule::getProperties ()
-{
-   return &properties;
-}
-
-IndigoMolecule::IndigoMolecule () : IndigoBaseMolecule(MOLECULE)
-{
-}
-
-IndigoMolecule::~IndigoMolecule ()
-{
-}
-
-Molecule & IndigoMolecule::getMolecule ()
-{
-   return mol;
-}
-
-BaseMolecule & IndigoMolecule::getBaseMolecule ()
-{
-   return mol;
-}
-
-const char * IndigoMolecule::getName ()
-{
-   if (mol.name.ptr() == 0)
-      return "";
-   return mol.name.ptr();
-}
-
-IndigoQueryMolecule::IndigoQueryMolecule () : IndigoBaseMolecule(QUERY_MOLECULE)
-{
-}
-
-IndigoQueryMolecule::~IndigoQueryMolecule ()
-{
-}
-
-QueryMolecule & IndigoQueryMolecule::getQueryMolecule ()
-{
-   return qmol;
-}
-
-BaseMolecule & IndigoQueryMolecule::getBaseMolecule ()
-{
-   return qmol;
-}
-
-const char * IndigoQueryMolecule::getName ()
-{
-   if (qmol.name.ptr() == 0)
-      return "";
-   return qmol.name.ptr();
-}
-
-
-IndigoAtom::IndigoAtom (BaseMolecule &mol_, int idx_) : IndigoObject (ATOM)
-{
-   mol = &mol_;
-   idx = idx_;
-}
-
-IndigoAtom::~IndigoAtom ()
-{
-}
-
-IndigoAtom & IndigoAtom::getAtom ()
-{
-   return *this;
-}
-
-int IndigoAtom::getIndex ()
-{
-   return idx;
-}
-
-IndigoAtomsIter::IndigoAtomsIter (BaseMolecule *mol, int type) : IndigoObject(ATOMS_ITER)
-{
-   _mol = mol;
-   _type = type;
-   _idx = -1;
-}
-
-IndigoAtomsIter::~IndigoAtomsIter ()
-{
-}
-
-int IndigoAtomsIter::_shift (int idx)
-{
-   if (_type == PSEUDO)
-   {
-      for (; idx != _mol->vertexEnd(); idx = _mol->vertexNext(idx))
-         if (_mol->isPseudoAtom(idx))
-            break;
-   }
-   else if (_type == RSITE)
-   {
-      for (; idx != _mol->vertexEnd(); idx = _mol->vertexNext(idx))
-         if (_mol->isRSite(idx))
-            break;
-   }
-
-   return idx;
-}
-
-bool IndigoAtomsIter::hasNext ()
-{
-   if (_idx == _mol->vertexEnd())
-      return false;
-
-   int next_idx;
-
-   if (_idx == -1)
-      next_idx = _shift(_mol->vertexBegin());
-   else
-      next_idx = _shift(_mol->vertexNext(_idx));
-
-   return next_idx != _mol->vertexEnd();
-}
-
-IndigoObject * IndigoAtomsIter::next ()
-{
-   if (_idx == -1)
-      _idx = _mol->vertexBegin();
-   else
-      _idx = _mol->vertexNext(_idx);
-
-   _idx = _shift(_idx);
-
-   if (_idx == _mol->vertexEnd())
-      return 0;
-
-   AutoPtr<IndigoAtom> atom(new IndigoAtom(*_mol, _idx));
-   
-   return atom.release();
-}
-
-IndigoBond::IndigoBond (BaseMolecule &mol_, int idx_) : IndigoObject(BOND)
-{
-   mol = &mol_;
-   idx = idx_;
-}
-
-IndigoBond::~IndigoBond ()
-{
-}
-
-int IndigoBond::getIndex ()
-{
-   return idx;
-}
-
-IndigoBondsIter::IndigoBondsIter (BaseMolecule *mol) : IndigoObject(BONDS_ITER)
-{
-   _mol = mol;
-   _idx = -1;
-}
-
-IndigoBondsIter::~IndigoBondsIter ()
-{
-}
-
-bool IndigoBondsIter::hasNext ()
-{
-   if (_idx == _mol->edgeEnd())
-      return false;
-
-   int next_idx;
-
-   if (_idx == -1)
-      next_idx = _mol->edgeBegin();
-   else
-      next_idx = _mol->edgeNext(_idx);
-
-   return next_idx != _mol->edgeEnd();
-}
-
-IndigoObject * IndigoBondsIter::next ()
-{
-   if (_idx == -1)
-      _idx = _mol->edgeBegin();
-   else
-      _idx = _mol->edgeNext(_idx);
-
-   if (_idx == _mol->edgeEnd())
-      return 0;
-
-   AutoPtr<IndigoBond> bond(new IndigoBond(*_mol, _idx));
-
-   return bond.release();
-}
-
-CEXPORT int indigoIterateBonds (int molecule)
-{
-   INDIGO_BEGIN
-   {
-      BaseMolecule &mol = self.getObject(molecule).getBaseMolecule();
-
-      AutoPtr<IndigoBondsIter> newiter(new IndigoBondsIter(&mol));
-
-      return self.addObject(newiter.release());
-   }
-   INDIGO_END(-1);
-}
-
-
-CEXPORT int indigoLoadMolecule (int source)
-{
-   INDIGO_BEGIN
-   {
-      IndigoObject &obj = self.getObject(source);
-
-      MoleculeAutoLoader loader(obj.getScanner());
-
-      loader.ignore_stereocenter_errors = self.ignore_stereochemistry_errors;
-      loader.treat_x_as_pseudoatom = self.treat_x_as_pseudoatom;
-
-      AutoPtr<IndigoMolecule> molptr(new IndigoMolecule());
-
-      Molecule &mol = molptr->mol;
-      loader.highlighting = &molptr->highlighting;
-
-      loader.loadMolecule(mol);
-      return self.addObject(molptr.release());
-   }
-   INDIGO_END(-1);
-}
-
-CEXPORT int indigoLoadQueryMolecule (int source)
-{
-   INDIGO_BEGIN
-   {
-      IndigoObject &obj = self.getObject(source);
-      MoleculeAutoLoader loader(obj.getScanner());
-
-      loader.ignore_stereocenter_errors = self.ignore_stereochemistry_errors;
-      loader.treat_x_as_pseudoatom = self.treat_x_as_pseudoatom;
-
-      AutoPtr<IndigoQueryMolecule> molptr(new IndigoQueryMolecule());
-
-      QueryMolecule &qmol = molptr->qmol;
-      loader.highlighting = &molptr->highlighting;
-
-      loader.loadQueryMolecule(qmol);
-      return self.addObject(molptr.release());
-   }
-   INDIGO_END(-1);
-}
-
-CEXPORT int indigoLoadSmarts (int source)
-{
-   INDIGO_BEGIN
-   {
-      IndigoObject &obj = self.getObject(source);
-      SmilesLoader loader(obj.getScanner());
-
-      AutoPtr<IndigoQueryMolecule> molptr(new IndigoQueryMolecule());
-
-      QueryMolecule &qmol = molptr->qmol;
-
-      loader.loadSMARTS(qmol);
-      return self.addObject(molptr.release());
-   }
-   INDIGO_END(-1);
-}
-
-CEXPORT int indigoSaveMolfile (int molecule, int output)
-{
-   INDIGO_BEGIN
-   {
-      IndigoObject &obj = self.getObject(molecule);
-      BaseMolecule &mol = obj.getBaseMolecule();
-      Output &out = self.getObject(output).getOutput();
-
-      MolfileSaver saver(out);
-      saver.mode = self.molfile_saving_mode;
-      saver.highlighting = obj.getMoleculeHighlighting();
-      if (mol.isQueryMolecule())
-         saver.saveQueryMolecule(mol.asQueryMolecule());
-      else
-         saver.saveMolecule(mol.asMolecule());
-      out.flush();
-      return 1;
-   }
-   INDIGO_END(-1)
-}
-
-CEXPORT int indigoSaveCml (int molecule, int output)
-{
-   INDIGO_BEGIN
-   {
-      Molecule &mol = self.getObject(molecule).getMolecule();
-      Output &out = self.getObject(output).getOutput();
-
-      MoleculeCmlSaver saver(out);
-      saver.saveMolecule(mol);
-      out.flush();
-      return 1;
-   }
-   INDIGO_END(-1)
-}
-
-CEXPORT int indigoSdfAppend (int output, int molecule)
-{
-   INDIGO_BEGIN
-   {
-      BaseMolecule &mol = self.getObject(molecule).getBaseMolecule();
-      RedBlackStringObjMap< Array<char> > *props = self.getObject(molecule).getProperties();
-      Output &out = self.getObject(output).getOutput();
-
-      MolfileSaver saver(out);
-      saver.mode = self.molfile_saving_mode;
-      saver.highlighting = self.getObject(molecule).getMoleculeHighlighting();
-      if (mol.isQueryMolecule())
-         saver.saveQueryMolecule(mol.asQueryMolecule());
-      else
-         saver.saveMolecule(mol.asMolecule());
-
-      if (props != 0)
-      {
-         int i;
-
-         for (i = props->begin(); i != props->end(); i = props->next(i))
-            out.printf(">  <%s>\n%s\n\n", props->key(i), props->value(i).ptr());
-      }
-
-      out.printfCR("$$$$");
-      out.flush();
-      return 1;
-   }
-   INDIGO_END(-1)
-}
-
-CEXPORT int indigoSmilesAppend (int output, int molecule)
-{
-   INDIGO_BEGIN
-   {
-      BaseMolecule &mol = self.getObject(molecule).getBaseMolecule();
-      Output &out = self.getObject(output).getOutput();
-
-      SmilesSaver saver(out);
-      if (mol.isQueryMolecule())
-         saver.saveQueryMolecule(mol.asQueryMolecule());
-      else
-         saver.saveMolecule(mol.asMolecule());
-      out.writeCR();
-      out.flush();
-      return 1;
-   }
-   INDIGO_END(-1)
-}
-
-CEXPORT int indigoGrossFormula (int molecule)
-{
-   INDIGO_BEGIN
-   {
-      BaseMolecule &mol = self.getObject(molecule).getBaseMolecule();
-      AutoPtr<IndigoGross> grossptr(new IndigoGross());
-
-      GrossFormula::collect(mol, grossptr->gross);
-      return self.addObject(grossptr.release());
-   }
-   INDIGO_END(-1)
-}
-
-CEXPORT float indigoMolecularWeight (int molecule)
-{
-   INDIGO_BEGIN
-   {
-      Molecule &mol = self.getObject(molecule).getMolecule();
-
-      MoleculeMass mass;
-      return mass.molecularWeight(mol);
-   }
-   INDIGO_END(-1)
-}
-
-CEXPORT float indigoMostAbundantMass (int molecule)
-{
-   INDIGO_BEGIN
-   {
-      Molecule &mol = self.getObject(molecule).getMolecule();
-
-      MoleculeMass mass;
-      return mass.mostAbundantMass(mol);
-   }
-   INDIGO_END(-1)
-}
-
-CEXPORT float indigoMonoisotopicMass (int molecule)
-{
-   INDIGO_BEGIN
-   {
-      Molecule &mol = self.getObject(molecule).getMolecule();
-
-      MoleculeMass mass;
-      return mass.monoisotopicMass(mol);
-   }
-   INDIGO_END(-1)
-}
-
-int _indigoIterateAtoms (Indigo &self, int molecule, int type)
-{
-   BaseMolecule &mol = self.getObject(molecule).getBaseMolecule();
-
-   AutoPtr<IndigoAtomsIter> newiter(new IndigoAtomsIter(&mol, type));
-
-   return self.addObject(newiter.release());
-}
-
-CEXPORT int indigoIterateAtoms (int molecule)
-{
-   INDIGO_BEGIN
-   {
-      return _indigoIterateAtoms(self, molecule, IndigoAtomsIter::ALL);
-   }
-   INDIGO_END(-1);
-}
-
-CEXPORT int indigoCountAtoms (int molecule)
-{
-   INDIGO_BEGIN
-   {
-      BaseMolecule &mol = self.getObject(molecule).getBaseMolecule();
-      
-      return mol.vertexCount();
-   }
-   INDIGO_END(-1);
-}
-
-CEXPORT int indigoCountBonds (int molecule)
-{
-   INDIGO_BEGIN
-   {
-      BaseMolecule &mol = self.getObject(molecule).getBaseMolecule();
-
-      return mol.edgeCount();
-   }
-   INDIGO_END(-1);
-}
-
-CEXPORT int indigoCountPseudoatoms (int molecule)
-{
-   INDIGO_BEGIN
-   {
-      BaseMolecule &mol = self.getObject(molecule).getBaseMolecule();
-      int i, res = 0;
-
-      for (i = mol.vertexBegin(); i != mol.vertexEnd(); i = mol.vertexNext(i))
-         if (mol.isPseudoAtom(i))
-            res++;
-
-      return res;
-   }
-   INDIGO_END(-1);
-}
-
-CEXPORT int indigoCountRSites (int molecule)
-{
-   INDIGO_BEGIN
-   {
-      BaseMolecule &mol = self.getObject(molecule).getBaseMolecule();
-      int i, res = 0;
-
-      for (i = mol.vertexBegin(); i != mol.vertexEnd(); i = mol.vertexNext(i))
-         if (mol.isRSite(i))
-            res++;
-
-      return res;
-   }
-   INDIGO_END(-1);
-}
-
-CEXPORT int indigoIteratePseudoatoms (int molecule)
-{
-   INDIGO_BEGIN
-   {
-      return _indigoIterateAtoms(self, molecule, IndigoAtomsIter::PSEUDO);
-   }
-   INDIGO_END(-1);
-}
-
-CEXPORT int indigoIterateRSites (int molecule)
-{
-   INDIGO_BEGIN
-   {
-      return _indigoIterateAtoms(self, molecule, IndigoAtomsIter::RSITE);
-   }
-   INDIGO_END(-1);
-}
-
-CEXPORT const char * indigoPseudoatomLabel (int atomm)
-{
-   INDIGO_BEGIN
-   {
-      IndigoAtom &atom = self.getObject(atomm).getAtom();
-
-      if (!atom.mol->isPseudoAtom(atom.idx))
-         throw IndigoError("not a pseudo-atom");
-
-      return atom.mol->getPseudoAtom(atom.idx);
-   }
-   INDIGO_END(0);
-}
-
-CEXPORT int indigoIsPseudoatom (int atomm)
-{
-   INDIGO_BEGIN
-   {
-      IndigoAtom &atom = self.getObject(atomm).getAtom();
-
-      if (atom.mol->isPseudoAtom(atom.idx))
-         return 1;
-      return 0;
-   }
-   INDIGO_END(-1);
-}
-
-CEXPORT int indigoIsRSite (int atomm)
-{
-   INDIGO_BEGIN
-   {
-      IndigoAtom &atom = self.getObject(atomm).getAtom();
-
-      if (atom.mol->isRSite(atom.idx))
-         return 1;
-      return 0;
-   }
-   INDIGO_END(-1);
-}
-
-CEXPORT int indigoSingleAllowedRGroup (int atomm)
-{
-   INDIGO_BEGIN
-   {
-      IndigoAtom &atom = self.getObject(atomm).getAtom();
-
-      return atom.mol->getSingleAllowedRGroup(atom.idx);
-   }
-   INDIGO_END(-1);
-}
-
-
-IndigoRGroup::IndigoRGroup () : IndigoObject(RGROUP)
-{
-}
-
-IndigoRGroup::~IndigoRGroup ()
-{
-}
-
-int IndigoRGroup::getIndex ()
-{
-   return idx;
-}
-
-IndigoRGroup & IndigoRGroup::getRGroup ()
-{
-   return *this;
-}
-
-IndigoRGroupsIter::IndigoRGroupsIter (QueryMolecule *mol) : IndigoObject(RGROUPS_ITER)
-{
-   _mol = mol;
-   _idx = 0;
-}
-
-IndigoRGroupsIter::~IndigoRGroupsIter ()
-{
-}
-
-CEXPORT int indigoIterateRGroups (int molecule)
-{
-   INDIGO_BEGIN
-   {
-      IndigoObject &obj = self.getObject(molecule);
-
-      if (obj.isBaseMolecule())
-      {
-         QueryMolecule &mol = obj.getQueryMolecule();
-
-         return self.addObject(new IndigoRGroupsIter(&mol));
-      }
-
-      throw IndigoError("%s can not have r-groups", obj.debugInfo());
-   }
-   INDIGO_END(-1);
-}
-
-IndigoRGroupFragment::IndigoRGroupFragment (IndigoRGroup &rgp, int idx) : IndigoObject(RGROUP_FRAGMENT)
-{
-   rgroup.idx = rgp.idx;
-   rgroup.mol = rgp.mol;
-   frag_idx = idx;
-}
-
-IndigoRGroupFragment::IndigoRGroupFragment (QueryMolecule *mol, int rgroup_idx, int fragment_idx) :
-IndigoObject(RGROUP_FRAGMENT)
-{
-   rgroup.mol = mol;
-   rgroup.idx = rgroup_idx;
-   frag_idx = fragment_idx;
-}
-
-IndigoRGroupFragment::~IndigoRGroupFragment ()
-{
-}
-
-int IndigoRGroupFragment::getIndex ()
-{
-   return frag_idx;
-}
-
-QueryMolecule & IndigoRGroupFragment::getQueryMolecule ()
-{
-   return *rgroup.mol->asQueryMolecule().rgroups.getRGroup(rgroup.idx).fragments[frag_idx];
-}
-
-BaseMolecule & IndigoRGroupFragment::getBaseMolecule ()
-{
-   return getQueryMolecule();
-}
-
-IndigoRGroupFragmentsIter::IndigoRGroupFragmentsIter (IndigoRGroup& rgp) :
-IndigoObject(RGROUP_FRAGMENTS_ITER)
-{
-   _mol = &rgp.mol->asQueryMolecule();
-   _rgroup_idx = rgp.idx;
-   _frag_idx = -1;
-}
-
-IndigoRGroupFragmentsIter::~IndigoRGroupFragmentsIter ()
-{
-}
-
-bool IndigoRGroupFragmentsIter::hasNext ()
-{
-   return _mol->rgroups.getRGroup(_rgroup_idx).fragmentsCount() > _frag_idx + 1;
-}
-
-IndigoObject * IndigoRGroupFragmentsIter::next ()
-{
-   if (!hasNext())
-      return 0;
-
-   _frag_idx++;
-
-   AutoPtr<IndigoRGroupFragment> rgroup(new IndigoRGroupFragment(_mol, _rgroup_idx, _frag_idx));
-
-   return rgroup.release();
-}
-
-CEXPORT int indigoIterateRGroupFragments (int rgroup)
-{
-   INDIGO_BEGIN
-   {
-      IndigoRGroup &rgp = self.getObject(rgroup).getRGroup();
-
-      AutoPtr<IndigoRGroupFragmentsIter> newiter(new IndigoRGroupFragmentsIter(rgp));
-      return self.addObject(newiter.release());
-   }
-   INDIGO_END(-1);
-}
-
-bool IndigoRGroupsIter::hasNext ()
-{
-   return _idx + 1 <= _mol->rgroups.getRGroupCount();
-}
-
-IndigoObject * IndigoRGroupsIter::next ()
-{
-   if (!hasNext())
-      return 0;
-   
-   _idx += 1;
-   AutoPtr<IndigoRGroup> rgroup(new IndigoRGroup());
-
-   rgroup->mol = _mol;
-   rgroup->idx = _idx;
-   return rgroup.release();
-}
-
-CEXPORT int indigoCountAttachmentPoints (int rgroupp)
-{
-   INDIGO_BEGIN
-   {
-      IndigoRGroup &rgroup = self.getObject(rgroupp).getRGroup();
-
-      return rgroup.mol->rgroups.getRGroup(rgroup.idx).fragments[0]->
-               getRGroupFragment().attachmentPointCount();
-   }
-   INDIGO_END(-1);
-}
-
-CEXPORT int indigoDegree (int atomm)
-{
-   INDIGO_BEGIN
-   {
-      IndigoAtom &atom = self.getObject(atomm).getAtom();
-
-      return atom.mol->getVertex(atom.idx).degree();
-   }
-   INDIGO_END(-1);
-}
-
-CEXPORT int indigoGetCharge (int atomm, int *charge)
-{
-   INDIGO_BEGIN
-   {
-      IndigoAtom &atom = self.getObject(atomm).getAtom();
-      int ch = atom.mol->getAtomCharge(atom.idx);
-      if (ch == CHARGE_UNKNOWN)
-      {
-         *charge = 0;
-         return 0;
-      }
-      *charge = ch;
-      return 1;
-   }
-   INDIGO_END(-1);
-}
-
-CEXPORT int indigoGetExplicitValence (int atomm, int *valence)
-{
-   INDIGO_BEGIN
-   {
-      IndigoAtom &atom = self.getObject(atomm).getAtom();
-      int val = atom.mol->getExplicitValence(atom.idx);
-      if (val == -1)
-      {
-         *valence = 0;
-         return 0;
-      }
-      *valence = val;
-      return 1;
-   }
-   INDIGO_END(-1);
-}
-
-CEXPORT int indigoAtomIsotope (int atomm)
-{
-   INDIGO_BEGIN
-   {
-      IndigoAtom &atom = self.getObject(atomm).getAtom();
-      int iso = atom.mol->getAtomIsotope(atom.idx);
-      return iso == -1 ? 0 : iso;
-   }
-   INDIGO_END(-1);
-}
-
-CEXPORT int indigoAtomNumber (int atomm)
-{
-   INDIGO_BEGIN
-   {
-      IndigoAtom &atom = self.getObject(atomm).getAtom();
-
-      if (atom.mol->isPseudoAtom(atom.idx))
-         throw IndigoError("indigoAtomNumber() called on a pseudoatom");
-      if (atom.mol->isRSite(atom.idx))
-         throw IndigoError("indigoAtomNumber() called on an R-site");
-
-      int num = atom.mol->getAtomNumber(atom.idx);
-      return num == -1 ? 0 : num;
-   }
-   INDIGO_END(-1);
-}
-
-CEXPORT int indigoGetRadicalElectrons (int atomm, int *electrons)
-{
-   INDIGO_BEGIN
-   {
-      IndigoAtom &atom = self.getObject(atomm).getAtom();
-
-      int rad = atom.mol->getAtomRadical(atom.idx);
-
-      if (rad == -1)
-      {
-         *electrons = 0;
-         return 0;
-      }
-      *electrons = Element::radicalElectrons(rad);
-      return 1;
-   }
-   INDIGO_END(-1);
-}
-
-CEXPORT float * indigoXYZ (int atom)
-{
-   INDIGO_BEGIN
-   {
-      IndigoAtom &ia = self.getObject(atom).getAtom();
-      BaseMolecule *mol = ia.mol;
-
-      Vec3f &pos = mol->getAtomXyz(ia.idx);
-      self.tmp_xyz[0] = pos.x;
-      self.tmp_xyz[1] = pos.y;
-      self.tmp_xyz[2] = pos.z;
-      return self.tmp_xyz;
-   }
-   INDIGO_END(0)
-}
-
-CEXPORT int indigoResetCharge (int atom)
-{
-   INDIGO_BEGIN
-   {
-      IndigoAtom &ia = self.getObject(atom).getAtom();
-      BaseMolecule *mol = ia.mol;
-
-      if (mol->isQueryMolecule())
-         mol->asQueryMolecule().getAtom(ia.idx).removeConstraints(QueryMolecule::ATOM_CHARGE);
-      else
-         mol->asMolecule().setAtomCharge(ia.idx, 0);
-      return 1;
-   }
-   INDIGO_END(-1);
-}
-
-CEXPORT int indigoResetExplicitValence (int atom)
-{
-   INDIGO_BEGIN
-   {
-      IndigoAtom &ia = self.getObject(atom).getAtom();
-      BaseMolecule *mol = ia.mol;
-
-      if (mol->isQueryMolecule())
-         mol->asQueryMolecule().getAtom(ia.idx).removeConstraints(QueryMolecule::ATOM_VALENCE);
-      else
-         mol->asMolecule().resetExplicitValence(ia.idx);
-      return 1;
-   }
-   INDIGO_END(-1);
-}
-
-CEXPORT int indigoResetRadical (int atom)
-{
-   INDIGO_BEGIN
-   {
-      IndigoAtom &ia = self.getObject(atom).getAtom();
-      BaseMolecule *mol = ia.mol;
-
-      if (mol->isQueryMolecule())
-         mol->asQueryMolecule().getAtom(ia.idx).removeConstraints(QueryMolecule::ATOM_RADICAL);
-      else
-         mol->asMolecule().setAtomRadical(ia.idx, 0);
-      return 1;
-   }
-   INDIGO_END(-1);
-}
-
-CEXPORT int indigoResetIsotope (int atom)
-{
-   INDIGO_BEGIN
-   {
-      IndigoAtom &ia = self.getObject(atom).getAtom();
-      BaseMolecule *mol = ia.mol;
-
-      if (mol->isQueryMolecule())
-         mol->asQueryMolecule().getAtom(ia.idx).removeConstraints(QueryMolecule::ATOM_ISOTOPE);
-      else
-         mol->asMolecule().setAtomIsotope(ia.idx, 0);
-      return 1;
-   }
-   INDIGO_END(-1);
-}
-
-CEXPORT const char * indigoCanonicalSmiles (int molecule)
-{
-   INDIGO_BEGIN
-   {
-      Molecule &mol = self.getObject(molecule).getMolecule();
-
-      ArrayOutput output(self.tmp_string);
-      CanonicalSmilesSaver saver(output);
-      
-      saver.saveMolecule(mol);
-      self.tmp_string.push(0);
-      return self.tmp_string.ptr();
-   }
-   INDIGO_END(0);
-}
-
-CEXPORT const char * indigoLayeredCode (int molecule)
-{
-   INDIGO_BEGIN
-   {
-      Molecule &mol = self.getObject(molecule).getMolecule();
-
-      ArrayOutput output(self.tmp_string);
-
-      MoleculeInChI inchi_saver(output);
-      inchi_saver.outputInChI(mol);
-
-      self.tmp_string.push(0);
-      return self.tmp_string.ptr();
-   }
-   INDIGO_END(0);
-}
-
-CEXPORT int indigoCreateSubmolecule (int molecule, int nvertices, int *vertices)
-{
-   INDIGO_BEGIN
-   {
-      BaseMolecule &mol = self.getObject(molecule).getBaseMolecule();
-      
-      QS_DEF(Array<int>, vertices_arr);
-
-      vertices_arr.copy(vertices, nvertices);
-
-      if (mol.isQueryMolecule())
-      {
-         AutoPtr<IndigoQueryMolecule> molptr(new IndigoQueryMolecule());
-
-         molptr->qmol.makeSubmolecule(mol, vertices_arr, 0, 0);
-         return self.addObject(molptr.release());
-      }
-      else
-      {
-         AutoPtr<IndigoMolecule> molptr(new IndigoMolecule());
-
-         molptr->mol.makeSubmolecule(mol, vertices_arr, 0, 0);
-         return self.addObject(molptr.release());
-      }
-   }
-   INDIGO_END(-1)
-}
-
-CEXPORT int indigoCreateEdgeSubmolecule (int molecule, int nvertices, int *vertices,
-                                                       int nedges, int *edges)
-{
-   INDIGO_BEGIN
-   {
-      BaseMolecule &mol = self.getObject(molecule).getBaseMolecule();
-
-      QS_DEF(Array<int>, vertices_arr);
-      QS_DEF(Array<int>, edges_arr);
-
-      vertices_arr.copy(vertices, nvertices);
-      edges_arr.copy(edges, nedges);
-
-      if (mol.isQueryMolecule())
-      {
-         AutoPtr<IndigoQueryMolecule> molptr(new IndigoQueryMolecule());
-
-         molptr->qmol.makeEdgeSubmolecule(mol, vertices_arr, edges_arr, 0, 0);
-         return self.addObject(molptr.release());
-      }
-      else
-      {
-         AutoPtr<IndigoMolecule> molptr(new IndigoMolecule());
-
-         molptr->mol.makeEdgeSubmolecule(mol, vertices_arr, edges_arr, 0, 0);
-         return self.addObject(molptr.release());
-      }
-   }
-   INDIGO_END(-1)
-}
-
-IndigoObject * IndigoMolecule::clone ()
-{
-   AutoPtr<IndigoMolecule> molptr;
-   molptr.reset(new IndigoMolecule());
-   molptr->mol.clone(mol, 0, 0);
-   molptr->copyProperties(properties);
-   return molptr.release();
-}
-
-IndigoObject * IndigoQueryMolecule::clone ()
-{
-   AutoPtr<IndigoQueryMolecule> molptr;
-   molptr.reset(new IndigoQueryMolecule());
-   molptr->qmol.clone(qmol, 0, 0);
-   molptr->copyProperties(properties);
-   return molptr.release();
-}
-
-IndigoMoleculeSubstructureMatcher::IndigoMoleculeSubstructureMatcher (Molecule &target_) :
-        IndigoObject(MOLECULE_SUBSTRUCTURE_MATCHER),
-        matcher(target_),
-        target(target_)
-{
-   
-}
-
-IndigoMoleculeSubstructureMatcher::~IndigoMoleculeSubstructureMatcher ()
-{
-}
-
-CEXPORT int indigoMatchSubstructure (int query, int target)
-{
-   INDIGO_BEGIN
-   {
-      Molecule &targetmol = self.getObject(target).getMolecule();
-      QueryMolecule &querymol = self.getObject(query).getQueryMolecule();
-
-      AutoPtr<IndigoMoleculeSubstructureMatcher> mptr(
-            new IndigoMoleculeSubstructureMatcher(targetmol));
-
-      mptr->matcher.setQuery(querymol);
-      mptr->matcher.fmcache = &(mptr->fmcache);
-      mptr->matcher.highlighting = &mptr->highlighting;
-
-      mptr->highlighting.init(mptr->target);
-      Molecule::saveBondOrders(targetmol, mptr->target_bond_orders);
-
-      if (!mptr->matcher.find())
-         return 0;
-
-      return self.addObject(mptr.release());
-   }
-   INDIGO_END(-1)
-}
-
-CEXPORT int indigoMatchHighlight (int match)
-{
-   INDIGO_BEGIN
-   {
-      IndigoObject &obj = self.getObject(match);
-      if (obj.type != IndigoObject::MOLECULE_SUBSTRUCTURE_MATCHER)
-         throw IndigoError("indigoMatchHighlight(): matcher must be given, not %s", obj.debugInfo());
-
-      IndigoMoleculeSubstructureMatcher &matcher = (IndigoMoleculeSubstructureMatcher &)obj;
-
-      AutoPtr<IndigoMolecule> mol(new IndigoMolecule());
-
-      QS_DEF(Array<int>, mapping);
-      Molecule::loadBondOrders(matcher.target, matcher.target_bond_orders);
-      mol->mol.clone(matcher.target, &mapping, 0);
-
-      int i;
-
-      mol->highlighting.init(mol->mol);
-
-      for (i = mol->mol.vertexBegin(); i != mol->mol.vertexEnd(); i = mol->mol.vertexNext(i))
-      {
-         if (matcher.matcher.highlighting->hasVertex(mapping[i]))
-            mol->highlighting.onVertex(i);
-      }
-
-      for (i = mol->mol.edgeBegin(); i != mol->mol.edgeEnd(); i = mol->mol.edgeNext(i))
-      {
-         const Edge &edge = mol->mol.getEdge(i);
-
-         if (matcher.matcher.highlighting->hasEdge(matcher.target.findEdgeIndex(mapping[edge.beg], mapping[edge.end])))
-            mol->highlighting.onEdge(i);
-      }
-
-      return self.addObject(mol.release());
-   }
-   INDIGO_END(-1)
-}
-
-<<<<<<< HEAD
-struct MatchCountContext
-=======
-CEXPORT int indigoMapAtom (int match, int query_atom)
-{
-   INDIGO_BEGIN
-   {
-      IndigoObject &obj = self.getObject(match);
-      if (obj.type != IndigoObject::MOLECULE_SUBSTRUCTURE_MATCHER)
-         throw IndigoError("indigoMatchHighlight(): matcher must be given, not %s", obj.debugInfo());
-      IndigoAtom &ia = self.getObject(query_atom).getAtom();
-      
-      IndigoMoleculeSubstructureMatcher &matcher = (IndigoMoleculeSubstructureMatcher &)obj;
-      matcher.matcher.getQuery().getAtom(ia.idx); // will throw an exception if the atom index is invalid
-      int idx = matcher.matcher.getQueryMapping()[ia.idx];
-
-      return self.addObject(new IndigoAtom(matcher.target, idx));
-   }
-   INDIGO_END(-1)
-}
-
-static void _matchCountEmbeddingsCallback (Graph &sub, Graph &super, 
-                                           const int *core1, const int *core2, void *context)
->>>>>>> dc8058d0
-{
-   int embeddings_count, max_count;
-};
-
-static bool _matchCountEmbeddingsCallback (Graph &sub, Graph &super, 
-                                           const int *core1, const int *core2, void *context_)
-{
-   MatchCountContext *context = (MatchCountContext *)context_;
-   context->embeddings_count++;
-   if (context->embeddings_count >= context->max_count)
-      return false;
-   return true;
-}
-
-CEXPORT int indigoCountSubstructureMatches (int query, int target)
-{
-   INDIGO_BEGIN
-   {
-      Molecule &targetmol = self.getObject(target).getMolecule();
-      QueryMolecule &querymol = self.getObject(query).getQueryMolecule();
-
-      MoleculeSubstructureMatcher matcher(targetmol);
-      MoleculeSubstructureMatcher::FragmentMatchCache fmcache;
-
-      matcher.setQuery(querymol);
-      matcher.fmcache = &fmcache;
-
-      MatchCountContext context;
-      context.embeddings_count = 0;
-      context.max_count = self.max_embeddings;
-      matcher.find_all_embeddings = true;
-      matcher.find_unique_embeddings = true;
-      matcher.find_unique_by_edges = self.embedding_edges_uniqueness;
-      matcher.cb_embedding = _matchCountEmbeddingsCallback;
-      matcher.cb_embedding_context = &context;
-      matcher.find();
-      return context.embeddings_count;
-   }
-   INDIGO_END(-1)
-}
-
-CEXPORT int indigoCountComponents (int molecule)
-{
-   INDIGO_BEGIN
-   {
-      BaseMolecule &mol = self.getObject(molecule).getBaseMolecule();
-
-      GraphDecomposer decomposer(mol);
-
-      decomposer.decompose();
-      
-      return decomposer.getComponentsCount();
-   }
-   INDIGO_END(-1)
-}
-
-CEXPORT int indigoHasZCoord (int molecule)
-{
-   INDIGO_BEGIN
-   {
-      BaseMolecule &mol = self.getObject(molecule).getBaseMolecule();
-
-      return BaseMolecule::hasZCoord(mol) ? 1 : 0;
-   }
-   INDIGO_END(-1)
-}
-
-CEXPORT int indigoCountStereocenters (int molecule)
-{
-   INDIGO_BEGIN
-   {
-      BaseMolecule &mol = self.getObject(molecule).getBaseMolecule();
-
-      return mol.stereocenters.size();
-   }
-   INDIGO_END(-1)
-}
-
-CEXPORT int indigoBondOrder (int bondd)
-{
-   INDIGO_BEGIN
-   {
-      IndigoBond &bond = self.getObject(bondd).asBond();
-
-      int num = bond.mol->getBondOrder(bond.idx);
-      return num == -1 ? 0 : num;
-   }
-   INDIGO_END(-1);
-}
-
-CEXPORT int indigoBondStereo (int bondd)
-{
-   INDIGO_BEGIN
-   {
-      IndigoBond &bond = self.getObject(bondd).asBond();
-      BaseMolecule &mol = *bond.mol;
-
-      int dir = mol.stereocenters.getBondDirection(bond.idx);
-
-      if (dir == MoleculeStereocenters::BOND_UP)
-         return INDIGO_UP;
-      if (dir == MoleculeStereocenters::BOND_DOWN)
-         return INDIGO_DOWN;
-      if (dir == MoleculeStereocenters::BOND_EITHER)
-         return INDIGO_EITHER;
-
-      int parity = mol.cis_trans.getParity(bond.idx);
-
-      if (parity == MoleculeCisTrans::CIS)
-         return INDIGO_CIS;
-      if (parity == MoleculeCisTrans::TRANS)
-         return INDIGO_TRANS;
-      return 0;
-   }
-   INDIGO_END(-1);
-}
-
-CEXPORT int indigoGetAtom (int molecule, int idx)
-{
-   INDIGO_BEGIN
-   {
-      BaseMolecule &mol = self.getObject(molecule).getBaseMolecule();
-
-      return self.addObject(new IndigoAtom(mol, idx));
-   }
-   INDIGO_END(-1)
-}
-
-CEXPORT int indigoGetBond (int molecule, int idx)
-{
-   INDIGO_BEGIN
-   {
-      BaseMolecule &mol = self.getObject(molecule).getBaseMolecule();
-
-      return self.addObject(new IndigoBond(mol, idx));
-   }
-   INDIGO_END(-1)
-}
-
-IndigoAtomNeighbor::IndigoAtomNeighbor (BaseMolecule &mol_, int atom_idx, int bond_idx_) :
-         IndigoAtom(mol_, atom_idx)
-{
-   type = ATOM_NEIGHBOR;
-
-   bond_idx = bond_idx_;
-}
-
-IndigoAtomNeighbor::~IndigoAtomNeighbor ()
-{
-}
-
-IndigoAtomNeighborsIter::IndigoAtomNeighborsIter (BaseMolecule *molecule, int atom_idx) :
-         IndigoObject(ATOM_NEIGHBORS_ITER)
-{
-   _mol = molecule;
-   _atom_idx = atom_idx;
-   _nei_idx = -1;
-}
-
-IndigoAtomNeighborsIter::~IndigoAtomNeighborsIter ()
-{
-}
-
-IndigoObject * IndigoAtomNeighborsIter::next ()
-{
-   const Vertex &vertex = _mol->getVertex(_atom_idx);
-
-   if (_nei_idx == -1)
-      _nei_idx = vertex.neiBegin();
-   else if (_nei_idx != vertex.neiEnd())
-      _nei_idx = vertex.neiNext(_nei_idx);
-
-   if (_nei_idx == vertex.neiEnd())
-      return 0;
-
-   return new IndigoAtomNeighbor(*_mol, vertex.neiVertex(_nei_idx), vertex.neiEdge(_nei_idx));
-}
-
-bool IndigoAtomNeighborsIter::hasNext ()
-{
-   const Vertex &vertex = _mol->getVertex(_atom_idx);
-
-   if (_nei_idx == -1)
-      return vertex.neiBegin() != vertex.neiEnd();
-
-   if (_nei_idx == vertex.neiEnd())
-      return false;
-
-   return vertex.neiNext(_nei_idx) != vertex.neiEnd();
-}
-
-CEXPORT int indigoIterateNeighbors (int atomm)
-{
-   INDIGO_BEGIN
-   {
-      IndigoAtom &atom = self.getObject(atomm).getAtom();
-      
-      return self.addObject(new IndigoAtomNeighborsIter(atom.mol, atom.idx));
-   }
-   INDIGO_END(-1)
-}
-
-CEXPORT int indigoBond (int nei)
-{
-   INDIGO_BEGIN
-   {
-      IndigoObject &obj = self.getObject(nei);
-
-      if (obj.type != IndigoObject::ATOM_NEIGHBOR)
-         throw IndigoError("indigoBond(): not applicable to %s", obj.debugInfo());
-
-      IndigoAtomNeighbor &atomnei = (IndigoAtomNeighbor &)obj;
-
-      return self.addObject(new IndigoBond(*atomnei.mol, atomnei.bond_idx));
-   }
-   INDIGO_END(-1)
-}
-
-float indigoAlignAtoms (int molecule, int natoms, int *atom_ids, float *desired_xyz)
-{
-   INDIGO_BEGIN
-   {
-      BaseMolecule &mol = self.getObject(molecule).getBaseMolecule();
-      QS_DEF(Array<Vec3f>, points);
-      QS_DEF(Array<Vec3f>, goals);
-      int i;
-
-      if (natoms < 1)
-         throw IndigoError("indigoAlignAtoms(): can not align %d atoms", natoms);
-
-      if (atom_ids == 0 || desired_xyz == 0)
-         throw IndigoError("indigoAlignAtoms(): zero pointer given as input");
-         
-      points.clear();
-      goals.clear();
-
-      for (i= 0; i < natoms; i++)
-      {
-         points.push(mol.getAtomXyz(atom_ids[i]));
-         goals.push(Vec3f(desired_xyz[i * 3], desired_xyz[i * 3 + 1], desired_xyz[i * 3 + 2]));
-      }
-
-      if (points.size() < 1)
-         return true;
-
-      float sqsum;
-      Transform3f matr;
-
-      if (!matr.bestFit(points.size(), points.ptr(), goals.ptr(), &sqsum))
-         return false;
-
-      for (i = mol.vertexBegin(); i != mol.vertexEnd(); i = mol.vertexNext(i))
-         mol.getAtomXyz(i).transformPoint(matr);
-
-      return (float)(sqrt(sqsum / natoms));
-   }
-   INDIGO_END(-1)
-}
+/****************************************************************************
+ * Copyright (C) 2010 GGA Software Services LLC
+ *
+ * This file is part of Indigo toolkit.
+ *
+ * This file may be distributed and/or modified under the terms of the
+ * GNU General Public License version 3 as published by the Free Software
+ * Foundation and appearing in the file LICENSE.GPL included in the
+ * packaging of this file.
+ *
+ * This file is provided AS IS with NO WARRANTY OF ANY KIND, INCLUDING THE
+ * WARRANTY OF DESIGN, MERCHANTABILITY AND FITNESS FOR A PARTICULAR PURPOSE.
+ ***************************************************************************/
+
+#include "indigo_internal.h"
+#include "molecule/molecule_auto_loader.h"
+#include "molecule/molfile_saver.h"
+#include "base_cpp/output.h"
+#include "molecule/gross_formula.h"
+#include "molecule/molecule_mass.h"
+#include "molecule/query_molecule.h"
+#include "molecule/smiles_loader.h"
+#include "molecule/smiles_saver.h"
+#include "molecule/canonical_smiles_saver.h"
+#include "molecule/molecule_cml_saver.h"
+#include "molecule/molecule_substructure_matcher.h"
+#include "graph/graph_decomposer.h"
+#include "molecule/molecule_inchi.h"
+#include "base_c/bitarray.h"
+#include "molecule/molecule_fingerprint.h"
+#include "molecule/elements.h"
+
+IndigoGross::IndigoGross() : IndigoObject(GROSS)
+{
+   _dbg_info.readString("<gross formula>", true);
+}
+
+IndigoGross::~IndigoGross ()
+{
+}
+
+void IndigoGross::toString (Array<char> &str)
+{
+   GrossFormula::toString(gross, str);
+}
+
+IndigoBaseMolecule::IndigoBaseMolecule (int type_) : IndigoObject(type_)
+{
+   highlighting.clear();
+}
+
+IndigoBaseMolecule::~IndigoBaseMolecule ()
+{
+}
+
+GraphHighlighting * IndigoBaseMolecule::getMoleculeHighlighting ()
+{
+   return &highlighting;
+}
+
+RedBlackStringObjMap< Array<char> > * IndigoBaseMolecule::getProperties ()
+{
+   return &properties;
+}
+
+IndigoMolecule::IndigoMolecule () : IndigoBaseMolecule(MOLECULE)
+{
+}
+
+IndigoMolecule::~IndigoMolecule ()
+{
+}
+
+Molecule & IndigoMolecule::getMolecule ()
+{
+   return mol;
+}
+
+BaseMolecule & IndigoMolecule::getBaseMolecule ()
+{
+   return mol;
+}
+
+const char * IndigoMolecule::getName ()
+{
+   if (mol.name.ptr() == 0)
+      return "";
+   return mol.name.ptr();
+}
+
+IndigoQueryMolecule::IndigoQueryMolecule () : IndigoBaseMolecule(QUERY_MOLECULE)
+{
+}
+
+IndigoQueryMolecule::~IndigoQueryMolecule ()
+{
+}
+
+QueryMolecule & IndigoQueryMolecule::getQueryMolecule ()
+{
+   return qmol;
+}
+
+BaseMolecule & IndigoQueryMolecule::getBaseMolecule ()
+{
+   return qmol;
+}
+
+const char * IndigoQueryMolecule::getName ()
+{
+   if (qmol.name.ptr() == 0)
+      return "";
+   return qmol.name.ptr();
+}
+
+
+IndigoAtom::IndigoAtom (BaseMolecule &mol_, int idx_) : IndigoObject (ATOM)
+{
+   mol = &mol_;
+   idx = idx_;
+}
+
+IndigoAtom::~IndigoAtom ()
+{
+}
+
+IndigoAtom & IndigoAtom::getAtom ()
+{
+   return *this;
+}
+
+int IndigoAtom::getIndex ()
+{
+   return idx;
+}
+
+IndigoAtomsIter::IndigoAtomsIter (BaseMolecule *mol, int type) : IndigoObject(ATOMS_ITER)
+{
+   _mol = mol;
+   _type = type;
+   _idx = -1;
+}
+
+IndigoAtomsIter::~IndigoAtomsIter ()
+{
+}
+
+int IndigoAtomsIter::_shift (int idx)
+{
+   if (_type == PSEUDO)
+   {
+      for (; idx != _mol->vertexEnd(); idx = _mol->vertexNext(idx))
+         if (_mol->isPseudoAtom(idx))
+            break;
+   }
+   else if (_type == RSITE)
+   {
+      for (; idx != _mol->vertexEnd(); idx = _mol->vertexNext(idx))
+         if (_mol->isRSite(idx))
+            break;
+   }
+
+   return idx;
+}
+
+bool IndigoAtomsIter::hasNext ()
+{
+   if (_idx == _mol->vertexEnd())
+      return false;
+
+   int next_idx;
+
+   if (_idx == -1)
+      next_idx = _shift(_mol->vertexBegin());
+   else
+      next_idx = _shift(_mol->vertexNext(_idx));
+
+   return next_idx != _mol->vertexEnd();
+}
+
+IndigoObject * IndigoAtomsIter::next ()
+{
+   if (_idx == -1)
+      _idx = _mol->vertexBegin();
+   else
+      _idx = _mol->vertexNext(_idx);
+
+   _idx = _shift(_idx);
+
+   if (_idx == _mol->vertexEnd())
+      return 0;
+
+   AutoPtr<IndigoAtom> atom(new IndigoAtom(*_mol, _idx));
+   
+   return atom.release();
+}
+
+IndigoBond::IndigoBond (BaseMolecule &mol_, int idx_) : IndigoObject(BOND)
+{
+   mol = &mol_;
+   idx = idx_;
+}
+
+IndigoBond::~IndigoBond ()
+{
+}
+
+int IndigoBond::getIndex ()
+{
+   return idx;
+}
+
+IndigoBondsIter::IndigoBondsIter (BaseMolecule *mol) : IndigoObject(BONDS_ITER)
+{
+   _mol = mol;
+   _idx = -1;
+}
+
+IndigoBondsIter::~IndigoBondsIter ()
+{
+}
+
+bool IndigoBondsIter::hasNext ()
+{
+   if (_idx == _mol->edgeEnd())
+      return false;
+
+   int next_idx;
+
+   if (_idx == -1)
+      next_idx = _mol->edgeBegin();
+   else
+      next_idx = _mol->edgeNext(_idx);
+
+   return next_idx != _mol->edgeEnd();
+}
+
+IndigoObject * IndigoBondsIter::next ()
+{
+   if (_idx == -1)
+      _idx = _mol->edgeBegin();
+   else
+      _idx = _mol->edgeNext(_idx);
+
+   if (_idx == _mol->edgeEnd())
+      return 0;
+
+   AutoPtr<IndigoBond> bond(new IndigoBond(*_mol, _idx));
+
+   return bond.release();
+}
+
+CEXPORT int indigoIterateBonds (int molecule)
+{
+   INDIGO_BEGIN
+   {
+      BaseMolecule &mol = self.getObject(molecule).getBaseMolecule();
+
+      AutoPtr<IndigoBondsIter> newiter(new IndigoBondsIter(&mol));
+
+      return self.addObject(newiter.release());
+   }
+   INDIGO_END(-1);
+}
+
+
+CEXPORT int indigoLoadMolecule (int source)
+{
+   INDIGO_BEGIN
+   {
+      IndigoObject &obj = self.getObject(source);
+
+      MoleculeAutoLoader loader(obj.getScanner());
+
+      loader.ignore_stereocenter_errors = self.ignore_stereochemistry_errors;
+      loader.treat_x_as_pseudoatom = self.treat_x_as_pseudoatom;
+
+      AutoPtr<IndigoMolecule> molptr(new IndigoMolecule());
+
+      Molecule &mol = molptr->mol;
+      loader.highlighting = &molptr->highlighting;
+
+      loader.loadMolecule(mol);
+      return self.addObject(molptr.release());
+   }
+   INDIGO_END(-1);
+}
+
+CEXPORT int indigoLoadQueryMolecule (int source)
+{
+   INDIGO_BEGIN
+   {
+      IndigoObject &obj = self.getObject(source);
+      MoleculeAutoLoader loader(obj.getScanner());
+
+      loader.ignore_stereocenter_errors = self.ignore_stereochemistry_errors;
+      loader.treat_x_as_pseudoatom = self.treat_x_as_pseudoatom;
+
+      AutoPtr<IndigoQueryMolecule> molptr(new IndigoQueryMolecule());
+
+      QueryMolecule &qmol = molptr->qmol;
+      loader.highlighting = &molptr->highlighting;
+
+      loader.loadQueryMolecule(qmol);
+      return self.addObject(molptr.release());
+   }
+   INDIGO_END(-1);
+}
+
+CEXPORT int indigoLoadSmarts (int source)
+{
+   INDIGO_BEGIN
+   {
+      IndigoObject &obj = self.getObject(source);
+      SmilesLoader loader(obj.getScanner());
+
+      AutoPtr<IndigoQueryMolecule> molptr(new IndigoQueryMolecule());
+
+      QueryMolecule &qmol = molptr->qmol;
+
+      loader.loadSMARTS(qmol);
+      return self.addObject(molptr.release());
+   }
+   INDIGO_END(-1);
+}
+
+CEXPORT int indigoSaveMolfile (int molecule, int output)
+{
+   INDIGO_BEGIN
+   {
+      IndigoObject &obj = self.getObject(molecule);
+      BaseMolecule &mol = obj.getBaseMolecule();
+      Output &out = self.getObject(output).getOutput();
+
+      MolfileSaver saver(out);
+      saver.mode = self.molfile_saving_mode;
+      saver.highlighting = obj.getMoleculeHighlighting();
+      if (mol.isQueryMolecule())
+         saver.saveQueryMolecule(mol.asQueryMolecule());
+      else
+         saver.saveMolecule(mol.asMolecule());
+      out.flush();
+      return 1;
+   }
+   INDIGO_END(-1)
+}
+
+CEXPORT int indigoSaveCml (int molecule, int output)
+{
+   INDIGO_BEGIN
+   {
+      Molecule &mol = self.getObject(molecule).getMolecule();
+      Output &out = self.getObject(output).getOutput();
+
+      MoleculeCmlSaver saver(out);
+      saver.saveMolecule(mol);
+      out.flush();
+      return 1;
+   }
+   INDIGO_END(-1)
+}
+
+CEXPORT int indigoSdfAppend (int output, int molecule)
+{
+   INDIGO_BEGIN
+   {
+      BaseMolecule &mol = self.getObject(molecule).getBaseMolecule();
+      RedBlackStringObjMap< Array<char> > *props = self.getObject(molecule).getProperties();
+      Output &out = self.getObject(output).getOutput();
+
+      MolfileSaver saver(out);
+      saver.mode = self.molfile_saving_mode;
+      saver.highlighting = self.getObject(molecule).getMoleculeHighlighting();
+      if (mol.isQueryMolecule())
+         saver.saveQueryMolecule(mol.asQueryMolecule());
+      else
+         saver.saveMolecule(mol.asMolecule());
+
+      if (props != 0)
+      {
+         int i;
+
+         for (i = props->begin(); i != props->end(); i = props->next(i))
+            out.printf(">  <%s>\n%s\n\n", props->key(i), props->value(i).ptr());
+      }
+
+      out.printfCR("$$$$");
+      out.flush();
+      return 1;
+   }
+   INDIGO_END(-1)
+}
+
+CEXPORT int indigoSmilesAppend (int output, int molecule)
+{
+   INDIGO_BEGIN
+   {
+      BaseMolecule &mol = self.getObject(molecule).getBaseMolecule();
+      Output &out = self.getObject(output).getOutput();
+
+      SmilesSaver saver(out);
+      if (mol.isQueryMolecule())
+         saver.saveQueryMolecule(mol.asQueryMolecule());
+      else
+         saver.saveMolecule(mol.asMolecule());
+      out.writeCR();
+      out.flush();
+      return 1;
+   }
+   INDIGO_END(-1)
+}
+
+CEXPORT int indigoGrossFormula (int molecule)
+{
+   INDIGO_BEGIN
+   {
+      BaseMolecule &mol = self.getObject(molecule).getBaseMolecule();
+      AutoPtr<IndigoGross> grossptr(new IndigoGross());
+
+      GrossFormula::collect(mol, grossptr->gross);
+      return self.addObject(grossptr.release());
+   }
+   INDIGO_END(-1)
+}
+
+CEXPORT float indigoMolecularWeight (int molecule)
+{
+   INDIGO_BEGIN
+   {
+      Molecule &mol = self.getObject(molecule).getMolecule();
+
+      MoleculeMass mass;
+      return mass.molecularWeight(mol);
+   }
+   INDIGO_END(-1)
+}
+
+CEXPORT float indigoMostAbundantMass (int molecule)
+{
+   INDIGO_BEGIN
+   {
+      Molecule &mol = self.getObject(molecule).getMolecule();
+
+      MoleculeMass mass;
+      return mass.mostAbundantMass(mol);
+   }
+   INDIGO_END(-1)
+}
+
+CEXPORT float indigoMonoisotopicMass (int molecule)
+{
+   INDIGO_BEGIN
+   {
+      Molecule &mol = self.getObject(molecule).getMolecule();
+
+      MoleculeMass mass;
+      return mass.monoisotopicMass(mol);
+   }
+   INDIGO_END(-1)
+}
+
+int _indigoIterateAtoms (Indigo &self, int molecule, int type)
+{
+   BaseMolecule &mol = self.getObject(molecule).getBaseMolecule();
+
+   AutoPtr<IndigoAtomsIter> newiter(new IndigoAtomsIter(&mol, type));
+
+   return self.addObject(newiter.release());
+}
+
+CEXPORT int indigoIterateAtoms (int molecule)
+{
+   INDIGO_BEGIN
+   {
+      return _indigoIterateAtoms(self, molecule, IndigoAtomsIter::ALL);
+   }
+   INDIGO_END(-1);
+}
+
+CEXPORT int indigoCountAtoms (int molecule)
+{
+   INDIGO_BEGIN
+   {
+      BaseMolecule &mol = self.getObject(molecule).getBaseMolecule();
+      
+      return mol.vertexCount();
+   }
+   INDIGO_END(-1);
+}
+
+CEXPORT int indigoCountBonds (int molecule)
+{
+   INDIGO_BEGIN
+   {
+      BaseMolecule &mol = self.getObject(molecule).getBaseMolecule();
+
+      return mol.edgeCount();
+   }
+   INDIGO_END(-1);
+}
+
+CEXPORT int indigoCountPseudoatoms (int molecule)
+{
+   INDIGO_BEGIN
+   {
+      BaseMolecule &mol = self.getObject(molecule).getBaseMolecule();
+      int i, res = 0;
+
+      for (i = mol.vertexBegin(); i != mol.vertexEnd(); i = mol.vertexNext(i))
+         if (mol.isPseudoAtom(i))
+            res++;
+
+      return res;
+   }
+   INDIGO_END(-1);
+}
+
+CEXPORT int indigoCountRSites (int molecule)
+{
+   INDIGO_BEGIN
+   {
+      BaseMolecule &mol = self.getObject(molecule).getBaseMolecule();
+      int i, res = 0;
+
+      for (i = mol.vertexBegin(); i != mol.vertexEnd(); i = mol.vertexNext(i))
+         if (mol.isRSite(i))
+            res++;
+
+      return res;
+   }
+   INDIGO_END(-1);
+}
+
+CEXPORT int indigoIteratePseudoatoms (int molecule)
+{
+   INDIGO_BEGIN
+   {
+      return _indigoIterateAtoms(self, molecule, IndigoAtomsIter::PSEUDO);
+   }
+   INDIGO_END(-1);
+}
+
+CEXPORT int indigoIterateRSites (int molecule)
+{
+   INDIGO_BEGIN
+   {
+      return _indigoIterateAtoms(self, molecule, IndigoAtomsIter::RSITE);
+   }
+   INDIGO_END(-1);
+}
+
+CEXPORT const char * indigoPseudoatomLabel (int atomm)
+{
+   INDIGO_BEGIN
+   {
+      IndigoAtom &atom = self.getObject(atomm).getAtom();
+
+      if (!atom.mol->isPseudoAtom(atom.idx))
+         throw IndigoError("not a pseudo-atom");
+
+      return atom.mol->getPseudoAtom(atom.idx);
+   }
+   INDIGO_END(0);
+}
+
+CEXPORT int indigoIsPseudoatom (int atomm)
+{
+   INDIGO_BEGIN
+   {
+      IndigoAtom &atom = self.getObject(atomm).getAtom();
+
+      if (atom.mol->isPseudoAtom(atom.idx))
+         return 1;
+      return 0;
+   }
+   INDIGO_END(-1);
+}
+
+CEXPORT int indigoIsRSite (int atomm)
+{
+   INDIGO_BEGIN
+   {
+      IndigoAtom &atom = self.getObject(atomm).getAtom();
+
+      if (atom.mol->isRSite(atom.idx))
+         return 1;
+      return 0;
+   }
+   INDIGO_END(-1);
+}
+
+CEXPORT int indigoSingleAllowedRGroup (int atomm)
+{
+   INDIGO_BEGIN
+   {
+      IndigoAtom &atom = self.getObject(atomm).getAtom();
+
+      return atom.mol->getSingleAllowedRGroup(atom.idx);
+   }
+   INDIGO_END(-1);
+}
+
+
+IndigoRGroup::IndigoRGroup () : IndigoObject(RGROUP)
+{
+}
+
+IndigoRGroup::~IndigoRGroup ()
+{
+}
+
+int IndigoRGroup::getIndex ()
+{
+   return idx;
+}
+
+IndigoRGroup & IndigoRGroup::getRGroup ()
+{
+   return *this;
+}
+
+IndigoRGroupsIter::IndigoRGroupsIter (QueryMolecule *mol) : IndigoObject(RGROUPS_ITER)
+{
+   _mol = mol;
+   _idx = 0;
+}
+
+IndigoRGroupsIter::~IndigoRGroupsIter ()
+{
+}
+
+CEXPORT int indigoIterateRGroups (int molecule)
+{
+   INDIGO_BEGIN
+   {
+      IndigoObject &obj = self.getObject(molecule);
+
+      if (obj.isBaseMolecule())
+      {
+         QueryMolecule &mol = obj.getQueryMolecule();
+
+         return self.addObject(new IndigoRGroupsIter(&mol));
+      }
+
+      throw IndigoError("%s can not have r-groups", obj.debugInfo());
+   }
+   INDIGO_END(-1);
+}
+
+IndigoRGroupFragment::IndigoRGroupFragment (IndigoRGroup &rgp, int idx) : IndigoObject(RGROUP_FRAGMENT)
+{
+   rgroup.idx = rgp.idx;
+   rgroup.mol = rgp.mol;
+   frag_idx = idx;
+}
+
+IndigoRGroupFragment::IndigoRGroupFragment (QueryMolecule *mol, int rgroup_idx, int fragment_idx) :
+IndigoObject(RGROUP_FRAGMENT)
+{
+   rgroup.mol = mol;
+   rgroup.idx = rgroup_idx;
+   frag_idx = fragment_idx;
+}
+
+IndigoRGroupFragment::~IndigoRGroupFragment ()
+{
+}
+
+int IndigoRGroupFragment::getIndex ()
+{
+   return frag_idx;
+}
+
+QueryMolecule & IndigoRGroupFragment::getQueryMolecule ()
+{
+   return *rgroup.mol->asQueryMolecule().rgroups.getRGroup(rgroup.idx).fragments[frag_idx];
+}
+
+BaseMolecule & IndigoRGroupFragment::getBaseMolecule ()
+{
+   return getQueryMolecule();
+}
+
+IndigoRGroupFragmentsIter::IndigoRGroupFragmentsIter (IndigoRGroup& rgp) :
+IndigoObject(RGROUP_FRAGMENTS_ITER)
+{
+   _mol = &rgp.mol->asQueryMolecule();
+   _rgroup_idx = rgp.idx;
+   _frag_idx = -1;
+}
+
+IndigoRGroupFragmentsIter::~IndigoRGroupFragmentsIter ()
+{
+}
+
+bool IndigoRGroupFragmentsIter::hasNext ()
+{
+   return _mol->rgroups.getRGroup(_rgroup_idx).fragmentsCount() > _frag_idx + 1;
+}
+
+IndigoObject * IndigoRGroupFragmentsIter::next ()
+{
+   if (!hasNext())
+      return 0;
+
+   _frag_idx++;
+
+   AutoPtr<IndigoRGroupFragment> rgroup(new IndigoRGroupFragment(_mol, _rgroup_idx, _frag_idx));
+
+   return rgroup.release();
+}
+
+CEXPORT int indigoIterateRGroupFragments (int rgroup)
+{
+   INDIGO_BEGIN
+   {
+      IndigoRGroup &rgp = self.getObject(rgroup).getRGroup();
+
+      AutoPtr<IndigoRGroupFragmentsIter> newiter(new IndigoRGroupFragmentsIter(rgp));
+      return self.addObject(newiter.release());
+   }
+   INDIGO_END(-1);
+}
+
+bool IndigoRGroupsIter::hasNext ()
+{
+   return _idx + 1 <= _mol->rgroups.getRGroupCount();
+}
+
+IndigoObject * IndigoRGroupsIter::next ()
+{
+   if (!hasNext())
+      return 0;
+   
+   _idx += 1;
+   AutoPtr<IndigoRGroup> rgroup(new IndigoRGroup());
+
+   rgroup->mol = _mol;
+   rgroup->idx = _idx;
+   return rgroup.release();
+}
+
+CEXPORT int indigoCountAttachmentPoints (int rgroupp)
+{
+   INDIGO_BEGIN
+   {
+      IndigoRGroup &rgroup = self.getObject(rgroupp).getRGroup();
+
+      return rgroup.mol->rgroups.getRGroup(rgroup.idx).fragments[0]->
+               getRGroupFragment().attachmentPointCount();
+   }
+   INDIGO_END(-1);
+}
+
+CEXPORT int indigoDegree (int atomm)
+{
+   INDIGO_BEGIN
+   {
+      IndigoAtom &atom = self.getObject(atomm).getAtom();
+
+      return atom.mol->getVertex(atom.idx).degree();
+   }
+   INDIGO_END(-1);
+}
+
+CEXPORT int indigoGetCharge (int atomm, int *charge)
+{
+   INDIGO_BEGIN
+   {
+      IndigoAtom &atom = self.getObject(atomm).getAtom();
+      int ch = atom.mol->getAtomCharge(atom.idx);
+      if (ch == CHARGE_UNKNOWN)
+      {
+         *charge = 0;
+         return 0;
+      }
+      *charge = ch;
+      return 1;
+   }
+   INDIGO_END(-1);
+}
+
+CEXPORT int indigoGetExplicitValence (int atomm, int *valence)
+{
+   INDIGO_BEGIN
+   {
+      IndigoAtom &atom = self.getObject(atomm).getAtom();
+      int val = atom.mol->getExplicitValence(atom.idx);
+      if (val == -1)
+      {
+         *valence = 0;
+         return 0;
+      }
+      *valence = val;
+      return 1;
+   }
+   INDIGO_END(-1);
+}
+
+CEXPORT int indigoAtomIsotope (int atomm)
+{
+   INDIGO_BEGIN
+   {
+      IndigoAtom &atom = self.getObject(atomm).getAtom();
+      int iso = atom.mol->getAtomIsotope(atom.idx);
+      return iso == -1 ? 0 : iso;
+   }
+   INDIGO_END(-1);
+}
+
+CEXPORT int indigoAtomNumber (int atomm)
+{
+   INDIGO_BEGIN
+   {
+      IndigoAtom &atom = self.getObject(atomm).getAtom();
+
+      if (atom.mol->isPseudoAtom(atom.idx))
+         throw IndigoError("indigoAtomNumber() called on a pseudoatom");
+      if (atom.mol->isRSite(atom.idx))
+         throw IndigoError("indigoAtomNumber() called on an R-site");
+
+      int num = atom.mol->getAtomNumber(atom.idx);
+      return num == -1 ? 0 : num;
+   }
+   INDIGO_END(-1);
+}
+
+CEXPORT int indigoGetRadicalElectrons (int atomm, int *electrons)
+{
+   INDIGO_BEGIN
+   {
+      IndigoAtom &atom = self.getObject(atomm).getAtom();
+
+      int rad = atom.mol->getAtomRadical(atom.idx);
+
+      if (rad == -1)
+      {
+         *electrons = 0;
+         return 0;
+      }
+      *electrons = Element::radicalElectrons(rad);
+      return 1;
+   }
+   INDIGO_END(-1);
+}
+
+CEXPORT float * indigoXYZ (int atom)
+{
+   INDIGO_BEGIN
+   {
+      IndigoAtom &ia = self.getObject(atom).getAtom();
+      BaseMolecule *mol = ia.mol;
+
+      Vec3f &pos = mol->getAtomXyz(ia.idx);
+      self.tmp_xyz[0] = pos.x;
+      self.tmp_xyz[1] = pos.y;
+      self.tmp_xyz[2] = pos.z;
+      return self.tmp_xyz;
+   }
+   INDIGO_END(0)
+}
+
+CEXPORT int indigoResetCharge (int atom)
+{
+   INDIGO_BEGIN
+   {
+      IndigoAtom &ia = self.getObject(atom).getAtom();
+      BaseMolecule *mol = ia.mol;
+
+      if (mol->isQueryMolecule())
+         mol->asQueryMolecule().getAtom(ia.idx).removeConstraints(QueryMolecule::ATOM_CHARGE);
+      else
+         mol->asMolecule().setAtomCharge(ia.idx, 0);
+      return 1;
+   }
+   INDIGO_END(-1);
+}
+
+CEXPORT int indigoResetExplicitValence (int atom)
+{
+   INDIGO_BEGIN
+   {
+      IndigoAtom &ia = self.getObject(atom).getAtom();
+      BaseMolecule *mol = ia.mol;
+
+      if (mol->isQueryMolecule())
+         mol->asQueryMolecule().getAtom(ia.idx).removeConstraints(QueryMolecule::ATOM_VALENCE);
+      else
+         mol->asMolecule().resetExplicitValence(ia.idx);
+      return 1;
+   }
+   INDIGO_END(-1);
+}
+
+CEXPORT int indigoResetRadical (int atom)
+{
+   INDIGO_BEGIN
+   {
+      IndigoAtom &ia = self.getObject(atom).getAtom();
+      BaseMolecule *mol = ia.mol;
+
+      if (mol->isQueryMolecule())
+         mol->asQueryMolecule().getAtom(ia.idx).removeConstraints(QueryMolecule::ATOM_RADICAL);
+      else
+         mol->asMolecule().setAtomRadical(ia.idx, 0);
+      return 1;
+   }
+   INDIGO_END(-1);
+}
+
+CEXPORT int indigoResetIsotope (int atom)
+{
+   INDIGO_BEGIN
+   {
+      IndigoAtom &ia = self.getObject(atom).getAtom();
+      BaseMolecule *mol = ia.mol;
+
+      if (mol->isQueryMolecule())
+         mol->asQueryMolecule().getAtom(ia.idx).removeConstraints(QueryMolecule::ATOM_ISOTOPE);
+      else
+         mol->asMolecule().setAtomIsotope(ia.idx, 0);
+      return 1;
+   }
+   INDIGO_END(-1);
+}
+
+CEXPORT const char * indigoCanonicalSmiles (int molecule)
+{
+   INDIGO_BEGIN
+   {
+      Molecule &mol = self.getObject(molecule).getMolecule();
+
+      ArrayOutput output(self.tmp_string);
+      CanonicalSmilesSaver saver(output);
+      
+      saver.saveMolecule(mol);
+      self.tmp_string.push(0);
+      return self.tmp_string.ptr();
+   }
+   INDIGO_END(0);
+}
+
+CEXPORT const char * indigoLayeredCode (int molecule)
+{
+   INDIGO_BEGIN
+   {
+      Molecule &mol = self.getObject(molecule).getMolecule();
+
+      ArrayOutput output(self.tmp_string);
+
+      MoleculeInChI inchi_saver(output);
+      inchi_saver.outputInChI(mol);
+
+      self.tmp_string.push(0);
+      return self.tmp_string.ptr();
+   }
+   INDIGO_END(0);
+}
+
+CEXPORT int indigoCreateSubmolecule (int molecule, int nvertices, int *vertices)
+{
+   INDIGO_BEGIN
+   {
+      BaseMolecule &mol = self.getObject(molecule).getBaseMolecule();
+      
+      QS_DEF(Array<int>, vertices_arr);
+
+      vertices_arr.copy(vertices, nvertices);
+
+      if (mol.isQueryMolecule())
+      {
+         AutoPtr<IndigoQueryMolecule> molptr(new IndigoQueryMolecule());
+
+         molptr->qmol.makeSubmolecule(mol, vertices_arr, 0, 0);
+         return self.addObject(molptr.release());
+      }
+      else
+      {
+         AutoPtr<IndigoMolecule> molptr(new IndigoMolecule());
+
+         molptr->mol.makeSubmolecule(mol, vertices_arr, 0, 0);
+         return self.addObject(molptr.release());
+      }
+   }
+   INDIGO_END(-1)
+}
+
+CEXPORT int indigoCreateEdgeSubmolecule (int molecule, int nvertices, int *vertices,
+                                                       int nedges, int *edges)
+{
+   INDIGO_BEGIN
+   {
+      BaseMolecule &mol = self.getObject(molecule).getBaseMolecule();
+
+      QS_DEF(Array<int>, vertices_arr);
+      QS_DEF(Array<int>, edges_arr);
+
+      vertices_arr.copy(vertices, nvertices);
+      edges_arr.copy(edges, nedges);
+
+      if (mol.isQueryMolecule())
+      {
+         AutoPtr<IndigoQueryMolecule> molptr(new IndigoQueryMolecule());
+
+         molptr->qmol.makeEdgeSubmolecule(mol, vertices_arr, edges_arr, 0, 0);
+         return self.addObject(molptr.release());
+      }
+      else
+      {
+         AutoPtr<IndigoMolecule> molptr(new IndigoMolecule());
+
+         molptr->mol.makeEdgeSubmolecule(mol, vertices_arr, edges_arr, 0, 0);
+         return self.addObject(molptr.release());
+      }
+   }
+   INDIGO_END(-1)
+}
+
+IndigoObject * IndigoMolecule::clone ()
+{
+   AutoPtr<IndigoMolecule> molptr;
+   molptr.reset(new IndigoMolecule());
+   molptr->mol.clone(mol, 0, 0);
+   molptr->copyProperties(properties);
+   return molptr.release();
+}
+
+IndigoObject * IndigoQueryMolecule::clone ()
+{
+   AutoPtr<IndigoQueryMolecule> molptr;
+   molptr.reset(new IndigoQueryMolecule());
+   molptr->qmol.clone(qmol, 0, 0);
+   molptr->copyProperties(properties);
+   return molptr.release();
+}
+
+IndigoMoleculeSubstructureMatcher::IndigoMoleculeSubstructureMatcher (Molecule &target_) :
+        IndigoObject(MOLECULE_SUBSTRUCTURE_MATCHER),
+        matcher(target_),
+        target(target_)
+{
+   
+}
+
+IndigoMoleculeSubstructureMatcher::~IndigoMoleculeSubstructureMatcher ()
+{
+}
+
+CEXPORT int indigoMatchSubstructure (int query, int target)
+{
+   INDIGO_BEGIN
+   {
+      Molecule &targetmol = self.getObject(target).getMolecule();
+      QueryMolecule &querymol = self.getObject(query).getQueryMolecule();
+
+      AutoPtr<IndigoMoleculeSubstructureMatcher> mptr(
+            new IndigoMoleculeSubstructureMatcher(targetmol));
+
+      mptr->matcher.setQuery(querymol);
+      mptr->matcher.fmcache = &(mptr->fmcache);
+      mptr->matcher.highlighting = &mptr->highlighting;
+
+      mptr->highlighting.init(mptr->target);
+      Molecule::saveBondOrders(targetmol, mptr->target_bond_orders);
+
+      if (!mptr->matcher.find())
+         return 0;
+
+      return self.addObject(mptr.release());
+   }
+   INDIGO_END(-1)
+}
+
+CEXPORT int indigoMatchHighlight (int match)
+{
+   INDIGO_BEGIN
+   {
+      IndigoObject &obj = self.getObject(match);
+      if (obj.type != IndigoObject::MOLECULE_SUBSTRUCTURE_MATCHER)
+         throw IndigoError("indigoMatchHighlight(): matcher must be given, not %s", obj.debugInfo());
+
+      IndigoMoleculeSubstructureMatcher &matcher = (IndigoMoleculeSubstructureMatcher &)obj;
+
+      AutoPtr<IndigoMolecule> mol(new IndigoMolecule());
+
+      QS_DEF(Array<int>, mapping);
+      Molecule::loadBondOrders(matcher.target, matcher.target_bond_orders);
+      mol->mol.clone(matcher.target, &mapping, 0);
+
+      int i;
+
+      mol->highlighting.init(mol->mol);
+
+      for (i = mol->mol.vertexBegin(); i != mol->mol.vertexEnd(); i = mol->mol.vertexNext(i))
+      {
+         if (matcher.matcher.highlighting->hasVertex(mapping[i]))
+            mol->highlighting.onVertex(i);
+      }
+
+      for (i = mol->mol.edgeBegin(); i != mol->mol.edgeEnd(); i = mol->mol.edgeNext(i))
+      {
+         const Edge &edge = mol->mol.getEdge(i);
+
+         if (matcher.matcher.highlighting->hasEdge(matcher.target.findEdgeIndex(mapping[edge.beg], mapping[edge.end])))
+            mol->highlighting.onEdge(i);
+      }
+
+      return self.addObject(mol.release());
+   }
+   INDIGO_END(-1)
+}
+
+CEXPORT int indigoMapAtom (int match, int query_atom)
+{
+   INDIGO_BEGIN
+   {
+      IndigoObject &obj = self.getObject(match);
+      if (obj.type != IndigoObject::MOLECULE_SUBSTRUCTURE_MATCHER)
+         throw IndigoError("indigoMatchHighlight(): matcher must be given, not %s", obj.debugInfo());
+      IndigoAtom &ia = self.getObject(query_atom).getAtom();
+      
+      IndigoMoleculeSubstructureMatcher &matcher = (IndigoMoleculeSubstructureMatcher &)obj;
+      matcher.matcher.getQuery().getAtom(ia.idx); // will throw an exception if the atom index is invalid
+      int idx = matcher.matcher.getQueryMapping()[ia.idx];
+
+      return self.addObject(new IndigoAtom(matcher.target, idx));
+   }
+   INDIGO_END(-1)
+}
+
+struct MatchCountContext
+{
+   int embeddings_count, max_count;
+};
+
+static bool _matchCountEmbeddingsCallback (Graph &sub, Graph &super, 
+                                           const int *core1, const int *core2, void *context_)
+{
+   MatchCountContext *context = (MatchCountContext *)context_;
+   context->embeddings_count++;
+   if (context->embeddings_count >= context->max_count)
+      return false;
+   return true;
+}
+
+CEXPORT int indigoCountSubstructureMatches (int query, int target)
+{
+   INDIGO_BEGIN
+   {
+      Molecule &targetmol = self.getObject(target).getMolecule();
+      QueryMolecule &querymol = self.getObject(query).getQueryMolecule();
+
+      MoleculeSubstructureMatcher matcher(targetmol);
+      MoleculeSubstructureMatcher::FragmentMatchCache fmcache;
+
+      matcher.setQuery(querymol);
+      matcher.fmcache = &fmcache;
+
+      MatchCountContext context;
+      context.embeddings_count = 0;
+      context.max_count = self.max_embeddings;
+      matcher.find_all_embeddings = true;
+      matcher.find_unique_embeddings = true;
+      matcher.find_unique_by_edges = self.embedding_edges_uniqueness;
+      matcher.cb_embedding = _matchCountEmbeddingsCallback;
+      matcher.cb_embedding_context = &context;
+      matcher.find();
+      return context.embeddings_count;
+   }
+   INDIGO_END(-1)
+}
+
+CEXPORT int indigoCountComponents (int molecule)
+{
+   INDIGO_BEGIN
+   {
+      BaseMolecule &mol = self.getObject(molecule).getBaseMolecule();
+
+      GraphDecomposer decomposer(mol);
+
+      decomposer.decompose();
+      
+      return decomposer.getComponentsCount();
+   }
+   INDIGO_END(-1)
+}
+
+CEXPORT int indigoHasZCoord (int molecule)
+{
+   INDIGO_BEGIN
+   {
+      BaseMolecule &mol = self.getObject(molecule).getBaseMolecule();
+
+      return BaseMolecule::hasZCoord(mol) ? 1 : 0;
+   }
+   INDIGO_END(-1)
+}
+
+CEXPORT int indigoCountStereocenters (int molecule)
+{
+   INDIGO_BEGIN
+   {
+      BaseMolecule &mol = self.getObject(molecule).getBaseMolecule();
+
+      return mol.stereocenters.size();
+   }
+   INDIGO_END(-1)
+}
+
+CEXPORT int indigoBondOrder (int bondd)
+{
+   INDIGO_BEGIN
+   {
+      IndigoBond &bond = self.getObject(bondd).asBond();
+
+      int num = bond.mol->getBondOrder(bond.idx);
+      return num == -1 ? 0 : num;
+   }
+   INDIGO_END(-1);
+}
+
+CEXPORT int indigoBondStereo (int bondd)
+{
+   INDIGO_BEGIN
+   {
+      IndigoBond &bond = self.getObject(bondd).asBond();
+      BaseMolecule &mol = *bond.mol;
+
+      int dir = mol.stereocenters.getBondDirection(bond.idx);
+
+      if (dir == MoleculeStereocenters::BOND_UP)
+         return INDIGO_UP;
+      if (dir == MoleculeStereocenters::BOND_DOWN)
+         return INDIGO_DOWN;
+      if (dir == MoleculeStereocenters::BOND_EITHER)
+         return INDIGO_EITHER;
+
+      int parity = mol.cis_trans.getParity(bond.idx);
+
+      if (parity == MoleculeCisTrans::CIS)
+         return INDIGO_CIS;
+      if (parity == MoleculeCisTrans::TRANS)
+         return INDIGO_TRANS;
+      return 0;
+   }
+   INDIGO_END(-1);
+}
+
+CEXPORT int indigoGetAtom (int molecule, int idx)
+{
+   INDIGO_BEGIN
+   {
+      BaseMolecule &mol = self.getObject(molecule).getBaseMolecule();
+
+      return self.addObject(new IndigoAtom(mol, idx));
+   }
+   INDIGO_END(-1)
+}
+
+CEXPORT int indigoGetBond (int molecule, int idx)
+{
+   INDIGO_BEGIN
+   {
+      BaseMolecule &mol = self.getObject(molecule).getBaseMolecule();
+
+      return self.addObject(new IndigoBond(mol, idx));
+   }
+   INDIGO_END(-1)
+}
+
+IndigoAtomNeighbor::IndigoAtomNeighbor (BaseMolecule &mol_, int atom_idx, int bond_idx_) :
+         IndigoAtom(mol_, atom_idx)
+{
+   type = ATOM_NEIGHBOR;
+
+   bond_idx = bond_idx_;
+}
+
+IndigoAtomNeighbor::~IndigoAtomNeighbor ()
+{
+}
+
+IndigoAtomNeighborsIter::IndigoAtomNeighborsIter (BaseMolecule *molecule, int atom_idx) :
+         IndigoObject(ATOM_NEIGHBORS_ITER)
+{
+   _mol = molecule;
+   _atom_idx = atom_idx;
+   _nei_idx = -1;
+}
+
+IndigoAtomNeighborsIter::~IndigoAtomNeighborsIter ()
+{
+}
+
+IndigoObject * IndigoAtomNeighborsIter::next ()
+{
+   const Vertex &vertex = _mol->getVertex(_atom_idx);
+
+   if (_nei_idx == -1)
+      _nei_idx = vertex.neiBegin();
+   else if (_nei_idx != vertex.neiEnd())
+      _nei_idx = vertex.neiNext(_nei_idx);
+
+   if (_nei_idx == vertex.neiEnd())
+      return 0;
+
+   return new IndigoAtomNeighbor(*_mol, vertex.neiVertex(_nei_idx), vertex.neiEdge(_nei_idx));
+}
+
+bool IndigoAtomNeighborsIter::hasNext ()
+{
+   const Vertex &vertex = _mol->getVertex(_atom_idx);
+
+   if (_nei_idx == -1)
+      return vertex.neiBegin() != vertex.neiEnd();
+
+   if (_nei_idx == vertex.neiEnd())
+      return false;
+
+   return vertex.neiNext(_nei_idx) != vertex.neiEnd();
+}
+
+CEXPORT int indigoIterateNeighbors (int atomm)
+{
+   INDIGO_BEGIN
+   {
+      IndigoAtom &atom = self.getObject(atomm).getAtom();
+      
+      return self.addObject(new IndigoAtomNeighborsIter(atom.mol, atom.idx));
+   }
+   INDIGO_END(-1)
+}
+
+CEXPORT int indigoBond (int nei)
+{
+   INDIGO_BEGIN
+   {
+      IndigoObject &obj = self.getObject(nei);
+
+      if (obj.type != IndigoObject::ATOM_NEIGHBOR)
+         throw IndigoError("indigoBond(): not applicable to %s", obj.debugInfo());
+
+      IndigoAtomNeighbor &atomnei = (IndigoAtomNeighbor &)obj;
+
+      return self.addObject(new IndigoBond(*atomnei.mol, atomnei.bond_idx));
+   }
+   INDIGO_END(-1)
+}
+
+float indigoAlignAtoms (int molecule, int natoms, int *atom_ids, float *desired_xyz)
+{
+   INDIGO_BEGIN
+   {
+      BaseMolecule &mol = self.getObject(molecule).getBaseMolecule();
+      QS_DEF(Array<Vec3f>, points);
+      QS_DEF(Array<Vec3f>, goals);
+      int i;
+
+      if (natoms < 1)
+         throw IndigoError("indigoAlignAtoms(): can not align %d atoms", natoms);
+
+      if (atom_ids == 0 || desired_xyz == 0)
+         throw IndigoError("indigoAlignAtoms(): zero pointer given as input");
+         
+      points.clear();
+      goals.clear();
+
+      for (i= 0; i < natoms; i++)
+      {
+         points.push(mol.getAtomXyz(atom_ids[i]));
+         goals.push(Vec3f(desired_xyz[i * 3], desired_xyz[i * 3 + 1], desired_xyz[i * 3 + 2]));
+      }
+
+      if (points.size() < 1)
+         return true;
+
+      float sqsum;
+      Transform3f matr;
+
+      if (!matr.bestFit(points.size(), points.ptr(), goals.ptr(), &sqsum))
+         return false;
+
+      for (i = mol.vertexBegin(); i != mol.vertexEnd(); i = mol.vertexNext(i))
+         mol.getAtomXyz(i).transformPoint(matr);
+
+      return (float)(sqrt(sqsum / natoms));
+   }
+   INDIGO_END(-1)
+}