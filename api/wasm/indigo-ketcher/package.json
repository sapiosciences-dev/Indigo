--- conflicted
+++ resolved
@@ -1,10 +1,6 @@
 {
   "name": "indigo-ketcher",
-<<<<<<< HEAD
-  "version": "1.20.1-yq",
-=======
-  "version": "1.30.1-2",
->>>>>>> 5286cc77
+  "version": "1.30.1alpha",
   "description": "WASM implementation of Indigo organic chemistry toolkit web service for Ketcher",
   "exports": {
     ".": {
