--- conflicted
+++ resolved
@@ -67,11 +67,8 @@
     deco_save_ap_bond_orders = false;
     deco_ignore_errors = true;
     molfile_saving_mode = 0;
-<<<<<<< HEAD
     dearomatize_on_load = false;
-=======
     smiles_saving_format = SmilesSaver::SMILES_MODE::SMILES_CHEMAXON;
->>>>>>> 3de5c7aa
     molfile_saving_no_chiral = false;
     molfile_saving_chiral_flag = -1;
     filename_encoding = ENCODING_ASCII;
