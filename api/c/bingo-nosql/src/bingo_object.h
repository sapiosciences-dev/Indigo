#ifndef __bingo_object__
#define __bingo_object__

//#include "base_c/defs.h"
#include "base_cpp/output.h"
#include "base_cpp/scanner.h"

#include "reaction/crf_loader.h"
#include "reaction/crf_saver.h"
#include "reaction/query_reaction.h"
#include "reaction/reaction.h"
#include "reaction/reaction_fingerprint.h"
#include "reaction/reaction_substructure_matcher.h"

#include "molecule/cmf_loader.h"
#include "molecule/cmf_saver.h"
#include "molecule/molecule.h"
#include "molecule/molecule_fingerprint.h"
#include "molecule/molecule_substructure_matcher.h"

using namespace indigo;
namespace bingo
{
    class QueryObject
    {
    public:
        virtual bool buildFingerprint(const MoleculeFingerprintParameters& fp_params, Array<byte>* sub_fp, Array<byte>* sim_fp) /* const */ = 0;
        virtual ~QueryObject(){};
    };

    //////////////////////////
    // Molecule query objects
    //////////////////////////

    class BaseMoleculeQuery : public QueryObject
    {
    private:
        BaseMolecule& _base_mol;

        bool _needs_query_fingerprint;

    public:
        BaseMoleculeQuery(BaseMolecule& mol, bool needs_query_fingerprint);

        bool buildFingerprint(const MoleculeFingerprintParameters& fp_params, Array<byte>* sub_fp, Array<byte>* sim_fp) /*const*/ override;

        const BaseMolecule& getMolecule();
    };

    class SubstructureMoleculeQuery : public BaseMoleculeQuery
    {
    private:
        QueryMolecule _mol;

    public:
        SubstructureMoleculeQuery(/* const */ QueryMolecule& mol);
    };

    class SimilarityMoleculeQuery : public BaseMoleculeQuery
    {
    private:
        Molecule _mol;

    public:
        SimilarityMoleculeQuery(/* const */ Molecule& mol);
    };

    class GrossQuery : public QueryObject
    {
    private:
        ArrayChar _gross_str;

        bool buildFingerprint(const MoleculeFingerprintParameters& fp_params, Array<byte>* sub_fp, Array<byte>* sim_fp) /*const*/ override;

    public:
        GrossQuery(/* const */ ArrayChar& str);

        ArrayChar& getGrossString();
    };

    //////////////////////////
    // Reaction query objects
    //////////////////////////

    class BaseReactionQuery : public QueryObject
    {
    private:
        BaseReaction& _base_rxn;

    public:
        BaseReactionQuery(BaseReaction& rxn);

        bool buildFingerprint(const MoleculeFingerprintParameters& fp_params, Array<byte>* sub_fp, Array<byte>* sim_fp) /*const*/ override;

        const BaseReaction& getReaction();
    };

    class SubstructureReactionQuery : public BaseReactionQuery
    {
    public:
        SubstructureReactionQuery(/* const */ QueryReaction& rxn);

    private:
        QueryReaction _rxn;
    };

    class SimilarityReactionQuery : public BaseReactionQuery
    {
    public:
        SimilarityReactionQuery(/* const */ Reaction& rxn);

    private:
        Reaction _rxn;
    };

    class IndexObject
    {
    public:
        virtual bool buildFingerprint(const MoleculeFingerprintParameters& fp_params, Array<byte>* sub_fp, Array<byte>* sim_fp) /* const */ = 0;

        virtual bool buildGrossString(ArrayChar& cf) /* const */ = 0;

        virtual bool buildCfString(ArrayChar& cf) /* const */ = 0;

        virtual bool buildHash(dword& hash) /* const */ = 0;

        virtual ~IndexObject(){};
    };

    class IndexMolecule : public IndexObject
    {
    protected:
        Molecule _mol;

    public:
        IndexMolecule(/* const */ Molecule& mol);

        bool buildFingerprint(const MoleculeFingerprintParameters& fp_params, Array<byte>* sub_fp, Array<byte>* sim_fp) /*const*/ override;

<<<<<<< HEAD
        virtual bool buildGrossString(ArrayChar& gross_string) /* const */;

        virtual bool buildCfString(ArrayChar& cf) /*const*/;
=======
        bool buildGrossString(Array<char>& gross_string) /* const */ override;

        bool buildCfString(Array<char>& cf) /*const*/ override;
>>>>>>> 82f9ef9f

        bool buildHash(dword& hash) /* const */ override;
    };

    class IndexReaction : public IndexObject
    {
    protected:
        Reaction _rxn;

    public:
        IndexReaction(/* const */ Reaction& rxn);

        bool buildFingerprint(const MoleculeFingerprintParameters& fp_params, Array<byte>* sub_fp, Array<byte>* sim_fp) /*const*/ override;

<<<<<<< HEAD
        virtual bool buildGrossString(ArrayChar& gross_string) /* const */;

        virtual bool buildCfString(ArrayChar& cf) /*const*/;
=======
        bool buildGrossString(Array<char>& gross_string) /* const */ override;

        bool buildCfString(Array<char>& cf) /*const*/ override;
>>>>>>> 82f9ef9f

        bool buildHash(dword& hash) /* const */ override;
    };
}; // namespace bingo

#endif //__bingo_object__<|MERGE_RESOLUTION|>--- conflicted
+++ resolved
@@ -137,15 +137,9 @@
 
         bool buildFingerprint(const MoleculeFingerprintParameters& fp_params, Array<byte>* sub_fp, Array<byte>* sim_fp) /*const*/ override;
 
-<<<<<<< HEAD
-        virtual bool buildGrossString(ArrayChar& gross_string) /* const */;
+        bool buildGrossString(ArrayChar& gross_string) /* const */ override;
 
-        virtual bool buildCfString(ArrayChar& cf) /*const*/;
-=======
-        bool buildGrossString(Array<char>& gross_string) /* const */ override;
-
-        bool buildCfString(Array<char>& cf) /*const*/ override;
->>>>>>> 82f9ef9f
+        bool buildCfString(ArrayChar& cf) /*const*/ override;
 
         bool buildHash(dword& hash) /* const */ override;
     };
@@ -160,15 +154,9 @@
 
         bool buildFingerprint(const MoleculeFingerprintParameters& fp_params, Array<byte>* sub_fp, Array<byte>* sim_fp) /*const*/ override;
 
-<<<<<<< HEAD
-        virtual bool buildGrossString(ArrayChar& gross_string) /* const */;
+        bool buildGrossString(ArrayChar& gross_string) /* const */ override;
 
-        virtual bool buildCfString(ArrayChar& cf) /*const*/;
-=======
-        bool buildGrossString(Array<char>& gross_string) /* const */ override;
-
-        bool buildCfString(Array<char>& cf) /*const*/ override;
->>>>>>> 82f9ef9f
+        bool buildCfString(ArrayChar& cf) /*const*/ override;
 
         bool buildHash(dword& hash) /* const */ override;
     };
