#include "bingo_base_index.h"
#include "bingo_mmf.h"
#include "bingo_ptr.h"

#include <sstream>
#include <string>
#include <limits.h>

#include "base_cpp/profiling.h"
#include "base_cpp/output.h"
#include "base_c/os_dir.h"

using namespace bingo;

static const char *_cf_data_filename = "cf_data";
static const char *_cf_offset_filename = "cf_offset";
static const char *_id_mapping_filename = "id_mapping";
static const char *_reaction_type = "reaction_" BINGO_VERSION;
static const char *_molecule_type = "molecule_" BINGO_VERSION;
static const int _type_len = 30;
static const char *_mmf_file = "mmf_storage";
static const char *_version_prop = "version";
static const char *_read_only_prop = "read_only";
static const char *_mmf_size_prop = "mmf_size";
static const char *_mt_size_prop = "mt_size";
static const char *_id_key_prop = "key";
static const size_t _mmf_size = 536870912; // 500Mb
static const int _sim_mt_size = 50000;

BaseIndex::BaseIndex (IndexType type)
{
   _type = type;
   _read_only = false;
   _index_id = -1;
}

void BaseIndex::create (const char *location, const MoleculeFingerprintParameters &fp_params, const char *options, int index_id)
{
   // TODO: introduce global parameters table, local parameters table and constants
   MMFStorage::database_id = index_id;

   int sub_block_size = 8192;
   int sim_block_size = 8192;
   int cf_block_size = 1048576;

   osDirCreate(location);

   _location = location;
   
   std::string _cf_data_path = _location + _cf_data_filename;
   std::string _cf_offset_path = _location + _cf_offset_filename;
   std::string _mapping_path = _location + _id_mapping_filename;
   std::string _mmf_path = _location + _mmf_file;

   _fp_params = fp_params;

   std::map<std::string, std::string> option_map;

   Properties::parseOptions(options, option_map);
   _checkOptions(option_map, true);

   _read_only = _getAccessType(option_map);

   size_t mmf_size = _getMMfSize(option_map);

   if (_type == MOLECULE)
      _mmf_storage.create(_mmf_path.c_str(), mmf_size, _molecule_type, index_id);
   else if (_type == REACTION)
      _mmf_storage.create(_mmf_path.c_str(), mmf_size, _reaction_type, index_id);
   else
      throw Exception("incorrect index type");

   _header.allocate();

   _header->properties_offset = Properties::create(_properties);

   _saveProperties(fp_params, sub_block_size, sim_block_size, cf_block_size, option_map);

   _properties->add(_version_prop, BINGO_VERSION);

   unsigned long prop_mt_size =  _properties->getULongNoThrow("mt_size");
   int mt_size = (prop_mt_size != ULONG_MAX ? prop_mt_size : _sim_mt_size);

   _mappingCreate();

   _header->cf_offset = ByteBufferStorage::create(_cf_storage, cf_block_size);
   _header->sub_offset = TranspFpStorage::create(_sub_fp_storage, _fp_params.fingerprintSize(), sub_block_size);
   _header->sim_offset = FingerprintTable::create(_sim_fp_storage, _fp_params.fingerprintSizeSim(), mt_size);
   _header->exact_offset = ExactStorage::create(_exact_storage);

   _header->first_free_id = 0;
   _header->object_count = 0;
}

void BaseIndex::load (const char *location, const char *options, int index_id)
{
   MMFStorage::database_id = index_id;

   if (osDirExists(location) == OS_DIR_NOTFOUND)
      throw Exception("database directory missed");

   osDirCreate(location);

   _location = location;
   std::string _cf_data_path = _location + _cf_data_filename;
   std::string _cf_offset_path = _location + _cf_offset_filename;
   std::string _mapping_path = _location + _id_mapping_filename;
   std::string _mmf_path = _location + _mmf_file;

   std::map<std::string, std::string> option_map;

   Properties::parseOptions(options, option_map);
   _checkOptions(option_map, false);

   _read_only = _getAccessType(option_map);

   BingoPtr<char> h_ptr;

   _mmf_storage.load(_mmf_path.c_str(), h_ptr, index_id, _read_only);
   
   _header = BingoPtr<_Header>(MMFStorage::max_header_len + BingoAllocator::getAllocatorDataSize());

   Properties::load(_properties, _header->properties_offset);
   
   const char *ver = _properties->get(_version_prop);

   if (strcmp(ver, BINGO_VERSION) != 0)
      throw Exception("BaseIndex: load(): incorrect database version");

   const char *type_str = (_type == MOLECULE ? _molecule_type : _reaction_type);
   if (strcmp(_properties->get("base_type"), type_str) != 0)
      throw Exception("Loading databse: wrong type propety");
   
   _fp_params.ext = (_properties.ref().getULong("fp_ext") != 0);
   _fp_params.ord_qwords = _properties.ref().getULong("fp_ord");
   _fp_params.any_qwords = _properties.ref().getULong("fp_any");
   _fp_params.tau_qwords = _properties.ref().getULong("fp_tau");
   _fp_params.sim_qwords = _properties.ref().getULong("fp_sim");

   unsigned long cf_block_size = _properties->getULong("cf_block_size");

   _mappingLoad();

   FingerprintTable::load(_sim_fp_storage, _header.ptr()->sim_offset);
   ExactStorage::load(_exact_storage, _header.ptr()->exact_offset);
   TranspFpStorage::load(_sub_fp_storage, _header.ptr()->sub_offset);
   ByteBufferStorage::load(_cf_storage, _header.ptr()->cf_offset);
}

int BaseIndex::add (/* const */ IndexObject &obj, int obj_id, DatabaseLockData &lock_data)
{
   if (_read_only)
      throw Exception("insert fail: Read only index can't be changed");

   BingoMapping & back_id_mapping = _back_id_mapping_ptr.ref();

<<<<<<< HEAD
   if (obj_id != -1 && back_id_mapping.get(obj_id) != -1)
      throw Exception("insert fail: This id was already used");
=======
   {
      WriteLock wlock(lock_data);
      if (obj_id != -1 && back_id_mapping.size() > obj_id && back_id_mapping[obj_id] != -1)
         throw Exception("insert fail: This id was already used");
   }
>>>>>>> ff36e5af

   _ObjectIndexData _obj_data;
   {
      profTimerStart(t_in, "prepare_obj_data");      
      _prepareIndexData(obj, _obj_data);
   }
   
   WriteLock wlock(lock_data);
   profTimerStart(t_after, "exclusive_write");   

   {
      profTimerStart(t_in, "add_obj_data");   
      _insertIndexData(_obj_data);
   }

   {
      profTimerStart(t_in, "mapping_changing_1");      
      if (obj_id == -1)
      {
         int i = _header->first_free_id;
         while (back_id_mapping.get(i) != (size_t)-1)
            i++;
         
         _header->first_free_id = i;

         obj_id = _header->first_free_id;
      }
   }

   int base_id = _header->object_count;
   _header->object_count++;
   {
      profTimerStart(t_in, "mapping_changing_2");    
      _mappingAdd(obj_id, base_id);
   }
   
   return obj_id;
}

void BaseIndex::optimize ()
{
   if (_read_only)
      throw Exception("optimize fail: Read only index can't be changed");

   _sim_fp_storage.ptr()->optimize();
}

void BaseIndex::remove (int obj_id)
{
   if (_read_only)
      throw Exception("remove fail: Read only index can't be changed");

   BingoMapping & back_id_mapping = _back_id_mapping_ptr.ref();

   if (obj_id < 0 || back_id_mapping.get(obj_id) == -1)
      throw Exception("There is no object with this id");

   _cf_storage->remove(back_id_mapping.get(obj_id));
   _mappingRemove(obj_id);
}

const MoleculeFingerprintParameters & BaseIndex::getFingerprintParams () const
{
   return _fp_params;
}

TranspFpStorage & BaseIndex::getSubStorage ()
{
   return _sub_fp_storage.ref();
}

FingerprintTable & BaseIndex::getSimStorage ()
{
   return _sim_fp_storage.ref();
}

ExactStorage & BaseIndex::getExactStorage ()
{
   return _exact_storage.ref();
}

BingoArray<int> & BaseIndex::getIdMapping ()
{
   return _id_mapping_ptr.ref();
}

BingoMapping & BaseIndex::getBackIdMapping ()
{
   return _back_id_mapping_ptr.ref();
}

/*const */ByteBufferStorage & BaseIndex::getCfStorage ()// const
{
   return _cf_storage.ref();
}

int BaseIndex::getObjectsCount () const
{
   return _header->object_count;
}

const byte * BaseIndex::getObjectCf (int id, int &len)
{
   const byte *cf_buf = _cf_storage->get(_back_id_mapping_ptr.ref().get(id), len);

   if (len == -1)
      throw Exception("There is no object with this id");

   return cf_buf;
}

const char * BaseIndex::getIdPropertyName ()
{
   return _properties.ref().getNoThrow(_id_key_prop);
}

const char * BaseIndex::getVersion ()
{
   return BINGO_VERSION;
}

Index::IndexType BaseIndex::getType () const
{
   return _type;
}

Index::IndexType BaseIndex::determineType (const char *location)
{
   std::string path(location);
   path += '/';
   path += _mmf_file;
   path += '0';
   std::ifstream file(path, std::ios::binary | std::ios::in);
   
   bool res = file.good();

   char type[_type_len];
   file.seekg(0);
   file.read(type, _type_len);

   if (strcmp(type, _molecule_type) == 0)
      return MOLECULE;
   else if (strcmp(type, _reaction_type) == 0)
      return REACTION;
   else
      throw Exception("BingoIndex: determineType(): Database format is not compatible with this version.");
}

BaseIndex::~BaseIndex()
{
   _mmf_storage.close();
}

void BaseIndex::_checkOptions (std::map<std::string, std::string> &option_map, bool is_create)
{
   for(std::map<std::string, std::string>::iterator it = option_map.begin(); 
       it != option_map.end(); it++) 
   {
      if (is_create)
      {
         if ((it->first.compare(_read_only_prop) != 0) && 
             (it->first.compare(_mt_size_prop) != 0) && 
             (it->first.compare(_mmf_size_prop) != 0) &&
             (it->first.compare(_id_key_prop) != 0))
            throw Exception("Creating index error: incorrect input options");
      }
      else if ((it->first.compare(_read_only_prop)) != 0 &&
               (it->first.compare(_id_key_prop) != 0))
         throw Exception("Loading index error: incorrect input options");
   }
}

size_t BaseIndex::_getMMfSize (std::map<std::string, std::string> &option_map)
{
   size_t mmf_size = _mmf_size;

   if (option_map.find("mmf_size") != option_map.end())
   {
      unsigned long u_dec;
      std::istringstream isstr(option_map["mmf_size"]);
      isstr >> u_dec;

      if (u_dec != ULONG_MAX)
         mmf_size = u_dec * 1048576;
   }

   return mmf_size;
}

bool BaseIndex::_getAccessType (std::map<std::string, std::string> &option_map)
{
   if (option_map.find("read_only") != option_map.end())
   {
      if (option_map["read_only"].compare("true") == 0)
         return true;
   }

   return false;
}


void BaseIndex::_saveProperties (const MoleculeFingerprintParameters &fp_params, int sub_block_size, 
                                 int sim_block_size, int cf_block_size, 
                                 std::map<std::string, std::string> &option_map)
{
   _properties.ref().add("base_type", (_type == MOLECULE ? _molecule_type : _reaction_type));

   _properties.ref().add("fp_ext", _fp_params.ext);
   _properties.ref().add("fp_ord", _fp_params.ord_qwords);
   _properties.ref().add("fp_any", _fp_params.any_qwords);
   _properties.ref().add("fp_tau", _fp_params.tau_qwords);
   _properties.ref().add("fp_sim", _fp_params.sim_qwords);

   _properties.ref().add("cf_block_size", cf_block_size);

   std::map<std::string, std::string>::iterator it;
   for (it = option_map.begin(); it != option_map.end(); it++)
   {
      _properties->add(it->first.c_str(), it->second.c_str());
   }
}

bool BaseIndex::_prepareIndexData (IndexObject &obj, _ObjectIndexData &obj_data)
{
   {
      profTimerStart(t, "prepare_cf");
      if (!obj.buildCfString(obj_data.cf_str))
         return false;
   }

   {
      profTimerStart(t, "prepare_fp");
      if (!obj.buildFingerprint(_fp_params, &obj_data.sub_fp, &obj_data.sim_fp))
         return false;
   }

   if (!obj.buildHash(obj_data.hash))
      return false;

   return true;
}

void BaseIndex::_insertIndexData (_ObjectIndexData &obj_data)
{
   _sub_fp_storage.ptr()->add(obj_data.sub_fp.ptr());
   _sim_fp_storage.ptr()->add(obj_data.sim_fp.ptr(), _header->object_count);
   _cf_storage.ptr()->add((byte *)obj_data.cf_str.ptr(), obj_data.cf_str.size(), _header->object_count);
   _exact_storage.ptr()->add(obj_data.hash, _header->object_count);
}

void BaseIndex::_mappingLoad ()
{
   _id_mapping_ptr = BingoPtr< BingoArray<int> >(_header->mapping_offset);
   _back_id_mapping_ptr = BingoPtr< BingoMapping >(_header->back_mapping_offset);

   return;
}

void BaseIndex::_mappingCreate ()
{
   _id_mapping_ptr.allocate();
   new(_id_mapping_ptr.ptr()) BingoArray<int>();
   _header->mapping_offset = (size_t)_id_mapping_ptr;

   _back_id_mapping_ptr.allocate();
   new(_back_id_mapping_ptr.ptr()) BingoMapping();
   _header->back_mapping_offset = (size_t)_back_id_mapping_ptr;
}

void BaseIndex::_mappingAssign (int obj_id, int base_id)
{
   BingoArray<int> & id_mapping = _id_mapping_ptr.ref();
   BingoMapping & back_id_mapping = _back_id_mapping_ptr.ref();

   int old_size = id_mapping.size();

   if (id_mapping.size() <= base_id)
      id_mapping.resize(base_id + 1);

   for (int i = old_size; i < id_mapping.size(); i++)
      id_mapping[i] = -1;

   id_mapping[base_id] = obj_id;
   
   if (obj_id == -1)
      return;
   
   if (back_id_mapping.get(obj_id) != (size_t)-1)
      throw Exception("insert fail: this id was already used");

   back_id_mapping.add(obj_id, base_id);
}

void BaseIndex::_mappingAdd (int obj_id, int base_id)
{
   _mappingAssign(obj_id, base_id);
}

void BaseIndex::_mappingRemove (int obj_id)
{
   BingoArray<int> & id_mapping = _id_mapping_ptr.ref();
   BingoMapping & back_id_mapping = _back_id_mapping_ptr.ref();

   back_id_mapping.remove(obj_id);
}
<|MERGE_RESOLUTION|>--- conflicted
+++ resolved
@@ -1,471 +1,466 @@
-#include "bingo_base_index.h"
-#include "bingo_mmf.h"
-#include "bingo_ptr.h"
-
-#include <sstream>
-#include <string>
-#include <limits.h>
-
-#include "base_cpp/profiling.h"
-#include "base_cpp/output.h"
-#include "base_c/os_dir.h"
-
-using namespace bingo;
-
-static const char *_cf_data_filename = "cf_data";
-static const char *_cf_offset_filename = "cf_offset";
-static const char *_id_mapping_filename = "id_mapping";
-static const char *_reaction_type = "reaction_" BINGO_VERSION;
-static const char *_molecule_type = "molecule_" BINGO_VERSION;
-static const int _type_len = 30;
-static const char *_mmf_file = "mmf_storage";
-static const char *_version_prop = "version";
-static const char *_read_only_prop = "read_only";
-static const char *_mmf_size_prop = "mmf_size";
-static const char *_mt_size_prop = "mt_size";
-static const char *_id_key_prop = "key";
-static const size_t _mmf_size = 536870912; // 500Mb
-static const int _sim_mt_size = 50000;
-
-BaseIndex::BaseIndex (IndexType type)
-{
-   _type = type;
-   _read_only = false;
-   _index_id = -1;
-}
-
-void BaseIndex::create (const char *location, const MoleculeFingerprintParameters &fp_params, const char *options, int index_id)
-{
-   // TODO: introduce global parameters table, local parameters table and constants
-   MMFStorage::database_id = index_id;
-
-   int sub_block_size = 8192;
-   int sim_block_size = 8192;
-   int cf_block_size = 1048576;
-
-   osDirCreate(location);
-
-   _location = location;
-   
-   std::string _cf_data_path = _location + _cf_data_filename;
-   std::string _cf_offset_path = _location + _cf_offset_filename;
-   std::string _mapping_path = _location + _id_mapping_filename;
-   std::string _mmf_path = _location + _mmf_file;
-
-   _fp_params = fp_params;
-
-   std::map<std::string, std::string> option_map;
-
-   Properties::parseOptions(options, option_map);
-   _checkOptions(option_map, true);
-
-   _read_only = _getAccessType(option_map);
-
-   size_t mmf_size = _getMMfSize(option_map);
-
-   if (_type == MOLECULE)
-      _mmf_storage.create(_mmf_path.c_str(), mmf_size, _molecule_type, index_id);
-   else if (_type == REACTION)
-      _mmf_storage.create(_mmf_path.c_str(), mmf_size, _reaction_type, index_id);
-   else
-      throw Exception("incorrect index type");
-
-   _header.allocate();
-
-   _header->properties_offset = Properties::create(_properties);
-
-   _saveProperties(fp_params, sub_block_size, sim_block_size, cf_block_size, option_map);
-
-   _properties->add(_version_prop, BINGO_VERSION);
-
-   unsigned long prop_mt_size =  _properties->getULongNoThrow("mt_size");
-   int mt_size = (prop_mt_size != ULONG_MAX ? prop_mt_size : _sim_mt_size);
-
-   _mappingCreate();
-
-   _header->cf_offset = ByteBufferStorage::create(_cf_storage, cf_block_size);
-   _header->sub_offset = TranspFpStorage::create(_sub_fp_storage, _fp_params.fingerprintSize(), sub_block_size);
-   _header->sim_offset = FingerprintTable::create(_sim_fp_storage, _fp_params.fingerprintSizeSim(), mt_size);
-   _header->exact_offset = ExactStorage::create(_exact_storage);
-
-   _header->first_free_id = 0;
-   _header->object_count = 0;
-}
-
-void BaseIndex::load (const char *location, const char *options, int index_id)
-{
-   MMFStorage::database_id = index_id;
-
-   if (osDirExists(location) == OS_DIR_NOTFOUND)
-      throw Exception("database directory missed");
-
-   osDirCreate(location);
-
-   _location = location;
-   std::string _cf_data_path = _location + _cf_data_filename;
-   std::string _cf_offset_path = _location + _cf_offset_filename;
-   std::string _mapping_path = _location + _id_mapping_filename;
-   std::string _mmf_path = _location + _mmf_file;
-
-   std::map<std::string, std::string> option_map;
-
-   Properties::parseOptions(options, option_map);
-   _checkOptions(option_map, false);
-
-   _read_only = _getAccessType(option_map);
-
-   BingoPtr<char> h_ptr;
-
-   _mmf_storage.load(_mmf_path.c_str(), h_ptr, index_id, _read_only);
-   
-   _header = BingoPtr<_Header>(MMFStorage::max_header_len + BingoAllocator::getAllocatorDataSize());
-
-   Properties::load(_properties, _header->properties_offset);
-   
-   const char *ver = _properties->get(_version_prop);
-
-   if (strcmp(ver, BINGO_VERSION) != 0)
-      throw Exception("BaseIndex: load(): incorrect database version");
-
-   const char *type_str = (_type == MOLECULE ? _molecule_type : _reaction_type);
-   if (strcmp(_properties->get("base_type"), type_str) != 0)
-      throw Exception("Loading databse: wrong type propety");
-   
-   _fp_params.ext = (_properties.ref().getULong("fp_ext") != 0);
-   _fp_params.ord_qwords = _properties.ref().getULong("fp_ord");
-   _fp_params.any_qwords = _properties.ref().getULong("fp_any");
-   _fp_params.tau_qwords = _properties.ref().getULong("fp_tau");
-   _fp_params.sim_qwords = _properties.ref().getULong("fp_sim");
-
-   unsigned long cf_block_size = _properties->getULong("cf_block_size");
-
-   _mappingLoad();
-
-   FingerprintTable::load(_sim_fp_storage, _header.ptr()->sim_offset);
-   ExactStorage::load(_exact_storage, _header.ptr()->exact_offset);
-   TranspFpStorage::load(_sub_fp_storage, _header.ptr()->sub_offset);
-   ByteBufferStorage::load(_cf_storage, _header.ptr()->cf_offset);
-}
-
-int BaseIndex::add (/* const */ IndexObject &obj, int obj_id, DatabaseLockData &lock_data)
-{
-   if (_read_only)
-      throw Exception("insert fail: Read only index can't be changed");
-
-   BingoMapping & back_id_mapping = _back_id_mapping_ptr.ref();
-
-<<<<<<< HEAD
-   if (obj_id != -1 && back_id_mapping.get(obj_id) != -1)
-      throw Exception("insert fail: This id was already used");
-=======
-   {
-      WriteLock wlock(lock_data);
-      if (obj_id != -1 && back_id_mapping.size() > obj_id && back_id_mapping[obj_id] != -1)
-         throw Exception("insert fail: This id was already used");
-   }
->>>>>>> ff36e5af
-
-   _ObjectIndexData _obj_data;
-   {
-      profTimerStart(t_in, "prepare_obj_data");      
-      _prepareIndexData(obj, _obj_data);
-   }
-   
-   WriteLock wlock(lock_data);
-   profTimerStart(t_after, "exclusive_write");   
-
-   {
-      profTimerStart(t_in, "add_obj_data");   
-      _insertIndexData(_obj_data);
-   }
-
-   {
-      profTimerStart(t_in, "mapping_changing_1");      
-      if (obj_id == -1)
-      {
-         int i = _header->first_free_id;
-         while (back_id_mapping.get(i) != (size_t)-1)
-            i++;
-         
-         _header->first_free_id = i;
-
-         obj_id = _header->first_free_id;
-      }
-   }
-
-   int base_id = _header->object_count;
-   _header->object_count++;
-   {
-      profTimerStart(t_in, "mapping_changing_2");    
-      _mappingAdd(obj_id, base_id);
-   }
-   
-   return obj_id;
-}
-
-void BaseIndex::optimize ()
-{
-   if (_read_only)
-      throw Exception("optimize fail: Read only index can't be changed");
-
-   _sim_fp_storage.ptr()->optimize();
-}
-
-void BaseIndex::remove (int obj_id)
-{
-   if (_read_only)
-      throw Exception("remove fail: Read only index can't be changed");
-
-   BingoMapping & back_id_mapping = _back_id_mapping_ptr.ref();
-
-   if (obj_id < 0 || back_id_mapping.get(obj_id) == -1)
-      throw Exception("There is no object with this id");
-
-   _cf_storage->remove(back_id_mapping.get(obj_id));
-   _mappingRemove(obj_id);
-}
-
-const MoleculeFingerprintParameters & BaseIndex::getFingerprintParams () const
-{
-   return _fp_params;
-}
-
-TranspFpStorage & BaseIndex::getSubStorage ()
-{
-   return _sub_fp_storage.ref();
-}
-
-FingerprintTable & BaseIndex::getSimStorage ()
-{
-   return _sim_fp_storage.ref();
-}
-
-ExactStorage & BaseIndex::getExactStorage ()
-{
-   return _exact_storage.ref();
-}
-
-BingoArray<int> & BaseIndex::getIdMapping ()
-{
-   return _id_mapping_ptr.ref();
-}
-
-BingoMapping & BaseIndex::getBackIdMapping ()
-{
-   return _back_id_mapping_ptr.ref();
-}
-
-/*const */ByteBufferStorage & BaseIndex::getCfStorage ()// const
-{
-   return _cf_storage.ref();
-}
-
-int BaseIndex::getObjectsCount () const
-{
-   return _header->object_count;
-}
-
-const byte * BaseIndex::getObjectCf (int id, int &len)
-{
-   const byte *cf_buf = _cf_storage->get(_back_id_mapping_ptr.ref().get(id), len);
-
-   if (len == -1)
-      throw Exception("There is no object with this id");
-
-   return cf_buf;
-}
-
-const char * BaseIndex::getIdPropertyName ()
-{
-   return _properties.ref().getNoThrow(_id_key_prop);
-}
-
-const char * BaseIndex::getVersion ()
-{
-   return BINGO_VERSION;
-}
-
-Index::IndexType BaseIndex::getType () const
-{
-   return _type;
-}
-
-Index::IndexType BaseIndex::determineType (const char *location)
-{
-   std::string path(location);
-   path += '/';
-   path += _mmf_file;
-   path += '0';
-   std::ifstream file(path, std::ios::binary | std::ios::in);
-   
-   bool res = file.good();
-
-   char type[_type_len];
-   file.seekg(0);
-   file.read(type, _type_len);
-
-   if (strcmp(type, _molecule_type) == 0)
-      return MOLECULE;
-   else if (strcmp(type, _reaction_type) == 0)
-      return REACTION;
-   else
-      throw Exception("BingoIndex: determineType(): Database format is not compatible with this version.");
-}
-
-BaseIndex::~BaseIndex()
-{
-   _mmf_storage.close();
-}
-
-void BaseIndex::_checkOptions (std::map<std::string, std::string> &option_map, bool is_create)
-{
-   for(std::map<std::string, std::string>::iterator it = option_map.begin(); 
-       it != option_map.end(); it++) 
-   {
-      if (is_create)
-      {
-         if ((it->first.compare(_read_only_prop) != 0) && 
-             (it->first.compare(_mt_size_prop) != 0) && 
-             (it->first.compare(_mmf_size_prop) != 0) &&
-             (it->first.compare(_id_key_prop) != 0))
-            throw Exception("Creating index error: incorrect input options");
-      }
-      else if ((it->first.compare(_read_only_prop)) != 0 &&
-               (it->first.compare(_id_key_prop) != 0))
-         throw Exception("Loading index error: incorrect input options");
-   }
-}
-
-size_t BaseIndex::_getMMfSize (std::map<std::string, std::string> &option_map)
-{
-   size_t mmf_size = _mmf_size;
-
-   if (option_map.find("mmf_size") != option_map.end())
-   {
-      unsigned long u_dec;
-      std::istringstream isstr(option_map["mmf_size"]);
-      isstr >> u_dec;
-
-      if (u_dec != ULONG_MAX)
-         mmf_size = u_dec * 1048576;
-   }
-
-   return mmf_size;
-}
-
-bool BaseIndex::_getAccessType (std::map<std::string, std::string> &option_map)
-{
-   if (option_map.find("read_only") != option_map.end())
-   {
-      if (option_map["read_only"].compare("true") == 0)
-         return true;
-   }
-
-   return false;
-}
-
-
-void BaseIndex::_saveProperties (const MoleculeFingerprintParameters &fp_params, int sub_block_size, 
-                                 int sim_block_size, int cf_block_size, 
-                                 std::map<std::string, std::string> &option_map)
-{
-   _properties.ref().add("base_type", (_type == MOLECULE ? _molecule_type : _reaction_type));
-
-   _properties.ref().add("fp_ext", _fp_params.ext);
-   _properties.ref().add("fp_ord", _fp_params.ord_qwords);
-   _properties.ref().add("fp_any", _fp_params.any_qwords);
-   _properties.ref().add("fp_tau", _fp_params.tau_qwords);
-   _properties.ref().add("fp_sim", _fp_params.sim_qwords);
-
-   _properties.ref().add("cf_block_size", cf_block_size);
-
-   std::map<std::string, std::string>::iterator it;
-   for (it = option_map.begin(); it != option_map.end(); it++)
-   {
-      _properties->add(it->first.c_str(), it->second.c_str());
-   }
-}
-
-bool BaseIndex::_prepareIndexData (IndexObject &obj, _ObjectIndexData &obj_data)
-{
-   {
-      profTimerStart(t, "prepare_cf");
-      if (!obj.buildCfString(obj_data.cf_str))
-         return false;
-   }
-
-   {
-      profTimerStart(t, "prepare_fp");
-      if (!obj.buildFingerprint(_fp_params, &obj_data.sub_fp, &obj_data.sim_fp))
-         return false;
-   }
-
-   if (!obj.buildHash(obj_data.hash))
-      return false;
-
-   return true;
-}
-
-void BaseIndex::_insertIndexData (_ObjectIndexData &obj_data)
-{
-   _sub_fp_storage.ptr()->add(obj_data.sub_fp.ptr());
-   _sim_fp_storage.ptr()->add(obj_data.sim_fp.ptr(), _header->object_count);
-   _cf_storage.ptr()->add((byte *)obj_data.cf_str.ptr(), obj_data.cf_str.size(), _header->object_count);
-   _exact_storage.ptr()->add(obj_data.hash, _header->object_count);
-}
-
-void BaseIndex::_mappingLoad ()
-{
-   _id_mapping_ptr = BingoPtr< BingoArray<int> >(_header->mapping_offset);
-   _back_id_mapping_ptr = BingoPtr< BingoMapping >(_header->back_mapping_offset);
-
-   return;
-}
-
-void BaseIndex::_mappingCreate ()
-{
-   _id_mapping_ptr.allocate();
-   new(_id_mapping_ptr.ptr()) BingoArray<int>();
-   _header->mapping_offset = (size_t)_id_mapping_ptr;
-
-   _back_id_mapping_ptr.allocate();
-   new(_back_id_mapping_ptr.ptr()) BingoMapping();
-   _header->back_mapping_offset = (size_t)_back_id_mapping_ptr;
-}
-
-void BaseIndex::_mappingAssign (int obj_id, int base_id)
-{
-   BingoArray<int> & id_mapping = _id_mapping_ptr.ref();
-   BingoMapping & back_id_mapping = _back_id_mapping_ptr.ref();
-
-   int old_size = id_mapping.size();
-
-   if (id_mapping.size() <= base_id)
-      id_mapping.resize(base_id + 1);
-
-   for (int i = old_size; i < id_mapping.size(); i++)
-      id_mapping[i] = -1;
-
-   id_mapping[base_id] = obj_id;
-   
-   if (obj_id == -1)
-      return;
-   
-   if (back_id_mapping.get(obj_id) != (size_t)-1)
-      throw Exception("insert fail: this id was already used");
-
-   back_id_mapping.add(obj_id, base_id);
-}
-
-void BaseIndex::_mappingAdd (int obj_id, int base_id)
-{
-   _mappingAssign(obj_id, base_id);
-}
-
-void BaseIndex::_mappingRemove (int obj_id)
-{
-   BingoArray<int> & id_mapping = _id_mapping_ptr.ref();
-   BingoMapping & back_id_mapping = _back_id_mapping_ptr.ref();
-
-   back_id_mapping.remove(obj_id);
-}
+#include "bingo_base_index.h"
+#include "bingo_mmf.h"
+#include "bingo_ptr.h"
+
+#include <sstream>
+#include <string>
+#include <limits.h>
+
+#include "base_cpp/profiling.h"
+#include "base_cpp/output.h"
+#include "base_c/os_dir.h"
+
+using namespace bingo;
+
+static const char *_cf_data_filename = "cf_data";
+static const char *_cf_offset_filename = "cf_offset";
+static const char *_id_mapping_filename = "id_mapping";
+static const char *_reaction_type = "reaction_" BINGO_VERSION;
+static const char *_molecule_type = "molecule_" BINGO_VERSION;
+static const int _type_len = 30;
+static const char *_mmf_file = "mmf_storage";
+static const char *_version_prop = "version";
+static const char *_read_only_prop = "read_only";
+static const char *_mmf_size_prop = "mmf_size";
+static const char *_mt_size_prop = "mt_size";
+static const char *_id_key_prop = "key";
+static const size_t _mmf_size = 536870912; // 500Mb
+static const int _sim_mt_size = 50000;
+
+BaseIndex::BaseIndex (IndexType type)
+{
+   _type = type;
+   _read_only = false;
+   _index_id = -1;
+}
+
+void BaseIndex::create (const char *location, const MoleculeFingerprintParameters &fp_params, const char *options, int index_id)
+{
+   // TODO: introduce global parameters table, local parameters table and constants
+   MMFStorage::database_id = index_id;
+
+   int sub_block_size = 8192;
+   int sim_block_size = 8192;
+   int cf_block_size = 1048576;
+
+   osDirCreate(location);
+
+   _location = location;
+   
+   std::string _cf_data_path = _location + _cf_data_filename;
+   std::string _cf_offset_path = _location + _cf_offset_filename;
+   std::string _mapping_path = _location + _id_mapping_filename;
+   std::string _mmf_path = _location + _mmf_file;
+
+   _fp_params = fp_params;
+
+   std::map<std::string, std::string> option_map;
+
+   Properties::parseOptions(options, option_map);
+   _checkOptions(option_map, true);
+
+   _read_only = _getAccessType(option_map);
+
+   size_t mmf_size = _getMMfSize(option_map);
+
+   if (_type == MOLECULE)
+      _mmf_storage.create(_mmf_path.c_str(), mmf_size, _molecule_type, index_id);
+   else if (_type == REACTION)
+      _mmf_storage.create(_mmf_path.c_str(), mmf_size, _reaction_type, index_id);
+   else
+      throw Exception("incorrect index type");
+
+   _header.allocate();
+
+   _header->properties_offset = Properties::create(_properties);
+
+   _saveProperties(fp_params, sub_block_size, sim_block_size, cf_block_size, option_map);
+
+   _properties->add(_version_prop, BINGO_VERSION);
+
+   unsigned long prop_mt_size =  _properties->getULongNoThrow("mt_size");
+   int mt_size = (prop_mt_size != ULONG_MAX ? prop_mt_size : _sim_mt_size);
+
+   _mappingCreate();
+
+   _header->cf_offset = ByteBufferStorage::create(_cf_storage, cf_block_size);
+   _header->sub_offset = TranspFpStorage::create(_sub_fp_storage, _fp_params.fingerprintSize(), sub_block_size);
+   _header->sim_offset = FingerprintTable::create(_sim_fp_storage, _fp_params.fingerprintSizeSim(), mt_size);
+   _header->exact_offset = ExactStorage::create(_exact_storage);
+
+   _header->first_free_id = 0;
+   _header->object_count = 0;
+}
+
+void BaseIndex::load (const char *location, const char *options, int index_id)
+{
+   MMFStorage::database_id = index_id;
+
+   if (osDirExists(location) == OS_DIR_NOTFOUND)
+      throw Exception("database directory missed");
+
+   osDirCreate(location);
+
+   _location = location;
+   std::string _cf_data_path = _location + _cf_data_filename;
+   std::string _cf_offset_path = _location + _cf_offset_filename;
+   std::string _mapping_path = _location + _id_mapping_filename;
+   std::string _mmf_path = _location + _mmf_file;
+
+   std::map<std::string, std::string> option_map;
+
+   Properties::parseOptions(options, option_map);
+   _checkOptions(option_map, false);
+
+   _read_only = _getAccessType(option_map);
+
+   BingoPtr<char> h_ptr;
+
+   _mmf_storage.load(_mmf_path.c_str(), h_ptr, index_id, _read_only);
+   
+   _header = BingoPtr<_Header>(MMFStorage::max_header_len + BingoAllocator::getAllocatorDataSize());
+
+   Properties::load(_properties, _header->properties_offset);
+   
+   const char *ver = _properties->get(_version_prop);
+
+   if (strcmp(ver, BINGO_VERSION) != 0)
+      throw Exception("BaseIndex: load(): incorrect database version");
+
+   const char *type_str = (_type == MOLECULE ? _molecule_type : _reaction_type);
+   if (strcmp(_properties->get("base_type"), type_str) != 0)
+      throw Exception("Loading databse: wrong type propety");
+   
+   _fp_params.ext = (_properties.ref().getULong("fp_ext") != 0);
+   _fp_params.ord_qwords = _properties.ref().getULong("fp_ord");
+   _fp_params.any_qwords = _properties.ref().getULong("fp_any");
+   _fp_params.tau_qwords = _properties.ref().getULong("fp_tau");
+   _fp_params.sim_qwords = _properties.ref().getULong("fp_sim");
+
+   unsigned long cf_block_size = _properties->getULong("cf_block_size");
+
+   _mappingLoad();
+
+   FingerprintTable::load(_sim_fp_storage, _header.ptr()->sim_offset);
+   ExactStorage::load(_exact_storage, _header.ptr()->exact_offset);
+   TranspFpStorage::load(_sub_fp_storage, _header.ptr()->sub_offset);
+   ByteBufferStorage::load(_cf_storage, _header.ptr()->cf_offset);
+}
+
+int BaseIndex::add (/* const */ IndexObject &obj, int obj_id, DatabaseLockData &lock_data)
+{
+   if (_read_only)
+      throw Exception("insert fail: Read only index can't be changed");
+
+   BingoMapping & back_id_mapping = _back_id_mapping_ptr.ref();
+
+   {
+      WriteLock wlock(lock_data);
+   if (obj_id != -1 && back_id_mapping.get(obj_id) != -1)
+         throw Exception("insert fail: This id was already used");
+   }
+
+   _ObjectIndexData _obj_data;
+   {
+      profTimerStart(t_in, "prepare_obj_data");      
+      _prepareIndexData(obj, _obj_data);
+   }
+   
+   WriteLock wlock(lock_data);
+   profTimerStart(t_after, "exclusive_write");   
+
+   {
+      profTimerStart(t_in, "add_obj_data");   
+      _insertIndexData(_obj_data);
+   }
+
+   {
+      profTimerStart(t_in, "mapping_changing_1");      
+      if (obj_id == -1)
+      {
+         int i = _header->first_free_id;
+         while (back_id_mapping.get(i) != (size_t)-1)
+            i++;
+         
+         _header->first_free_id = i;
+
+         obj_id = _header->first_free_id;
+      }
+   }
+
+   int base_id = _header->object_count;
+   _header->object_count++;
+   {
+      profTimerStart(t_in, "mapping_changing_2");    
+      _mappingAdd(obj_id, base_id);
+   }
+   
+   return obj_id;
+}
+
+void BaseIndex::optimize ()
+{
+   if (_read_only)
+      throw Exception("optimize fail: Read only index can't be changed");
+
+   _sim_fp_storage.ptr()->optimize();
+}
+
+void BaseIndex::remove (int obj_id)
+{
+   if (_read_only)
+      throw Exception("remove fail: Read only index can't be changed");
+
+   BingoMapping & back_id_mapping = _back_id_mapping_ptr.ref();
+
+   if (obj_id < 0 || back_id_mapping.get(obj_id) == -1)
+      throw Exception("There is no object with this id");
+
+   _cf_storage->remove(back_id_mapping.get(obj_id));
+   _mappingRemove(obj_id);
+}
+
+const MoleculeFingerprintParameters & BaseIndex::getFingerprintParams () const
+{
+   return _fp_params;
+}
+
+TranspFpStorage & BaseIndex::getSubStorage ()
+{
+   return _sub_fp_storage.ref();
+}
+
+FingerprintTable & BaseIndex::getSimStorage ()
+{
+   return _sim_fp_storage.ref();
+}
+
+ExactStorage & BaseIndex::getExactStorage ()
+{
+   return _exact_storage.ref();
+}
+
+BingoArray<int> & BaseIndex::getIdMapping ()
+{
+   return _id_mapping_ptr.ref();
+}
+
+BingoMapping & BaseIndex::getBackIdMapping ()
+{
+   return _back_id_mapping_ptr.ref();
+}
+
+/*const */ByteBufferStorage & BaseIndex::getCfStorage ()// const
+{
+   return _cf_storage.ref();
+}
+
+int BaseIndex::getObjectsCount () const
+{
+   return _header->object_count;
+}
+
+const byte * BaseIndex::getObjectCf (int id, int &len)
+{
+   const byte *cf_buf = _cf_storage->get(_back_id_mapping_ptr.ref().get(id), len);
+
+   if (len == -1)
+      throw Exception("There is no object with this id");
+
+   return cf_buf;
+}
+
+const char * BaseIndex::getIdPropertyName ()
+{
+   return _properties.ref().getNoThrow(_id_key_prop);
+}
+
+const char * BaseIndex::getVersion ()
+{
+   return BINGO_VERSION;
+}
+
+Index::IndexType BaseIndex::getType () const
+{
+   return _type;
+}
+
+Index::IndexType BaseIndex::determineType (const char *location)
+{
+   std::string path(location);
+   path += '/';
+   path += _mmf_file;
+   path += '0';
+   std::ifstream file(path, std::ios::binary | std::ios::in);
+   
+   bool res = file.good();
+
+   char type[_type_len];
+   file.seekg(0);
+   file.read(type, _type_len);
+
+   if (strcmp(type, _molecule_type) == 0)
+      return MOLECULE;
+   else if (strcmp(type, _reaction_type) == 0)
+      return REACTION;
+   else
+      throw Exception("BingoIndex: determineType(): Database format is not compatible with this version.");
+}
+
+BaseIndex::~BaseIndex()
+{
+   _mmf_storage.close();
+}
+
+void BaseIndex::_checkOptions (std::map<std::string, std::string> &option_map, bool is_create)
+{
+   for(std::map<std::string, std::string>::iterator it = option_map.begin(); 
+       it != option_map.end(); it++) 
+   {
+      if (is_create)
+      {
+         if ((it->first.compare(_read_only_prop) != 0) && 
+             (it->first.compare(_mt_size_prop) != 0) && 
+             (it->first.compare(_mmf_size_prop) != 0) &&
+             (it->first.compare(_id_key_prop) != 0))
+            throw Exception("Creating index error: incorrect input options");
+      }
+      else if ((it->first.compare(_read_only_prop)) != 0 &&
+               (it->first.compare(_id_key_prop) != 0))
+         throw Exception("Loading index error: incorrect input options");
+   }
+}
+
+size_t BaseIndex::_getMMfSize (std::map<std::string, std::string> &option_map)
+{
+   size_t mmf_size = _mmf_size;
+
+   if (option_map.find("mmf_size") != option_map.end())
+   {
+      unsigned long u_dec;
+      std::istringstream isstr(option_map["mmf_size"]);
+      isstr >> u_dec;
+
+      if (u_dec != ULONG_MAX)
+         mmf_size = u_dec * 1048576;
+   }
+
+   return mmf_size;
+}
+
+bool BaseIndex::_getAccessType (std::map<std::string, std::string> &option_map)
+{
+   if (option_map.find("read_only") != option_map.end())
+   {
+      if (option_map["read_only"].compare("true") == 0)
+         return true;
+   }
+
+   return false;
+}
+
+
+void BaseIndex::_saveProperties (const MoleculeFingerprintParameters &fp_params, int sub_block_size, 
+                                 int sim_block_size, int cf_block_size, 
+                                 std::map<std::string, std::string> &option_map)
+{
+   _properties.ref().add("base_type", (_type == MOLECULE ? _molecule_type : _reaction_type));
+
+   _properties.ref().add("fp_ext", _fp_params.ext);
+   _properties.ref().add("fp_ord", _fp_params.ord_qwords);
+   _properties.ref().add("fp_any", _fp_params.any_qwords);
+   _properties.ref().add("fp_tau", _fp_params.tau_qwords);
+   _properties.ref().add("fp_sim", _fp_params.sim_qwords);
+
+   _properties.ref().add("cf_block_size", cf_block_size);
+
+   std::map<std::string, std::string>::iterator it;
+   for (it = option_map.begin(); it != option_map.end(); it++)
+   {
+      _properties->add(it->first.c_str(), it->second.c_str());
+   }
+}
+
+bool BaseIndex::_prepareIndexData (IndexObject &obj, _ObjectIndexData &obj_data)
+{
+   {
+      profTimerStart(t, "prepare_cf");
+      if (!obj.buildCfString(obj_data.cf_str))
+         return false;
+   }
+
+   {
+      profTimerStart(t, "prepare_fp");
+      if (!obj.buildFingerprint(_fp_params, &obj_data.sub_fp, &obj_data.sim_fp))
+         return false;
+   }
+
+   if (!obj.buildHash(obj_data.hash))
+      return false;
+
+   return true;
+}
+
+void BaseIndex::_insertIndexData (_ObjectIndexData &obj_data)
+{
+   _sub_fp_storage.ptr()->add(obj_data.sub_fp.ptr());
+   _sim_fp_storage.ptr()->add(obj_data.sim_fp.ptr(), _header->object_count);
+   _cf_storage.ptr()->add((byte *)obj_data.cf_str.ptr(), obj_data.cf_str.size(), _header->object_count);
+   _exact_storage.ptr()->add(obj_data.hash, _header->object_count);
+}
+
+void BaseIndex::_mappingLoad ()
+{
+   _id_mapping_ptr = BingoPtr< BingoArray<int> >(_header->mapping_offset);
+   _back_id_mapping_ptr = BingoPtr< BingoMapping >(_header->back_mapping_offset);
+
+   return;
+}
+
+void BaseIndex::_mappingCreate ()
+{
+   _id_mapping_ptr.allocate();
+   new(_id_mapping_ptr.ptr()) BingoArray<int>();
+   _header->mapping_offset = (size_t)_id_mapping_ptr;
+
+   _back_id_mapping_ptr.allocate();
+   new(_back_id_mapping_ptr.ptr()) BingoMapping();
+   _header->back_mapping_offset = (size_t)_back_id_mapping_ptr;
+}
+
+void BaseIndex::_mappingAssign (int obj_id, int base_id)
+{
+   BingoArray<int> & id_mapping = _id_mapping_ptr.ref();
+   BingoMapping & back_id_mapping = _back_id_mapping_ptr.ref();
+
+   int old_size = id_mapping.size();
+
+   if (id_mapping.size() <= base_id)
+      id_mapping.resize(base_id + 1);
+
+   for (int i = old_size; i < id_mapping.size(); i++)
+      id_mapping[i] = -1;
+
+   id_mapping[base_id] = obj_id;
+   
+   if (obj_id == -1)
+      return;
+   
+   if (back_id_mapping.get(obj_id) != (size_t)-1)
+      throw Exception("insert fail: this id was already used");
+
+   back_id_mapping.add(obj_id, base_id);
+}
+
+void BaseIndex::_mappingAdd (int obj_id, int base_id)
+{
+   _mappingAssign(obj_id, base_id);
+}
+
+void BaseIndex::_mappingRemove (int obj_id)
+{
+   BingoArray<int> & id_mapping = _id_mapping_ptr.ref();
+   BingoMapping & back_id_mapping = _back_id_mapping_ptr.ref();
+
+   back_id_mapping.remove(obj_id);
+}