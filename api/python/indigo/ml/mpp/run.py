--- conflicted
+++ resolved
@@ -1,21 +1,16 @@
 import click
 import torch  # type: ignore
 from datasets import MolDataset, load_data
-<<<<<<< HEAD
-from eval import evaluate
-from feat_params import FeaturizeParams
-from models import MPNNRegressor
-=======
 from torch.optim.lr_scheduler import (
     ChainedScheduler,
     ConstantLR,
     ExponentialLR,
 )
->>>>>>> 9cd90f93
 from tqdm import trange  # type: ignore
 
 import indigo.ml.mpp.config as config  # type: ignore
 from indigo.ml.mpp.eval import evaluate  # type: ignore
+from indigo.ml.mpp.feat_params import FeaturizeParams # type: ignore
 from indigo.ml.mpp.utils import load_model  # type: ignore
 
 
@@ -23,7 +18,7 @@
 @click.argument("filename", type=click.Path(exists=True))
 @click.argument("smiles", type=str)
 @click.argument("target", type=str)
-<<<<<<< HEAD
+@clicl.option("--model_type", default = "MPNN", type = str)
 @click.option("--node_featurizers", "-n_f", default=(), multiple=True)
 @click.option("--edge_featurizers", "-e_f", default=(), multiple=True)
 @click.option("--mol_data_features", "-md_f", default=(), multiple=True)
@@ -32,6 +27,7 @@
     filename: str,
     smiles: str,
     target: str,
+    model_type: str,
     node_featurizers: str,
     edge_featurizers: str,
     mol_data_features: str,
@@ -46,12 +42,6 @@
         predict at LogP column. We will use 2 node features (atomic_number and atomic_degrees) and also load
         whole molecule features from dataset (Flex and Aromatic Rings)
     """
-
-=======
-@click.argument("model_type", type=str)
-def main(filename: str, smiles: str, target: str, model_type: str):
-    """Simple property prediction"""
->>>>>>> 9cd90f93
     config.file_name = filename
     config.smiles = smiles
     config.target = target
@@ -63,8 +53,8 @@
     )
     dataset = MolDataset(params)
     train_loader, val_loader, test_loader = load_data(dataset)
-    model_constructor, params = load_model(model_type)
-    model = model_constructor(dataset.dim_nfeats, dataset.dim_efeats, **params)
+    model_constructor, prms = load_model(model_type)
+    model = model_constructor(dataset.dim_nfeats, dataset.dim_efeats, **prms)
     optimizer = torch.optim.Adam(model.parameters(), lr=config.LEARNING_RATE)
     scheduler1 = ConstantLR(optimizer, factor=0.1, total_iters=10)
     scheduler2 = ExponentialLR(optimizer, gamma=0.9)
@@ -74,15 +64,10 @@
     for epoch in trange(config.NUM_EPOCH):
         losses = list()
         for batched_graph, labels in train_loader:
-<<<<<<< HEAD
 
+            optimizer.zero_grad()
             node_feats = batched_graph.ndata["n_features"].float()
             edge_feats = batched_graph.edata["e_features"].float()
-=======
-            optimizer.zero_grad()
-            node_feats = batched_graph.ndata["atomic"].float()
-            edge_feats = batched_graph.edata["ord"].float()
->>>>>>> 9cd90f93
             prediction = model(batched_graph, node_feats, edge_feats)
             loss = loss_fcn(prediction, labels)
             losses.append(loss.item())
