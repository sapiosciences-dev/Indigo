#
#
# Copyright (C) 2010-2013 GGA Software Services LLC
#
# This file is part of Indigo toolkit.
#
# This file may be distributed and/or modified under the terms of the
# GNU General Public License version 3 as published by the Free Software
# Foundation and appearing in the file LICENSE.GPL included in the
# packaging of this file.
#
# This file is provided AS IS with NO WARRANTY OF ANY KIND, INCLUDING THE
# WARRANTY OF DESIGN, MERCHANTABILITY AND FITNESS FOR A PARTICULAR PURPOSE.

import sys
import os
import platform
from array import array
from ctypes import c_int, c_char_p, c_float, POINTER, pointer, CDLL, RTLD_GLOBAL, c_ulonglong, c_byte


class IndigoException (Exception):
    def __init__(self, value):
        self.value = value

    def __str__(self):
        return repr(self.value.decode('ascii')) if sys.version_info > (3, 0) else repr(self.value)


class IndigoObject(object):
    def __init__(self, dispatcher, id, parent=None):
        self.id = id
        self.dispatcher = dispatcher
        self.parent = parent

    def __enter__ (self):
        return self

    def __exit__ (self, exc_type, exc_value, traceback):
        self.dispatcher._setSessionId()
        self.dispatcher._lib.indigoClose(self.id)

    def __del__ (self):
        self.dispose()

    def dispose(self):
        if self.id >= 0:
            if getattr(Indigo, "_lib", None) is not None:
                self.dispatcher._setSessionId()
                Indigo._lib.indigoFree(self.id)
                self.id = -1

    def __iter__ (self):
        return self

    def _next(self):
        self.dispatcher._setSessionId()
        newobj = self.dispatcher._checkResult(Indigo._lib.indigoNext(self.id))
        if newobj == 0:
            return None
        else:
            return self.dispatcher.IndigoObject(self.dispatcher, newobj, self)

    def __next__ (self):
        obj = self._next()
        if obj == None:
            raise StopIteration
        return obj

    def next (self):
        return self.__next__()

    def grossFormula(self):
        self.dispatcher._setSessionId()
        gfid = self.dispatcher._checkResult(Indigo._lib.indigoGrossFormula(self.id))
        gf = self.dispatcher.IndigoObject(self.dispatcher, gfid)
        return self.dispatcher._checkResultString(Indigo._lib.indigoToString(gf.id))

    def toString(self):
        self.dispatcher._setSessionId()
        return self.dispatcher._checkResultString(Indigo._lib.indigoToString(self.id))

    def mdlct(self):
        self.dispatcher._setSessionId()
        buf = self.dispatcher.writeBuffer()
        self.dispatcher._checkResult(Indigo._lib.indigoSaveMDLCT(self.id, buf.id))
        return buf.toBuffer()

    def xyz (self):
        self.dispatcher._setSessionId()
        xyz = Indigo._lib.indigoXYZ(self.id)
        if xyz is None:
            raise IndigoException(Indigo._lib.indigoGetLastError())
        return [xyz[0], xyz[1], xyz[2]]

    def setXYZ (self, x, y, z):
        self.dispatcher._setSessionId()
        self.dispatcher._checkResult(Indigo._lib.indigoSetXYZ(self.id, x, y, z))

    def alignAtoms (self, atom_ids, desired_xyz):
        self.dispatcher._setSessionId()
        if len(atom_ids) * 3 != len(desired_xyz):
            raise IndigoException("alignAtoms(): desired_xyz[] must be exactly 3 times bigger than atom_ids[]")
        atoms = (c_int * len(atom_ids))()
        for i in range(len(atoms)):
            atoms[i] = atom_ids[i]
        xyz = (c_float * len(desired_xyz))()
        for i in range(len(desired_xyz)):
            xyz[i] = desired_xyz[i]
        return self.dispatcher._checkResultFloat(
            self.dispatcher._lib.indigoAlignAtoms(self.id, len(atoms), atoms, xyz))

    def addStereocenter(self, type, v1, v2, v3, v4=-1):
        self.dispatcher._setSessionId()
        return self.dispatcher._checkResult(Indigo._lib.indigoAddStereocenter(self.id, type, v1, v2, v3, v4))

    def clone(self):
        self.dispatcher._setSessionId()
        return self.dispatcher.IndigoObject(self.dispatcher, self.dispatcher._checkResult(Indigo._lib.indigoClone(self.id)))

    def close(self):
        self.dispatcher._setSessionId()
        return self.dispatcher._checkResult(Indigo._lib.indigoClose(self.id))

    def _next(self):
        self.dispatcher._setSessionId()
        newobj = self.dispatcher._checkResult(Indigo._lib.indigoNext(self.id))
        if newobj == 0:
            return None
        else:
            return self.dispatcher.IndigoObject(self.dispatcher, newobj, self)

    def hasNext(self):
        self.dispatcher._setSessionId()
        return bool(self.dispatcher._checkResult(Indigo._lib.indigoHasNext(self.id)))

    def index(self):
        self.dispatcher._setSessionId()
        return self.dispatcher._checkResult(Indigo._lib.indigoIndex(self.id))

    def remove(self):
        self.dispatcher._setSessionId()
        return self.dispatcher._checkResult(Indigo._lib.indigoRemove(self.id))

    def saveMolfile(self, filename):
        self.dispatcher._setSessionId()
        return self.dispatcher._checkResult(Indigo._lib.indigoSaveMolfileToFile(self.id, filename.encode('ascii')))

    def molfile(self):
        self.dispatcher._setSessionId()
        return self.dispatcher._checkResultString(Indigo._lib.indigoMolfile(self.id))

    def saveCml(self, filename):
        self.dispatcher._setSessionId()
        return self.dispatcher._checkResult(Indigo._lib.indigoSaveCmlToFile(self.id, filename.encode('ascii')))

    def cml(self):
        self.dispatcher._setSessionId()
        return self.dispatcher._checkResultString(Indigo._lib.indigoCml(self.id))

    def saveMDLCT(self, output):
        self.dispatcher._setSessionId()
        return self.dispatcher._checkResult(Indigo._lib.indigoSaveMDLCT(self.id, output.id))

    def addReactant(self, molecule):
        self.dispatcher._setSessionId()
        return self.dispatcher._checkResult(Indigo._lib.indigoAddReactant(self.id, molecule.id))

    def addProduct(self, molecule):
        self.dispatcher._setSessionId()
        return self.dispatcher._checkResult(Indigo._lib.indigoAddProduct(self.id, molecule.id))

    def addCatalyst(self, molecule):
        self.dispatcher._setSessionId()
        return self.dispatcher._checkResult(Indigo._lib.indigoAddCatalyst(self.id, molecule.id))

    def countReactants(self):
        self.dispatcher._setSessionId()
        return self.dispatcher._checkResult(Indigo._lib.indigoCountReactants(self.id))

    def countProducts(self):
        self.dispatcher._setSessionId()
        return self.dispatcher._checkResult(Indigo._lib.indigoCountProducts(self.id))

    def countCatalysts(self):
        self.dispatcher._setSessionId()
        return self.dispatcher._checkResult(Indigo._lib.indigoCountCatalysts(self.id))

    def countMolecules(self):
        self.dispatcher._setSessionId()
        return self.dispatcher._checkResult(Indigo._lib.indigoCountMolecules(self.id))

    def getMolecule(self, index):
        self.dispatcher._setSessionId()
        return self.dispatcher.IndigoObject(self.dispatcher, self.dispatcher._checkResult(Indigo._lib.indigoGetMolecule(self.id, index)))

    def iterateReactants(self):
        self.dispatcher._setSessionId()
        return self.dispatcher.IndigoObject(self.dispatcher, self.dispatcher._checkResult(Indigo._lib.indigoIterateReactants(self.id)))

    def iterateProducts(self):
        self.dispatcher._setSessionId()
        return self.dispatcher.IndigoObject(self.dispatcher, self.dispatcher._checkResult(Indigo._lib.indigoIterateProducts(self.id)))

    def iterateCatalysts(self):
        self.dispatcher._setSessionId()
        return self.dispatcher.IndigoObject(self.dispatcher, self.dispatcher._checkResult(Indigo._lib.indigoIterateCatalysts(self.id)))

    def iterateMolecules(self):
        self.dispatcher._setSessionId()
        return self.dispatcher.IndigoObject(self.dispatcher, self.dispatcher._checkResult(Indigo._lib.indigoIterateMolecules(self.id)))

    def saveRxnfile(self, filename):
        self.dispatcher._setSessionId()
        return self.dispatcher._checkResult(Indigo._lib.indigoSaveRxnfileToFile(self.id, filename.encode('ascii')))

    def rxnfile(self):
        self.dispatcher._setSessionId()
        return self.dispatcher._checkResultString(Indigo._lib.indigoRxnfile(self.id))

    def optimize(self, options=''):
        self.dispatcher._setSessionId()
        options = '' if options is None else options
        return self.dispatcher._checkResult(Indigo._lib.indigoOptimize(self.id, options.encode('ascii')))

    def normalize(self, options=''):
        self.dispatcher._setSessionId()
        options = '' if options is None else options
        return bool(self.dispatcher._checkResult(Indigo._lib.indigoNormalize(self.id, options.encode('ascii'))))

    def automap(self, mode=''):
        self.dispatcher._setSessionId()
        mode = '' if mode is None else mode
        return self.dispatcher._checkResult(Indigo._lib.indigoAutomap(self.id, mode.encode('ascii')))

    def atomMappingNumber(self, reaction_atom):
        self.dispatcher._setSessionId()
        return self.dispatcher._checkResult(Indigo._lib.indigoGetAtomMappingNumber(self.id, reaction_atom.id))

    def setAtomMappingNumber(self, reaction_atom, number):
        self.dispatcher._setSessionId()
        return self.dispatcher._checkResult(Indigo._lib.indigoSetAtomMappingNumber(self.id, reaction_atom.id, number))

    def reactingCenter(self, reaction_bond):
        self.dispatcher._setSessionId()
        value = c_int()
        res = self.dispatcher._checkResult(Indigo._lib.indigoGetReactingCenter(self.id, reaction_bond.id, pointer(value)))
        if res == 0:
            return None
        return value.value

    def setReactingCenter(self, reaction_bond, rc):
        self.dispatcher._setSessionId()
        return self.dispatcher._checkResult(Indigo._lib.indigoSetReactingCenter(self.id, reaction_bond.id, rc))

    def clearAAM(self):
        self.dispatcher._setSessionId()
        return self.dispatcher._checkResult(Indigo._lib.indigoClearAAM(self.id))

    def correctReactingCenters(self):
        self.dispatcher._setSessionId()
        return self.dispatcher._checkResult(Indigo._lib.indigoCorrectReactingCenters(self.id))

    def iterateAtoms(self):
        self.dispatcher._setSessionId()
        return self.dispatcher.IndigoObject(self.dispatcher, self.dispatcher._checkResult(Indigo._lib.indigoIterateAtoms(self.id)))

    def iteratePseudoatoms(self):
        self.dispatcher._setSessionId()
        return self.dispatcher.IndigoObject(self.dispatcher, self.dispatcher._checkResult(Indigo._lib.indigoIteratePseudoatoms(self.id)))

    def iterateRSites(self):
        self.dispatcher._setSessionId()
        return self.dispatcher.IndigoObject(self.dispatcher, self.dispatcher._checkResult(Indigo._lib.indigoIterateRSites(self.id)))

    def iterateStereocenters(self):
        self.dispatcher._setSessionId()
        return self.dispatcher.IndigoObject(self.dispatcher, self.dispatcher._checkResult(Indigo._lib.indigoIterateStereocenters(self.id)))

    def iterateAlleneCenters(self):
        self.dispatcher._setSessionId()
        return self.dispatcher.IndigoObject(self.dispatcher, self.dispatcher._checkResult(Indigo._lib.indigoIterateAlleneCenters(self.id)))

    def iterateRGroups(self):
        self.dispatcher._setSessionId()
        return self.dispatcher.IndigoObject(self.dispatcher, self.dispatcher._checkResult(Indigo._lib.indigoIterateRGroups(self.id)))

    def isPseudoatom(self):
        self.dispatcher._setSessionId()
        return bool(self.dispatcher._checkResult(Indigo._lib.indigoIsPseudoatom(self.id)))

    def isRSite(self):
        self.dispatcher._setSessionId()
        return bool(self.dispatcher._checkResult(Indigo._lib.indigoIsRSite(self.id)))

    def stereocenterType(self):
        self.dispatcher._setSessionId()
        return self.dispatcher._checkResult(Indigo._lib.indigoStereocenterType(self.id))

    def stereocenterGroup(self):
        self.dispatcher._setSessionId()
        return self.dispatcher._checkResult(Indigo._lib.indigoStereocenterGroup(self.id))

    def setStereocenterGroup(self, group):
        self.dispatcher._setSessionId()
        self.dispatcher._checkResult(Indigo._lib.indigoSetStereocenterGroup(self.id, group))

    def changeStereocenterType(self, type):
        self.dispatcher._setSessionId()
        return self.dispatcher._checkResult(Indigo._lib.indigoChangeStereocenterType(self.id, type))

    def validateChirality(self):
        self.dispatcher._setSessionId()
        self.dispatcher._checkResult(Indigo._lib.indigoValidateChirality(self.id))

    def singleAllowedRGroup(self):
        self.dispatcher._setSessionId()
        return self.dispatcher._checkResult(Indigo._lib.indigoSingleAllowedRGroup(self.id))

    def iterateRGroupFragments(self):
        self.dispatcher._setSessionId()
        return self.dispatcher.IndigoObject(self.dispatcher, self.dispatcher._checkResult(Indigo._lib.indigoIterateRGroupFragments(self.id)))

    def countAttachmentPoints(self):
        self.dispatcher._setSessionId()
        return self.dispatcher._checkResult(Indigo._lib.indigoCountAttachmentPoints(self.id))

    def iterateAttachmentPoints(self, order):
        self.dispatcher._setSessionId()
        return self.dispatcher.IndigoObject(self.dispatcher, self.dispatcher._checkResult(Indigo._lib.indigoIterateAttachmentPoints(self.id, order)))

    def symbol(self):
        self.dispatcher._setSessionId()
        return self.dispatcher._checkResultString(Indigo._lib.indigoSymbol(self.id))

    def degree(self):
        self.dispatcher._setSessionId()
        return self.dispatcher._checkResult(Indigo._lib.indigoDegree(self.id))

    def charge(self):
        self.dispatcher._setSessionId()
        value = c_int()
        res = self.dispatcher._checkResult(Indigo._lib.indigoGetCharge(self.id, pointer(value)))
        if res == 0:
            return None
        return value.value

    def getExplicitValence(self):
        self.dispatcher._setSessionId()
        value = c_int()
        res = self.dispatcher._checkResult(Indigo._lib.indigoGetExplicitValence(self.id, pointer(value)))
        if res == 0:
            return None
        return value.value

    def setExplicitValence(self, valence):
        self.dispatcher._setSessionId()
        return self.dispatcher._checkResult(Indigo._lib.indigoSetExplicitValence(self.id, valence))

    def radicalElectrons(self):
        self.dispatcher._setSessionId()
        value = c_int()
        res = self.dispatcher._checkResult(Indigo._lib.indigoGetRadicalElectrons(self.id, pointer(value)))
        if res == 0:
            return None
        return value.value

    def radical(self):
        self.dispatcher._setSessionId()
        value = c_int()
        res = self.dispatcher._checkResult(Indigo._lib.indigoGetRadical(self.id, pointer(value)))
        if res == 0:
            return None
        return value.value

    def setRadical(self, radical):
        self.dispatcher._setSessionId()
        return self.dispatcher._checkResult(Indigo._lib.indigoSetRadical(self.id, radical))

    def atomicNumber(self):
        self.dispatcher._setSessionId()
        return self.dispatcher._checkResult(Indigo._lib.indigoAtomicNumber(self.id))

    def isotope(self):
        self.dispatcher._setSessionId()
        return self.dispatcher._checkResult(Indigo._lib.indigoIsotope(self.id))

    def valence(self):
        self.dispatcher._setSessionId()
        return self.dispatcher._checkResult(Indigo._lib.indigoValence(self.id))

    def countHydrogens(self):
        self.dispatcher._setSessionId()
        value = c_int()
        res = self.dispatcher._checkResult(Indigo._lib.indigoCountHydrogens(self.id, pointer(value)))
        if res == 0:
            return None
        return value.value

    def countImplicitHydrogens(self):
        self.dispatcher._setSessionId()
        return self.dispatcher._checkResult(Indigo._lib.indigoCountImplicitHydrogens(self.id))

    def setXYZ(self, x, y, z):
        self.dispatcher._setSessionId()
        return self.dispatcher._checkResult(Indigo._lib.indigoSetXYZ(self.id, x, y, z))

    def countSuperatoms(self):
        self.dispatcher._setSessionId()
        return self.dispatcher._checkResult(Indigo._lib.indigoCountSuperatoms(self.id))

    def countDataSGroups(self):
        self.dispatcher._setSessionId()
        return self.dispatcher._checkResult(Indigo._lib.indigoCountDataSGroups(self.id))

    def countRepeatingUnits(self):
        self.dispatcher._setSessionId()
        return self.dispatcher._checkResult(Indigo._lib.indigoCountRepeatingUnits(self.id))

    def countMultipleGroups(self):
        self.dispatcher._setSessionId()
        return self.dispatcher._checkResult(Indigo._lib.indigoCountMultipleGroups(self.id))

    def countGenericSGroups(self):
        self.dispatcher._setSessionId()
        return self.dispatcher._checkResult(Indigo._lib.indigoCountGenericSGroups(self.id))

    def iterateDataSGroups(self):
        self.dispatcher._setSessionId()
        return self.dispatcher.IndigoObject(self.dispatcher, self.dispatcher._checkResult(Indigo._lib.indigoIterateDataSGroups(self.id)))

    def iterateSuperatoms(self):
        self.dispatcher._setSessionId()
        return self.dispatcher.IndigoObject(self.dispatcher, self.dispatcher._checkResult(Indigo._lib.indigoIterateSuperatoms(self.id)))

    def iterateGenericSGroups(self):
        self.dispatcher._setSessionId()
        return self.dispatcher.IndigoObject(self.dispatcher, self.dispatcher._checkResult(Indigo._lib.indigoIterateGenericSGroups(self.id)))

    def iterateRepeatingUnits(self):
        self.dispatcher._setSessionId()
        return self.dispatcher.IndigoObject(self.dispatcher, self.dispatcher._checkResult(Indigo._lib.indigoIterateRepeatingUnits(self.id)))

    def iterateMultipleGroups(self):
        self.dispatcher._setSessionId()
        return self.dispatcher.IndigoObject(self.dispatcher, self.dispatcher._checkResult(Indigo._lib.indigoIterateMultipleGroups(self.id)))

    def getSuperatom(self, index):
        self.dispatcher._setSessionId()
        return self.dispatcher.IndigoObject(self.dispatcher, self.dispatcher._checkResult(Indigo._lib.indigoGetSuperatom(self.id, index)))

    def getDataSGroup(self, index):
        self.dispatcher._setSessionId()
        return self.dispatcher.IndigoObject(self.dispatcher, self.dispatcher._checkResult(Indigo._lib.indigoGetDataSGroup(self.id, index)))

    def getGenericSGroup(self, index):
        self.dispatcher._setSessionId()
        return self.dispatcher.IndigoObject(self.dispatcher, self.dispatcher._checkResult(Indigo._lib.indigoGetGenericSGroup(self.id, index)))

    def getMultipleGroup(self, index):
        self.dispatcher._setSessionId()
        return self.dispatcher.IndigoObject(self.dispatcher, self.dispatcher._checkResult(Indigo._lib.indigoGetMultipleGroup(self.id, index)))

    def getRepeatingUnit(self, index):
        self.dispatcher._setSessionId()
        return self.dispatcher.IndigoObject(self.dispatcher, self.dispatcher._checkResult(Indigo._lib.indigoGetRepeatingUnit(self.id, index)))

    def description(self):
        self.dispatcher._setSessionId()
        return self.dispatcher._checkResultString(Indigo._lib.indigoDescription(self.id))

    def data(self):
        self.dispatcher._setSessionId()
        return self.dispatcher._checkResultString(Indigo._lib.indigoData(self.id))

    def addDataSGroup(self, atoms, bonds, description, data):
        self.dispatcher._setSessionId()
        arr2 = (c_int * len(atoms))()
        for i in range(len(atoms)):
            arr2[i] = atoms[i]
        arr4 = (c_int * len(bonds))()
        for i in range(len(bonds)):
            arr4[i] = bonds[i]
        return self.dispatcher.IndigoObject(self.dispatcher, self.dispatcher._checkResult(Indigo._lib.indigoAddDataSGroup(self.id, len(arr2), arr2, len(arr4), arr4, description.encode('ascii'), data.encode('ascii'))))

    def addSuperatom(self, atoms, name):
        self.dispatcher._setSessionId()
        arr2 = (c_int * len(atoms))()
        for i in range(len(atoms)):
            arr2[i] = atoms[i]
        return self.dispatcher.IndigoObject(self.dispatcher, self.dispatcher._checkResult(Indigo._lib.indigoAddSuperatom(self.id, len(arr2), arr2, name.encode('ascii'))))

    def setDataSGroupXY(self, x, y, options=''):
        self.dispatcher._setSessionId()
        options = '' if options is None else options
        return self.dispatcher._checkResult(Indigo._lib.indigoSetDataSGroupXY(self.id, x, y, options.encode('ascii')))

    def resetCharge(self):
        self.dispatcher._setSessionId()
        return self.dispatcher._checkResult(Indigo._lib.indigoResetCharge(self.id))

    def resetExplicitValence(self):
        self.dispatcher._setSessionId()
        return self.dispatcher._checkResult(Indigo._lib.indigoResetExplicitValence(self.id))

    def resetRadical(self):
        self.dispatcher._setSessionId()
        return self.dispatcher._checkResult(Indigo._lib.indigoResetRadical(self.id))

    def resetIsotope(self):
        self.dispatcher._setSessionId()
        return self.dispatcher._checkResult(Indigo._lib.indigoResetIsotope(self.id))

    def setAttachmentPoint(self, order):
        self.dispatcher._setSessionId()
        return self.dispatcher._checkResult(Indigo._lib.indigoSetAttachmentPoint(self.id, order))

    def clearAttachmentPoints(self):
        self.dispatcher._setSessionId()
        return self.dispatcher._checkResult(Indigo._lib.indigoClearAttachmentPoints(self.id))

    def removeConstraints(self, type):
        self.dispatcher._setSessionId()
        return self.dispatcher._checkResult(Indigo._lib.indigoRemoveConstraints(self.id, type.encode('ascii')))

    def addConstraint(self, type, value):
        self.dispatcher._setSessionId()
        return self.dispatcher._checkResult(Indigo._lib.indigoAddConstraint(self.id, type.encode('ascii'), value.encode('ascii')))

    def addConstraintNot(self, type, value):
        self.dispatcher._setSessionId()
        return self.dispatcher._checkResult(Indigo._lib.indigoAddConstraintNot(self.id, type.encode('ascii'), value.encode('ascii')))

    def addConstraintOr(self, type, value):
        self.dispatcher._setSessionId()
        return self.dispatcher._checkResult(Indigo._lib.indigoAddConstraintOr(self.id, type.encode('ascii'), value.encode('ascii')))

    def resetStereo(self):
        self.dispatcher._setSessionId()
        return self.dispatcher._checkResult(Indigo._lib.indigoResetStereo(self.id))

    def invertStereo(self):
        self.dispatcher._setSessionId()
        return self.dispatcher._checkResult(Indigo._lib.indigoInvertStereo(self.id))

    def countAtoms(self):
        self.dispatcher._setSessionId()
        return self.dispatcher._checkResult(Indigo._lib.indigoCountAtoms(self.id))

    def countBonds(self):
        self.dispatcher._setSessionId()
        return self.dispatcher._checkResult(Indigo._lib.indigoCountBonds(self.id))

    def countPseudoatoms(self):
        self.dispatcher._setSessionId()
        return self.dispatcher._checkResult(Indigo._lib.indigoCountPseudoatoms(self.id))

    def countRSites(self):
        self.dispatcher._setSessionId()
        return self.dispatcher._checkResult(Indigo._lib.indigoCountRSites(self.id))

    def iterateBonds(self):
        self.dispatcher._setSessionId()
        return self.dispatcher.IndigoObject(self.dispatcher, self.dispatcher._checkResult(Indigo._lib.indigoIterateBonds(self.id)))

    def bondOrder(self):
        self.dispatcher._setSessionId()
        return self.dispatcher._checkResult(Indigo._lib.indigoBondOrder(self.id))

    def bondStereo(self):
        self.dispatcher._setSessionId()
        return self.dispatcher._checkResult(Indigo._lib.indigoBondStereo(self.id))

    def topology(self):
        self.dispatcher._setSessionId()
        return self.dispatcher._checkResult(Indigo._lib.indigoTopology(self.id))

    def iterateNeighbors(self):
        self.dispatcher._setSessionId()
        return self.dispatcher.IndigoObject(self.dispatcher, self.dispatcher._checkResult(Indigo._lib.indigoIterateNeighbors(self.id)))

    def bond(self):
        self.dispatcher._setSessionId()
        return self.dispatcher.IndigoObject(self.dispatcher, self.dispatcher._checkResult(Indigo._lib.indigoBond(self.id)))

    def getAtom(self, idx):
        self.dispatcher._setSessionId()
        return self.dispatcher.IndigoObject(self.dispatcher, self.dispatcher._checkResult(Indigo._lib.indigoGetAtom(self.id, idx)))

    def getBond(self, idx):
        self.dispatcher._setSessionId()
        return self.dispatcher.IndigoObject(self.dispatcher, self.dispatcher._checkResult(Indigo._lib.indigoGetBond(self.id, idx)))

    def source(self):
        self.dispatcher._setSessionId()
        return self.dispatcher.IndigoObject(self.dispatcher, self.dispatcher._checkResult(Indigo._lib.indigoSource(self.id)))

    def destination(self):
        self.dispatcher._setSessionId()
        return self.dispatcher.IndigoObject(self.dispatcher, self.dispatcher._checkResult(Indigo._lib.indigoDestination(self.id)))

    def clearCisTrans(self):
        self.dispatcher._setSessionId()
        return self.dispatcher._checkResult(Indigo._lib.indigoClearCisTrans(self.id))

    def clearStereocenters(self):
        self.dispatcher._setSessionId()
        return self.dispatcher._checkResult(Indigo._lib.indigoClearStereocenters(self.id))

    def countStereocenters(self):
        self.dispatcher._setSessionId()
        return self.dispatcher._checkResult(Indigo._lib.indigoCountStereocenters(self.id))

    def clearAlleneCenters(self):
        self.dispatcher._setSessionId()
        return self.dispatcher._checkResult(Indigo._lib.indigoClearAlleneCenters(self.id))

    def countAlleneCenters(self):
        self.dispatcher._setSessionId()
        return self.dispatcher._checkResult(Indigo._lib.indigoCountAlleneCenters(self.id))

    def resetSymmetricCisTrans(self):
        self.dispatcher._setSessionId()
        return self.dispatcher._checkResult(Indigo._lib.indigoResetSymmetricCisTrans(self.id))

    def resetSymmetricStereocenters(self):
        self.dispatcher._setSessionId()
        return self.dispatcher._checkResult(Indigo._lib.indigoResetSymmetricStereocenters(self.id))

    def markEitherCisTrans(self):
        self.dispatcher._setSessionId()
        return self.dispatcher._checkResult(Indigo._lib.indigoMarkEitherCisTrans(self.id))

    def markStereobonds(self):
        self.dispatcher._setSessionId()
        return self.dispatcher._checkResult(Indigo._lib.indigoMarkStereobonds(self.id))

    def addAtom(self, symbol):
        self.dispatcher._setSessionId()
        return self.dispatcher.IndigoObject(self.dispatcher, self.dispatcher._checkResult(Indigo._lib.indigoAddAtom(self.id, symbol.encode('ascii'))))

    def resetAtom(self, symbol):
        self.dispatcher._setSessionId()
        self.dispatcher._checkResult(Indigo._lib.indigoResetAtom(self.id, symbol.encode('ascii')))

    def addRSite(self, name):
        self.dispatcher._setSessionId()
        return self.dispatcher.IndigoObject(self.dispatcher, self.dispatcher._checkResult(Indigo._lib.indigoAddRSite(self.id, name.encode('ascii'))))

    def setRSite(self, name):
        self.dispatcher._setSessionId()
        return self.dispatcher._checkResult(Indigo._lib.indigoSetRSite(self.id, name.encode('ascii')))

    def setCharge(self, charge):
        self.dispatcher._setSessionId()
        return self.dispatcher._checkResult(Indigo._lib.indigoSetCharge(self.id, charge))

    def setIsotope(self, isotope):
        self.dispatcher._setSessionId()
        return self.dispatcher._checkResult(Indigo._lib.indigoSetIsotope(self.id, isotope))

    def setImplicitHCount(self, impl_h):
        self.dispatcher._setSessionId()
        return self.dispatcher._checkResult(Indigo._lib.indigoSetImplicitHCount(self.id, impl_h))

    def addBond(self, destination, order):
        self.dispatcher._setSessionId()
        return self.dispatcher.IndigoObject(self.dispatcher, self.dispatcher._checkResult(Indigo._lib.indigoAddBond(self.id, destination.id, order)))

    def setBondOrder(self, order):
        self.dispatcher._setSessionId()
        return self.dispatcher.IndigoObject(self.dispatcher, self.dispatcher._checkResult(Indigo._lib.indigoSetBondOrder(self.id, order)))

    def merge(self, what):
        self.dispatcher._setSessionId()
        return self.dispatcher.IndigoObject(self.dispatcher, self.dispatcher._checkResult(Indigo._lib.indigoMerge(self.id, what.id)))

    def highlight(self):
        self.dispatcher._setSessionId()
        return self.dispatcher._checkResult(Indigo._lib.indigoHighlight(self.id))

    def unhighlight(self):
        self.dispatcher._setSessionId()
        return self.dispatcher._checkResult(Indigo._lib.indigoUnhighlight(self.id))

    def isHighlighted(self):
        self.dispatcher._setSessionId()
        return bool(self.dispatcher._checkResult(Indigo._lib.indigoIsHighlighted(self.id)))

    def countComponents(self):
        self.dispatcher._setSessionId()
        return self.dispatcher._checkResult(Indigo._lib.indigoCountComponents(self.id))

    def componentIndex(self):
        self.dispatcher._setSessionId()
        return self.dispatcher._checkResult(Indigo._lib.indigoComponentIndex(self.id))

    def iterateComponents(self):
        self.dispatcher._setSessionId()
        return self.dispatcher.IndigoObject(self.dispatcher, self.dispatcher._checkResult(Indigo._lib.indigoIterateComponents(self.id)))

    def component(self, index):
        self.dispatcher._setSessionId()
        return self.dispatcher.IndigoObject(self.dispatcher, self.dispatcher._checkResult(Indigo._lib.indigoComponent(self.id, index)))

    def countSSSR(self):
        self.dispatcher._setSessionId()
        return self.dispatcher._checkResult(Indigo._lib.indigoCountSSSR(self.id))

    def iterateSSSR(self):
        self.dispatcher._setSessionId()
        return self.dispatcher.IndigoObject(self.dispatcher, self.dispatcher._checkResult(Indigo._lib.indigoIterateSSSR(self.id)))

    def iterateSubtrees(self, min_atoms, max_atoms):
        self.dispatcher._setSessionId()
        return self.dispatcher.IndigoObject(self.dispatcher, self.dispatcher._checkResult(Indigo._lib.indigoIterateSubtrees(self.id, min_atoms, max_atoms)))

    def iterateRings(self, min_atoms, max_atoms):
        self.dispatcher._setSessionId()
        return self.dispatcher.IndigoObject(self.dispatcher, self.dispatcher._checkResult(Indigo._lib.indigoIterateRings(self.id, min_atoms, max_atoms)))

    def iterateEdgeSubmolecules(self, min_bonds, max_bonds):
        self.dispatcher._setSessionId()
        return self.dispatcher.IndigoObject(self.dispatcher, self.dispatcher._checkResult(Indigo._lib.indigoIterateEdgeSubmolecules(self.id, min_bonds, max_bonds)))

    def countHeavyAtoms(self):
        self.dispatcher._setSessionId()
        return self.dispatcher._checkResult(Indigo._lib.indigoCountHeavyAtoms(self.id))


    def molecularWeight(self):
        self.dispatcher._setSessionId()
        return self.dispatcher._checkResultFloat(Indigo._lib.indigoMolecularWeight(self.id))

    def mostAbundantMass(self):
        self.dispatcher._setSessionId()
        return self.dispatcher._checkResultFloat(Indigo._lib.indigoMostAbundantMass(self.id))

    def monoisotopicMass(self):
        self.dispatcher._setSessionId()
        return self.dispatcher._checkResultFloat(Indigo._lib.indigoMonoisotopicMass(self.id))

    def canonicalSmiles(self):
        self.dispatcher._setSessionId()
        return self.dispatcher._checkResultString(Indigo._lib.indigoCanonicalSmiles(self.id))

    def layeredCode(self):
        self.dispatcher._setSessionId()
        return self.dispatcher._checkResultString(Indigo._lib.indigoLayeredCode(self.id))

    def symmetryClasses(self):
        self.dispatcher._setSessionId()
        c_size = c_int()
        c_buf = self.dispatcher._checkResultPtr(Indigo._lib.indigoSymmetryClasses(self.id, pointer(c_size)))
        res = array("i")
        for i in range(c_size.value):
            res.append(c_buf[i])
        return res

    def hasCoord(self):
        self.dispatcher._setSessionId()
        return bool(self.dispatcher._checkResult(Indigo._lib.indigoHasCoord(self.id)))

    def hasZCoord(self):
        self.dispatcher._setSessionId()
        return bool(self.dispatcher._checkResult(Indigo._lib.indigoHasZCoord(self.id)))

    def isChiral(self):
        self.dispatcher._setSessionId()
        return bool(self.dispatcher._checkResult(Indigo._lib.indigoIsChiral(self.id)))

    def createSubmolecule(self, vertices):
        self.dispatcher._setSessionId()
        arr2 = (c_int * len(vertices))()
        for i in range(len(vertices)):
            arr2[i] = vertices[i]
        return self.dispatcher.IndigoObject(self.dispatcher, self.dispatcher._checkResult(Indigo._lib.indigoCreateSubmolecule(self.id, len(arr2), arr2)))

    def createEdgeSubmolecule(self, vertices, edges):
        self.dispatcher._setSessionId()
        arr2 = (c_int * len(vertices))()
        for i in range(len(vertices)):
            arr2[i] = vertices[i]
        arr4 = (c_int * len(edges))()
        for i in range(len(edges)):
            arr4[i] = edges[i]
        return self.dispatcher.IndigoObject(self.dispatcher, self.dispatcher._checkResult(Indigo._lib.indigoCreateEdgeSubmolecule(self.id, len(arr2), arr2, len(arr4), arr4)))

    def getSubmolecule(self, vertices):
        self.dispatcher._setSessionId()
        arr2 = (c_int * len(vertices))()
        for i in range(len(vertices)):
            arr2[i] = vertices[i]
        return self.dispatcher.IndigoObject(self.dispatcher, self.dispatcher._checkResult(Indigo._lib.indigoGetSubmolecule(self.id, len(arr2), arr2)))

    def removeAtoms(self, vertices):
        self.dispatcher._setSessionId()
        arr2 = (c_int * len(vertices))()
        for i in range(len(vertices)):
            arr2[i] = vertices[i]
        return self.dispatcher._checkResult(Indigo._lib.indigoRemoveAtoms(self.id, len(arr2), arr2))

    def removeBonds(self, bonds):
        self.dispatcher._setSessionId()
        arr2 = (c_int * len(bonds))()
        for i in range(len(bonds)):
            arr2[i] = bonds[i]
        return self.dispatcher._checkResult(Indigo._lib.indigoRemoveBonds(self.id, len(arr2), arr2))

    def aromatize(self):
        self.dispatcher._setSessionId()
        return self.dispatcher._checkResult(Indigo._lib.indigoAromatize(self.id))

    def dearomatize(self):
        self.dispatcher._setSessionId()
        return self.dispatcher._checkResult(Indigo._lib.indigoDearomatize(self.id))

    def foldHydrogens(self):
        self.dispatcher._setSessionId()
        return self.dispatcher._checkResult(Indigo._lib.indigoFoldHydrogens(self.id))

    def unfoldHydrogens(self):
        self.dispatcher._setSessionId()
        return self.dispatcher._checkResult(Indigo._lib.indigoUnfoldHydrogens(self.id))

    def layout(self):
        self.dispatcher._setSessionId()
        return self.dispatcher._checkResult(Indigo._lib.indigoLayout(self.id))

    def smiles(self):
        self.dispatcher._setSessionId()
        return self.dispatcher._checkResultString(Indigo._lib.indigoSmiles(self.id))

    def name(self):
        self.dispatcher._setSessionId()
        return self.dispatcher._checkResultString(Indigo._lib.indigoName(self.id))

    def setName(self, name):
        self.dispatcher._setSessionId()
        return self.dispatcher._checkResult(Indigo._lib.indigoSetName(self.id, name.encode('ascii')))

    def serialize(self):
        self.dispatcher._setSessionId()
        c_size = c_int()
        c_buf = POINTER(c_byte)()
        self.dispatcher._checkResult(Indigo._lib.indigoSerialize(self.id, pointer(c_buf), pointer(c_size)))
        res = array('b')
        for i in range(c_size.value):
            res.append(c_buf[i])
        return res

    def hasProperty(self, prop):
        self.dispatcher._setSessionId()
        return bool(self.dispatcher._checkResult(Indigo._lib.indigoHasProperty(self.id, prop)))

    def getProperty(self, prop):
        self.dispatcher._setSessionId()
        return self.dispatcher._checkResultString(Indigo._lib.indigoGetProperty(self.id, prop.encode('ascii')))

    def setProperty(self, prop, value):
        self.dispatcher._setSessionId()
        return self.dispatcher._checkResult(Indigo._lib.indigoSetProperty(self.id, prop.encode('ascii'), value.encode('ascii')))

    def removeProperty(self, prop):
        self.dispatcher._setSessionId()
        return self.dispatcher._checkResult(Indigo._lib.indigoRemoveProperty(self.id, prop))

    def iterateProperties(self):
        self.dispatcher._setSessionId()
        return self.dispatcher.IndigoObject(self.dispatcher, self.dispatcher._checkResult(Indigo._lib.indigoIterateProperties(self.id)))

    def clearProperties(self):
        self.dispatcher._setSessionId()
        return self.dispatcher._checkResult(Indigo._lib.indigoClearProperties(self.id))

    def checkBadValence(self):
        self.dispatcher._setSessionId()
        return self.dispatcher._checkResultString(Indigo._lib.indigoCheckBadValence(self.id))

    def checkAmbiguousH(self):
        self.dispatcher._setSessionId()
        return self.dispatcher._checkResultString(Indigo._lib.indigoCheckAmbiguousH(self.id))

    def fingerprint(self, type):
        self.dispatcher._setSessionId()
        newobj = self.dispatcher._checkResult(Indigo._lib.indigoFingerprint(self.id, type.encode('ascii')))
        if newobj == 0:
            return None
        return self.dispatcher.IndigoObject(self.dispatcher, newobj, self)

    def countBits(self):
        self.dispatcher._setSessionId()
        return self.dispatcher._checkResult(Indigo._lib.indigoCountBits(self.id))

    def rawData(self):
        self.dispatcher._setSessionId()
        return self.dispatcher._checkResultString(Indigo._lib.indigoRawData(self.id))

    def tell(self):
        self.dispatcher._setSessionId()
        return self.dispatcher._checkResult(Indigo._lib.indigoTell(self.id))

    def sdfAppend(self, item):
        self.dispatcher._setSessionId()
        return self.dispatcher._checkResult(Indigo._lib.indigoSdfAppend(self.id, item.id))

    def smilesAppend(self, item):
        self.dispatcher._setSessionId()
        return self.dispatcher._checkResult(Indigo._lib.indigoSmilesAppend(self.id, item.id))

    def rdfHeader(self):
        self.dispatcher._setSessionId()
        return self.dispatcher._checkResult(Indigo._lib.indigoRdfHeader(self.id))

    def rdfAppend(self, item):
        self.dispatcher._setSessionId()
        return self.dispatcher._checkResult(Indigo._lib.indigoRdfAppend(self.id, item.id))

    def cmlHeader(self):
        self.dispatcher._setSessionId()
        return self.dispatcher._checkResult(Indigo._lib.indigoCmlHeader(self.id))

    def cmlAppend(self, item):
        self.dispatcher._setSessionId()
        return self.dispatcher._checkResult(Indigo._lib.indigoCmlAppend(self.id, item.id))

    def cmlFooter(self):
        self.dispatcher._setSessionId()
        return self.dispatcher._checkResult(Indigo._lib.indigoCmlFooter(self.id))

    def append(self, object):
        self.dispatcher._setSessionId()
        return self.dispatcher._checkResult(Indigo._lib.indigoAppend(self.id, object.id))

    def arrayAdd(self, object):
        self.dispatcher._setSessionId()
        return self.dispatcher._checkResult(Indigo._lib.indigoArrayAdd(self.id, object.id))

    def at(self, index):
        self.dispatcher._setSessionId()
        return self.dispatcher.IndigoObject(self.dispatcher, self.dispatcher._checkResult(Indigo._lib.indigoAt(self.id, index)))

    def count(self):
        self.dispatcher._setSessionId()
        return self.dispatcher._checkResult(Indigo._lib.indigoCount(self.id))

    def clear(self):
        self.dispatcher._setSessionId()
        return self.dispatcher._checkResult(Indigo._lib.indigoClear(self.id))

    def iterateArray(self):
        self.dispatcher._setSessionId()
        newobj = self.dispatcher._checkResult(Indigo._lib.indigoIterateArray(self.id))
        if newobj == 0:
            return None
        else:
            return self.dispatcher.IndigoObject(self.dispatcher, newobj, self)

    def ignoreAtom(self, atom_object):
        self.dispatcher._setSessionId()
        return self.dispatcher._checkResult(Indigo._lib.indigoIgnoreAtom(self.id, atom_object.id))

    def unignoreAtom(self, atom_object):
        self.dispatcher._setSessionId()
        return self.dispatcher._checkResult(Indigo._lib.indigoUnignoreAtom(self.id, atom_object.id))

    def unignoreAllAtoms(self):
        self.dispatcher._setSessionId()
        return self.dispatcher._checkResult(Indigo._lib.indigoUnignoreAllAtoms(self.id))

    def match(self, query):
        self.dispatcher._setSessionId()
        newobj = self.dispatcher._checkResult(Indigo._lib.indigoMatch(self.id, query.id))
        if newobj == 0:
            return None
        else:
            return self.dispatcher.IndigoObject(self.dispatcher, newobj, self)

    def countMatches(self, query):
        self.dispatcher._setSessionId()
        return self.dispatcher._checkResult(Indigo._lib.indigoCountMatches(self.id, query.id))

    def countMatchesWithLimit(self, query, embeddings_limit):
        self.dispatcher._setSessionId()
        return self.dispatcher._checkResult(Indigo._lib.indigoCountMatchesWithLimit(self.id, query.id, embeddings_limit))

    def iterateMatches(self, query):
        self.dispatcher._setSessionId()
        return self.dispatcher.IndigoObject(self.dispatcher, self.dispatcher._checkResult(Indigo._lib.indigoIterateMatches(self.id, query.id)))

    def highlightedTarget(self):
        self.dispatcher._setSessionId()
        return self.dispatcher.IndigoObject(self.dispatcher, self.dispatcher._checkResult(Indigo._lib.indigoHighlightedTarget(self.id)))

    def mapAtom(self, atom):
        self.dispatcher._setSessionId()
        newobj = self.dispatcher._checkResult(Indigo._lib.indigoMapAtom(self.id, atom.id))
        if newobj == 0:
            return None
        else:
            return self.dispatcher.IndigoObject(self.dispatcher, newobj, self)

    def mapBond(self, bond):
        self.dispatcher._setSessionId()
        newobj = self.dispatcher._checkResult(Indigo._lib.indigoMapBond(self.id, bond.id))
        if newobj == 0:
            return None
        else:
            return self.dispatcher.IndigoObject(self.dispatcher, newobj, self)

    def mapMolecule(self, molecule):
        self.dispatcher._setSessionId()
        newobj = self.dispatcher._checkResult(Indigo._lib.indigoMapMolecule(self.id, molecule.id))
        if newobj == 0:
            return None
        else:
            return self.dispatcher.IndigoObject(self.dispatcher, newobj, self)

    def allScaffolds(self):
        self.dispatcher._setSessionId()
        return self.dispatcher.IndigoObject(self.dispatcher, self.dispatcher._checkResult(Indigo._lib.indigoAllScaffolds(self.id)))

    def decomposedMoleculeScaffold(self):
        self.dispatcher._setSessionId()
        return self.dispatcher.IndigoObject(self.dispatcher, self.dispatcher._checkResult(Indigo._lib.indigoDecomposedMoleculeScaffold(self.id)))

    def iterateDecomposedMolecules(self):
        self.dispatcher._setSessionId()
        return self.dispatcher.IndigoObject(self.dispatcher, self.dispatcher._checkResult(Indigo._lib.indigoIterateDecomposedMolecules(self.id)))

    def decomposedMoleculeHighlighted(self):
        self.dispatcher._setSessionId()
        return self.dispatcher.IndigoObject(self.dispatcher, self.dispatcher._checkResult(Indigo._lib.indigoDecomposedMoleculeHighlighted(self.id)))

    def decomposedMoleculeWithRGroups(self):
        self.dispatcher._setSessionId()
        return self.dispatcher.IndigoObject(self.dispatcher, self.dispatcher._checkResult(Indigo._lib.indigoDecomposedMoleculeWithRGroups(self.id)))

    def decomposeMolecule(self, mol):
        self.dispatcher._setSessionId()
        return self.dispatcher.IndigoObject(self.dispatcher, self.dispatcher._checkResult(Indigo._lib.indigoDecomposeMolecule(self.id, mol.id)))

    def iterateDecompositions(self):
        self.dispatcher._setSessionId()
        return self.dispatcher.IndigoObject(self.dispatcher, self.dispatcher._checkResult(Indigo._lib.indigoIterateDecompositions(self.id)))

    def addDecomposition(self, q_match):
        self.dispatcher._setSessionId()
        return self.dispatcher._checkResult(Indigo._lib.indigoAddDecomposition(self.id, q_match.id))

    def toString(self):
        self.dispatcher._setSessionId()
        return self.dispatcher._checkResultString(Indigo._lib.indigoToString(self.id))

    def toBuffer(self):
        self.dispatcher._setSessionId()
        c_size = c_int()
        c_buf = POINTER(c_byte)()
        self.dispatcher._checkResult(Indigo._lib.indigoToBuffer(self.id, pointer(c_buf), pointer(c_size)))
        res = array("b")
        for i in range(c_size.value):
            res.append(c_buf[i])
        return res

    def stereocenterPyramid(self):
        ptr = self.dispatcher._checkResultPtr(Indigo._lib.indigoStereocenterPyramid(self.id))
        res = [0] * 4
        for i in range(4):
            res[i] = ptr[i]
        return res

    def expandAbbreviations(self):
        self.dispatcher._setSessionId()
        return self.dispatcher._checkResult(Indigo._lib.indigoExpandAbbreviations(self.id))

    def dbgInternalType(self):
        self.dispatcher._setSessionId()
        return self.dispatcher._checkResultString(Indigo._lib.indigoDbgInternalType(self.id))


class Indigo(object):
    ABS = 1
    OR = 2
    AND = 3
    EITHER = 4
    UP = 5
    DOWN = 6
    CIS = 7
    TRANS = 8
    CHAIN = 9
    RING = 10
    ALLENE = 11

    SINGLET = 101
    DOUBLET = 102
    TRIPLET = 103
    RC_NOT_CENTER = -1
    RC_UNMARKED = 0
    RC_CENTER = 1
    RC_UNCHANGED = 2
    RC_MADE_OR_BROKEN = 4
    RC_ORDER_CHANGED = 8

    _crt = None
    _crtp = None
    _lib = None

    # Python embeds path into .pyc code if method is marked with @staticmethod
    # This causes an error when Indigo is loaded from different places by relative path
    def _initStatic (self, path = None):
        if not path:
            cur_file = os.path.abspath(__file__)
            dirname = os.path.dirname(cur_file)
            if not dirname:
                dirname = '.'
            path = dirname + '/lib'
        if os.name == 'posix' and not platform.mac_ver()[0]:
            arch = platform.architecture()[0]
            path += "/Linux"
            if arch == '32bit':
                path += "/x86"
            elif arch == '64bit':
                path += "/x64"
            else:
                raise IndigoException("unknown platform " + arch)
            Indigo._lib = CDLL(path + "/libindigo.so", mode=RTLD_GLOBAL)
        elif os.name == 'nt':
            arch = platform.architecture()[0]
            path += "/Win"
            if arch == '32bit':
                path += "/x86"
            elif arch == '64bit':
                path += "/x64"
            else:
                raise IndigoException("unknown platform " + arch)
            if os.path.exists(path + "/msvcr100.dll"):
                Indigo._crt = CDLL(path + "/msvcr100.dll")
<<<<<<< HEAD
            if os.path.exists(path + "/msvcp100.dll"):
                Indigo._crt = CDLL(path + "/msvcp100.dll")
            if os.path.exists(path + "/msvcr110.dll"):
                Indigo._crt = CDLL(path + "/msvcr110.dll")
            if os.path.exists(path + "/msvcp110.dll"):
                Indigo._crt = CDLL(path + "/msvcp110.dll")
=======
                Indigo._crtp = CDLL(path + "/msvcp100.dll")
            if os.path.exists(path + "/msvcr110.dll"):
                Indigo._crt = CDLL(path + "/msvcr110.dll")
                Indigo._crtp = CDLL(path + "/msvcp110.dll")
            if os.path.exists(path + "/msvcr120.dll"):
                Indigo._crt = CDLL(path + "/msvcr120.dll")
                Indigo._crtp = CDLL(path + "/msvcp120.dll")
>>>>>>> d992165e
            Indigo._lib = CDLL(path + "/indigo.dll")
        elif platform.mac_ver()[0]:
            path += "/Mac/"
            mac_ver = '.'.join(platform.mac_ver()[0].split('.')[:2])
            current_mac_ver = int(mac_ver.split('.')[1])
            using_mac_ver = None
            for version in reversed(range(5, current_mac_ver + 1)):
                if os.path.exists(path + '/10.' + str(version)):
                    using_mac_ver = str(version)
                    break
            if (using_mac_ver is None):
                raise IndigoException("no binaries for this version of Mac OS X: " + mac_ver)
            path += '/10.' + using_mac_ver
            Indigo._lib = CDLL(path + "/libindigo.dylib", mode=RTLD_GLOBAL)
        else:
            raise IndigoException("unsupported OS: " + os.name)
        Indigo.dllpath = path

    def _setSessionId (self):
        Indigo._lib.indigoSetSessionId(self._sid)

    def __init__ (self, path=None):
        if Indigo._lib is None:
            self._initStatic(path)
        self._sid = Indigo._lib.indigoAllocSessionId()
        # Capture a reference to the _lib to access it in the __del__ method because
        # at interpreter shutdown, the module's global variables are set to None
        self._lib = Indigo._lib
        self._setSessionId()
        self.IndigoObject = IndigoObject
        Indigo._lib.indigoVersion.restype = c_char_p
        Indigo._lib.indigoVersion.argtypes = None
        Indigo._lib.indigoAllocSessionId.restype = c_ulonglong
        Indigo._lib.indigoAllocSessionId.argtypes = None
        Indigo._lib.indigoSetSessionId.restype = None
        Indigo._lib.indigoSetSessionId.argtypes = [c_ulonglong]
        Indigo._lib.indigoReleaseSessionId.restype = None
        Indigo._lib.indigoReleaseSessionId.argtypes = [c_ulonglong]
        Indigo._lib.indigoGetLastError.restype = c_char_p
        Indigo._lib.indigoGetLastError.argtypes = None
        Indigo._lib.indigoFree.restype = c_int
        Indigo._lib.indigoFree.argtypes = [c_int]
        Indigo._lib.indigoCountReferences.restype = c_int
        Indigo._lib.indigoCountReferences.argtypes = None
        Indigo._lib.indigoFreeAllObjects.restype = c_int
        Indigo._lib.indigoFreeAllObjects.argtypes = None
        Indigo._lib.indigoSetOption.restype = c_int
        Indigo._lib.indigoSetOption.argtypes = [c_char_p, c_char_p]
        Indigo._lib.indigoSetOptionInt.restype = c_int
        Indigo._lib.indigoSetOptionInt.argtypes = [c_char_p, c_int]
        Indigo._lib.indigoSetOptionBool.restype = c_int
        Indigo._lib.indigoSetOptionBool.argtypes = [c_char_p, c_int]
        Indigo._lib.indigoSetOptionFloat.restype = c_int
        Indigo._lib.indigoSetOptionFloat.argtypes = [c_char_p, c_float]
        Indigo._lib.indigoSetOptionColor.restype = c_int
        Indigo._lib.indigoSetOptionColor.argtypes = [c_char_p, c_float, c_float, c_float]
        Indigo._lib.indigoSetOptionXY.restype = c_int
        Indigo._lib.indigoSetOptionXY.argtypes = [c_char_p, c_int, c_int]
        Indigo._lib.indigoReadFile.restype = c_int
        Indigo._lib.indigoReadFile.argtypes = [c_char_p]
        Indigo._lib.indigoLoadString.restype = c_int
        Indigo._lib.indigoLoadString.argtypes = [c_char_p]
        Indigo._lib.indigoLoadBuffer.restype = c_int
        Indigo._lib.indigoLoadBuffer.argtypes = [POINTER(c_byte), c_int]
        Indigo._lib.indigoWriteFile.restype = c_int
        Indigo._lib.indigoWriteFile.argtypes = [c_char_p]
        Indigo._lib.indigoWriteBuffer.restype = c_int
        Indigo._lib.indigoWriteBuffer.argtypes = None
        Indigo._lib.indigoCreateMolecule.restype = c_int
        Indigo._lib.indigoCreateMolecule.argtypes = None
        Indigo._lib.indigoCreateQueryMolecule.restype = c_int
        Indigo._lib.indigoCreateQueryMolecule.argtypes = None
        Indigo._lib.indigoLoadMoleculeFromString.restype = c_int
        Indigo._lib.indigoLoadMoleculeFromString.argtypes = [c_char_p]
        Indigo._lib.indigoLoadMoleculeFromFile.restype = c_int
        Indigo._lib.indigoLoadMoleculeFromFile.argtypes = [c_char_p]
        Indigo._lib.indigoLoadQueryMoleculeFromString.restype = c_int
        Indigo._lib.indigoLoadQueryMoleculeFromString.argtypes = [c_char_p]
        Indigo._lib.indigoLoadQueryMoleculeFromFile.restype = c_int
        Indigo._lib.indigoLoadQueryMoleculeFromFile.argtypes = [c_char_p]
        Indigo._lib.indigoLoadSmartsFromString.restype = c_int
        Indigo._lib.indigoLoadSmartsFromString.argtypes = [c_char_p]
        Indigo._lib.indigoLoadSmartsFromFile.restype = c_int
        Indigo._lib.indigoLoadSmartsFromFile.argtypes = [c_char_p]
        Indigo._lib.indigoLoadReactionFromString.restype = c_int
        Indigo._lib.indigoLoadReactionFromString.argtypes = [c_char_p]
        Indigo._lib.indigoLoadReactionFromFile.restype = c_int
        Indigo._lib.indigoLoadReactionFromFile.argtypes = [c_char_p]
        Indigo._lib.indigoLoadQueryReactionFromString.restype = c_int
        Indigo._lib.indigoLoadQueryReactionFromString.argtypes = [c_char_p]
        Indigo._lib.indigoLoadQueryReactionFromFile.restype = c_int
        Indigo._lib.indigoLoadQueryReactionFromFile.argtypes = [c_char_p]
        Indigo._lib.indigoLoadReactionSmartsFromString.restype = c_int
        Indigo._lib.indigoLoadReactionSmartsFromString.argtypes = [c_char_p]
        Indigo._lib.indigoLoadReactionSmartsFromFile.restype = c_int
        Indigo._lib.indigoLoadReactionSmartsFromFile.argtypes = [c_char_p]
        Indigo._lib.indigoCreateReaction.restype = c_int
        Indigo._lib.indigoCreateReaction.argtypes = None
        Indigo._lib.indigoCreateQueryReaction.restype = c_int
        Indigo._lib.indigoCreateQueryReaction.argtypes = None
        Indigo._lib.indigoExactMatch.restype = c_int
        Indigo._lib.indigoExactMatch.argtypes = [c_int, c_int, c_char_p]
        Indigo._lib.indigoSetTautomerRule.restype = c_int
        Indigo._lib.indigoSetTautomerRule.argtypes = [c_int, c_char_p, c_char_p]
        Indigo._lib.indigoRemoveTautomerRule.restype = c_int
        Indigo._lib.indigoRemoveTautomerRule.argtypes = [c_int]
        Indigo._lib.indigoClearTautomerRules.restype = c_int
        Indigo._lib.indigoClearTautomerRules.argtypes = None
        Indigo._lib.indigoUnserialize.restype = c_int
        Indigo._lib.indigoUnserialize.argtypes = [POINTER(c_byte), c_int]
        Indigo._lib.indigoCommonBits.restype = c_int
        Indigo._lib.indigoCommonBits.argtypes = [c_int, c_int]
        Indigo._lib.indigoSimilarity.restype = c_float
        Indigo._lib.indigoSimilarity.argtypes = [c_int, c_int, c_char_p]
        Indigo._lib.indigoIterateSDF.restype = c_int
        Indigo._lib.indigoIterateSDF.argtypes = [c_int]
        Indigo._lib.indigoIterateRDF.restype = c_int
        Indigo._lib.indigoIterateRDF.argtypes = [c_int]
        Indigo._lib.indigoIterateSmiles.restype = c_int
        Indigo._lib.indigoIterateSmiles.argtypes = [c_int]
        Indigo._lib.indigoIterateCML.restype = c_int
        Indigo._lib.indigoIterateCML.argtypes = [c_int]
        Indigo._lib.indigoIterateSDFile.restype = c_int
        Indigo._lib.indigoIterateSDFile.argtypes = [c_char_p]
        Indigo._lib.indigoIterateRDFile.restype = c_int
        Indigo._lib.indigoIterateRDFile.argtypes = [c_char_p]
        Indigo._lib.indigoIterateSmilesFile.restype = c_int
        Indigo._lib.indigoIterateSmilesFile.argtypes = [c_char_p]
        Indigo._lib.indigoIterateCMLFile.restype = c_int
        Indigo._lib.indigoIterateCMLFile.argtypes = [c_char_p]
        Indigo._lib.indigoCreateSaver.restype = c_int
        Indigo._lib.indigoCreateSaver.argtypes = [c_int, c_char_p]
        Indigo._lib.indigoCreateFileSaver.restype = c_int
        Indigo._lib.indigoCreateFileSaver.argtypes = [c_char_p, c_char_p]
        Indigo._lib.indigoCreateArray.restype = c_int
        Indigo._lib.indigoCreateArray.argtypes = None
        Indigo._lib.indigoSubstructureMatcher.restype = c_int
        Indigo._lib.indigoSubstructureMatcher.argtypes = [c_int, c_char_p]
        Indigo._lib.indigoExtractCommonScaffold.restype = c_int
        Indigo._lib.indigoExtractCommonScaffold.argtypes = [c_int, c_char_p]
        Indigo._lib.indigoDecomposeMolecules.restype = c_int
        Indigo._lib.indigoDecomposeMolecules.argtypes = [c_int, c_int]
        Indigo._lib.indigoCreateDecomposer.restype = c_int
        Indigo._lib.indigoCreateDecomposer.argtypes = [c_int]
        Indigo._lib.indigoReactionProductEnumerate.restype = c_int
        Indigo._lib.indigoReactionProductEnumerate.argtypes = [c_int, c_int]
        Indigo._lib.indigoTransform.restype = c_int
        Indigo._lib.indigoTransform.argtypes = [c_int, c_int]
        Indigo._lib.indigoDbgBreakpoint.restype = None
        Indigo._lib.indigoDbgBreakpoint.argtypes = None
        Indigo._lib.indigoClone.restype = c_int
        Indigo._lib.indigoClone.argtypes = [c_int]
        Indigo._lib.indigoClose.restype = c_int
        Indigo._lib.indigoClose.argtypes = [c_int]
        Indigo._lib.indigoNext.restype = c_int
        Indigo._lib.indigoNext.argtypes = [c_int]
        Indigo._lib.indigoHasNext.restype = c_int
        Indigo._lib.indigoHasNext.argtypes = [c_int]
        Indigo._lib.indigoIndex.restype = c_int
        Indigo._lib.indigoIndex.argtypes = [c_int]
        Indigo._lib.indigoRemove.restype = c_int
        Indigo._lib.indigoRemove.argtypes = [c_int]
        Indigo._lib.indigoSaveMolfileToFile.restype = c_int
        Indigo._lib.indigoSaveMolfileToFile.argtypes = [c_int, c_char_p]
        Indigo._lib.indigoMolfile.restype = c_char_p
        Indigo._lib.indigoMolfile.argtypes = [c_int]
        Indigo._lib.indigoSaveCmlToFile.restype = c_int
        Indigo._lib.indigoSaveCmlToFile.argtypes = [c_int, c_char_p]
        Indigo._lib.indigoCml.restype = c_char_p
        Indigo._lib.indigoCml.argtypes = [c_int]
        Indigo._lib.indigoSaveMDLCT.restype = c_int
        Indigo._lib.indigoSaveMDLCT.argtypes = [c_int, c_int]
        Indigo._lib.indigoAddReactant.restype = c_int
        Indigo._lib.indigoAddReactant.argtypes = [c_int, c_int]
        Indigo._lib.indigoAddProduct.restype = c_int
        Indigo._lib.indigoAddProduct.argtypes = [c_int, c_int]
        Indigo._lib.indigoAddCatalyst.restype = c_int
        Indigo._lib.indigoAddCatalyst.argtypes = [c_int, c_int]
        Indigo._lib.indigoCountReactants.restype = c_int
        Indigo._lib.indigoCountReactants.argtypes = [c_int]
        Indigo._lib.indigoCountProducts.restype = c_int
        Indigo._lib.indigoCountProducts.argtypes = [c_int]
        Indigo._lib.indigoCountCatalysts.restype = c_int
        Indigo._lib.indigoCountCatalysts.argtypes = [c_int]
        Indigo._lib.indigoCountMolecules.restype = c_int
        Indigo._lib.indigoCountMolecules.argtypes = [c_int]
        Indigo._lib.indigoGetMolecule.restype = c_int
        Indigo._lib.indigoGetMolecule.argtypes = [c_int, c_int]
        Indigo._lib.indigoIterateReactants.restype = c_int
        Indigo._lib.indigoIterateReactants.argtypes = [c_int]
        Indigo._lib.indigoIterateProducts.restype = c_int
        Indigo._lib.indigoIterateProducts.argtypes = [c_int]
        Indigo._lib.indigoIterateCatalysts.restype = c_int
        Indigo._lib.indigoIterateCatalysts.argtypes = [c_int]
        Indigo._lib.indigoIterateMolecules.restype = c_int
        Indigo._lib.indigoIterateMolecules.argtypes = [c_int]
        Indigo._lib.indigoSaveRxnfileToFile.restype = c_int
        Indigo._lib.indigoSaveRxnfileToFile.argtypes = [c_int, c_char_p]
        Indigo._lib.indigoRxnfile.restype = c_char_p
        Indigo._lib.indigoRxnfile.argtypes = [c_int]
        Indigo._lib.indigoOptimize.restype = c_int
        Indigo._lib.indigoOptimize.argtypes = [c_int, c_char_p]
        Indigo._lib.indigoNormalize.restype = c_int
        Indigo._lib.indigoNormalize.argtypes = [c_int, c_char_p]
        Indigo._lib.indigoAutomap.restype = c_int
        Indigo._lib.indigoAutomap.argtypes = [c_int, c_char_p]
        Indigo._lib.indigoGetAtomMappingNumber.restype = c_int
        Indigo._lib.indigoGetAtomMappingNumber.argtypes = [c_int, c_int]
        Indigo._lib.indigoSetAtomMappingNumber.restype = c_int
        Indigo._lib.indigoSetAtomMappingNumber.argtypes = [c_int, c_int, c_int]
        Indigo._lib.indigoGetReactingCenter.restype = c_int
        Indigo._lib.indigoGetReactingCenter.argtypes = [c_int, c_int, POINTER(c_int)]
        Indigo._lib.indigoSetReactingCenter.restype = c_int
        Indigo._lib.indigoSetReactingCenter.argtypes = [c_int, c_int, c_int]
        Indigo._lib.indigoClearAAM.restype = c_int
        Indigo._lib.indigoClearAAM.argtypes = [c_int]
        Indigo._lib.indigoCorrectReactingCenters.restype = c_int
        Indigo._lib.indigoCorrectReactingCenters.argtypes = [c_int]
        Indigo._lib.indigoIterateAtoms.restype = c_int
        Indigo._lib.indigoIterateAtoms.argtypes = [c_int]
        Indigo._lib.indigoIteratePseudoatoms.restype = c_int
        Indigo._lib.indigoIteratePseudoatoms.argtypes = [c_int]
        Indigo._lib.indigoIterateRSites.restype = c_int
        Indigo._lib.indigoIterateRSites.argtypes = [c_int]
        Indigo._lib.indigoIterateStereocenters.restype = c_int
        Indigo._lib.indigoIterateStereocenters.argtypes = [c_int]
        Indigo._lib.indigoIterateAlleneCenters.restype = c_int
        Indigo._lib.indigoIterateAlleneCenters.argtypes = [c_int]
        Indigo._lib.indigoIterateRGroups.restype = c_int
        Indigo._lib.indigoIterateRGroups.argtypes = [c_int]
        Indigo._lib.indigoIsPseudoatom.restype = c_int
        Indigo._lib.indigoIsPseudoatom.argtypes = [c_int]
        Indigo._lib.indigoIsRSite.restype = c_int
        Indigo._lib.indigoIsRSite.argtypes = [c_int]
        Indigo._lib.indigoStereocenterType.restype = c_int
        Indigo._lib.indigoStereocenterType.argtypes = [c_int]
        Indigo._lib.indigoStereocenterGroup.restype = c_int
        Indigo._lib.indigoStereocenterGroup.argtypes = [c_int]
        Indigo._lib.indigoSetStereocenterGroup.restype = c_int
        Indigo._lib.indigoSetStereocenterGroup.argtypes = [c_int]
        Indigo._lib.indigoChangeStereocenterType.restype = c_int
        Indigo._lib.indigoChangeStereocenterType.argtypes = [c_int, c_int]
        Indigo._lib.indigoSingleAllowedRGroup.restype = c_int
        Indigo._lib.indigoSingleAllowedRGroup.argtypes = [c_int]
        Indigo._lib.indigoAddStereocenter.restype = c_int
        Indigo._lib.indigoAddStereocenter.argtypes = [c_int, c_int, c_int, c_int, c_int, c_int]
        Indigo._lib.indigoIterateRGroupFragments.restype = c_int
        Indigo._lib.indigoIterateRGroupFragments.argtypes = [c_int]
        Indigo._lib.indigoCountAttachmentPoints.restype = c_int
        Indigo._lib.indigoCountAttachmentPoints.argtypes = [c_int]
        Indigo._lib.indigoIterateAttachmentPoints.restype = c_int
        Indigo._lib.indigoIterateAttachmentPoints.argtypes = [c_int, c_int]
        Indigo._lib.indigoSymbol.restype = c_char_p
        Indigo._lib.indigoSymbol.argtypes = [c_int]
        Indigo._lib.indigoDegree.restype = c_int
        Indigo._lib.indigoDegree.argtypes = [c_int]
        Indigo._lib.indigoGetCharge.restype = c_int
        Indigo._lib.indigoGetCharge.argtypes = [c_int, POINTER(c_int)]
        Indigo._lib.indigoGetExplicitValence.restype = c_int
        Indigo._lib.indigoGetExplicitValence.argtypes = [c_int, POINTER(c_int)]
        Indigo._lib.indigoSetExplicitValence.restype = c_int
        Indigo._lib.indigoSetExplicitValence.argtypes = [c_int, c_int]
        Indigo._lib.indigoGetRadicalElectrons.restype = c_int
        Indigo._lib.indigoGetRadicalElectrons.argtypes = [c_int, POINTER(c_int)]
        Indigo._lib.indigoGetRadical.restype = c_int
        Indigo._lib.indigoGetRadical.argtypes = [c_int, POINTER(c_int)]
        Indigo._lib.indigoSetRadical.restype = c_int
        Indigo._lib.indigoSetRadical.argtypes = [c_int, c_int]
        Indigo._lib.indigoAtomicNumber.restype = c_int
        Indigo._lib.indigoAtomicNumber.argtypes = [c_int]
        Indigo._lib.indigoIsotope.restype = c_int
        Indigo._lib.indigoIsotope.argtypes = [c_int]
        Indigo._lib.indigoValence.restype = c_int
        Indigo._lib.indigoValence.argtypes = [c_int]
        Indigo._lib.indigoCountHydrogens.restype = c_int
        Indigo._lib.indigoCountHydrogens.argtypes = [c_int, POINTER(c_int)]
        Indigo._lib.indigoCountImplicitHydrogens.restype = c_int
        Indigo._lib.indigoCountImplicitHydrogens.argtypes = [c_int]
        Indigo._lib.indigoXYZ.restype = POINTER(c_float)
        Indigo._lib.indigoXYZ.argtypes = [c_int]
        Indigo._lib.indigoSetXYZ.restype = c_int
        Indigo._lib.indigoSetXYZ.argtypes = [c_int, c_float, c_float, c_float]
        Indigo._lib.indigoCountSuperatoms.restype = c_int
        Indigo._lib.indigoCountSuperatoms.argtypes = [c_int]
        Indigo._lib.indigoCountDataSGroups.restype = c_int
        Indigo._lib.indigoCountDataSGroups.argtypes = [c_int]
        Indigo._lib.indigoCountRepeatingUnits.restype = c_int
        Indigo._lib.indigoCountRepeatingUnits.argtypes = [c_int]
        Indigo._lib.indigoCountMultipleGroups.restype = c_int
        Indigo._lib.indigoCountMultipleGroups.argtypes = [c_int]
        Indigo._lib.indigoCountGenericSGroups.restype = c_int
        Indigo._lib.indigoCountGenericSGroups.argtypes = [c_int]
        Indigo._lib.indigoIterateDataSGroups.restype = c_int
        Indigo._lib.indigoIterateDataSGroups.argtypes = [c_int]
        Indigo._lib.indigoIterateSuperatoms.restype = c_int
        Indigo._lib.indigoIterateSuperatoms.argtypes = [c_int]
        Indigo._lib.indigoIterateGenericSGroups.restype = c_int
        Indigo._lib.indigoIterateGenericSGroups.argtypes = [c_int]
        Indigo._lib.indigoIterateRepeatingUnits.restype = c_int
        Indigo._lib.indigoIterateRepeatingUnits.argtypes = [c_int]
        Indigo._lib.indigoIterateMultipleGroups.restype = c_int
        Indigo._lib.indigoIterateMultipleGroups.argtypes = [c_int]
        Indigo._lib.indigoGetSuperatom.restype = c_int
        Indigo._lib.indigoGetSuperatom.argtypes = [c_int, c_int]
        Indigo._lib.indigoGetDataSGroup.restype = c_int
        Indigo._lib.indigoGetDataSGroup.argtypes = [c_int, c_int]
        Indigo._lib.indigoGetGenericSGroup.restype = c_int
        Indigo._lib.indigoGetGenericSGroup.argtypes = [c_int, c_int]
        Indigo._lib.indigoGetMultipleGroup.restype = c_int
        Indigo._lib.indigoGetMultipleGroup.argtypes = [c_int, c_int]
        Indigo._lib.indigoGetRepeatingUnit.restype = c_int
        Indigo._lib.indigoGetRepeatingUnit.argtypes = [c_int, c_int]
        Indigo._lib.indigoDescription.restype = c_char_p
        Indigo._lib.indigoDescription.argtypes = [c_int]
        Indigo._lib.indigoData.restype = c_char_p
        Indigo._lib.indigoData.argtypes = [c_int]
        Indigo._lib.indigoAddDataSGroup.restype = c_int
        Indigo._lib.indigoAddDataSGroup.argtypes = [c_int, c_int, POINTER(c_int), c_int, POINTER(c_int), c_char_p, c_char_p]
        Indigo._lib.indigoAddSuperatom.restype = c_int
        Indigo._lib.indigoAddSuperatom.argtypes = [c_int, c_int, POINTER(c_int), c_char_p]
        Indigo._lib.indigoSetDataSGroupXY.restype = c_int
        Indigo._lib.indigoSetDataSGroupXY.argtypes = [c_int, c_float, c_float, c_char_p]
        Indigo._lib.indigoResetCharge.restype = c_int
        Indigo._lib.indigoResetCharge.argtypes = [c_int]
        Indigo._lib.indigoResetExplicitValence.restype = c_int
        Indigo._lib.indigoResetExplicitValence.argtypes = [c_int]
        Indigo._lib.indigoResetRadical.restype = c_int
        Indigo._lib.indigoResetRadical.argtypes = [c_int]
        Indigo._lib.indigoResetIsotope.restype = c_int
        Indigo._lib.indigoResetIsotope.argtypes = [c_int]
        Indigo._lib.indigoSetAttachmentPoint.restype = c_int
        Indigo._lib.indigoSetAttachmentPoint.argtypes = [c_int, c_int]
        Indigo._lib.indigoClearAttachmentPoints.restype = c_int
        Indigo._lib.indigoClearAttachmentPoints.argtypes = [c_int]
        Indigo._lib.indigoRemoveConstraints.restype = c_int
        Indigo._lib.indigoRemoveConstraints.argtypes = [c_int, c_char_p]
        Indigo._lib.indigoAddConstraint.restype = c_int
        Indigo._lib.indigoAddConstraint.argtypes = [c_int, c_char_p, c_char_p]
        Indigo._lib.indigoAddConstraintNot.restype = c_int
        Indigo._lib.indigoAddConstraintNot.argtypes = [c_int, c_char_p, c_char_p]
        Indigo._lib.indigoAddConstraintOr.restype = c_int
        Indigo._lib.indigoAddConstraintOr.argtypes = [c_int, c_char_p, c_char_p]
        Indigo._lib.indigoResetStereo.restype = c_int
        Indigo._lib.indigoResetStereo.argtypes = [c_int]
        Indigo._lib.indigoInvertStereo.restype = c_int
        Indigo._lib.indigoInvertStereo.argtypes = [c_int]
        Indigo._lib.indigoCountAtoms.restype = c_int
        Indigo._lib.indigoCountAtoms.argtypes = [c_int]
        Indigo._lib.indigoCountBonds.restype = c_int
        Indigo._lib.indigoCountBonds.argtypes = [c_int]
        Indigo._lib.indigoCountPseudoatoms.restype = c_int
        Indigo._lib.indigoCountPseudoatoms.argtypes = [c_int]
        Indigo._lib.indigoCountRSites.restype = c_int
        Indigo._lib.indigoCountRSites.argtypes = [c_int]
        Indigo._lib.indigoIterateBonds.restype = c_int
        Indigo._lib.indigoIterateBonds.argtypes = [c_int]
        Indigo._lib.indigoBondOrder.restype = c_int
        Indigo._lib.indigoBondOrder.argtypes = [c_int]
        Indigo._lib.indigoBondStereo.restype = c_int
        Indigo._lib.indigoBondStereo.argtypes = [c_int]
        Indigo._lib.indigoTopology.restype = c_int
        Indigo._lib.indigoTopology.argtypes = [c_int]
        Indigo._lib.indigoIterateNeighbors.restype = c_int
        Indigo._lib.indigoIterateNeighbors.argtypes = [c_int]
        Indigo._lib.indigoBond.restype = c_int
        Indigo._lib.indigoBond.argtypes = [c_int]
        Indigo._lib.indigoGetAtom.restype = c_int
        Indigo._lib.indigoGetAtom.argtypes = [c_int, c_int]
        Indigo._lib.indigoGetBond.restype = c_int
        Indigo._lib.indigoGetBond.argtypes = [c_int, c_int]
        Indigo._lib.indigoSource.restype = c_int
        Indigo._lib.indigoSource.argtypes = [c_int]
        Indigo._lib.indigoDestination.restype = c_int
        Indigo._lib.indigoDestination.argtypes = [c_int]
        Indigo._lib.indigoClearCisTrans.restype = c_int
        Indigo._lib.indigoClearCisTrans.argtypes = [c_int]
        Indigo._lib.indigoClearStereocenters.restype = c_int
        Indigo._lib.indigoClearStereocenters.argtypes = [c_int]
        Indigo._lib.indigoCountStereocenters.restype = c_int
        Indigo._lib.indigoCountStereocenters.argtypes = [c_int]
        Indigo._lib.indigoClearAlleneCenters.restype = c_int
        Indigo._lib.indigoClearAlleneCenters.argtypes = [c_int]
        Indigo._lib.indigoCountAlleneCenters.restype = c_int
        Indigo._lib.indigoCountAlleneCenters.argtypes = [c_int]
        Indigo._lib.indigoResetSymmetricCisTrans.restype = c_int
        Indigo._lib.indigoResetSymmetricCisTrans.argtypes = [c_int]
        Indigo._lib.indigoResetSymmetricStereocenters.restype = c_int
        Indigo._lib.indigoResetSymmetricStereocenters.argtypes = [c_int]
        Indigo._lib.indigoMarkEitherCisTrans.restype = c_int
        Indigo._lib.indigoMarkEitherCisTrans.argtypes = [c_int]
        Indigo._lib.indigoMarkStereobonds.restype = c_int
        Indigo._lib.indigoMarkStereobonds.argtypes = [c_int]
        Indigo._lib.indigoAddAtom.restype = c_int
        Indigo._lib.indigoAddAtom.argtypes = [c_int, c_char_p]
        Indigo._lib.indigoResetAtom.restype = c_int
        Indigo._lib.indigoResetAtom.argtypes = [c_int, c_char_p]
        Indigo._lib.indigoAddRSite.restype = c_int
        Indigo._lib.indigoAddRSite.argtypes = [c_int, c_char_p]
        Indigo._lib.indigoSetRSite.restype = c_int
        Indigo._lib.indigoSetRSite.argtypes = [c_int, c_char_p]
        Indigo._lib.indigoSetCharge.restype = c_int
        Indigo._lib.indigoSetCharge.argtypes = [c_int, c_int]
        Indigo._lib.indigoSetIsotope.restype = c_int
        Indigo._lib.indigoSetIsotope.argtypes = [c_int, c_int]
        Indigo._lib.indigoSetImplicitHCount.restype = c_int
        Indigo._lib.indigoSetImplicitHCount.argtypes = [c_int, c_int]
        Indigo._lib.indigoAddBond.restype = c_int
        Indigo._lib.indigoAddBond.argtypes = [c_int, c_int, c_int]
        Indigo._lib.indigoSetBondOrder.restype = c_int
        Indigo._lib.indigoSetBondOrder.argtypes = [c_int, c_int]
        Indigo._lib.indigoMerge.restype = c_int
        Indigo._lib.indigoMerge.argtypes = [c_int, c_int]
        Indigo._lib.indigoHighlight.restype = c_int
        Indigo._lib.indigoHighlight.argtypes = [c_int]
        Indigo._lib.indigoUnhighlight.restype = c_int
        Indigo._lib.indigoUnhighlight.argtypes = [c_int]
        Indigo._lib.indigoIsHighlighted.restype = c_int
        Indigo._lib.indigoIsHighlighted.argtypes = [c_int]
        Indigo._lib.indigoCountComponents.restype = c_int
        Indigo._lib.indigoCountComponents.argtypes = [c_int]
        Indigo._lib.indigoComponentIndex.restype = c_int
        Indigo._lib.indigoComponentIndex.argtypes = [c_int]
        Indigo._lib.indigoIterateComponents.restype = c_int
        Indigo._lib.indigoIterateComponents.argtypes = [c_int]
        Indigo._lib.indigoComponent.restype = c_int
        Indigo._lib.indigoComponent.argtypes = [c_int, c_int]
        Indigo._lib.indigoCountSSSR.restype = c_int
        Indigo._lib.indigoCountSSSR.argtypes = [c_int]
        Indigo._lib.indigoIterateSSSR.restype = c_int
        Indigo._lib.indigoIterateSSSR.argtypes = [c_int]
        Indigo._lib.indigoIterateSubtrees.restype = c_int
        Indigo._lib.indigoIterateSubtrees.argtypes = [c_int, c_int, c_int]
        Indigo._lib.indigoIterateRings.restype = c_int
        Indigo._lib.indigoIterateRings.argtypes = [c_int, c_int, c_int]
        Indigo._lib.indigoIterateEdgeSubmolecules.restype = c_int
        Indigo._lib.indigoIterateEdgeSubmolecules.argtypes = [c_int, c_int, c_int]
        Indigo._lib.indigoCountHeavyAtoms.restype = c_int
        Indigo._lib.indigoCountHeavyAtoms.argtypes = [c_int]
        Indigo._lib.indigoGrossFormula.restype = c_int
        Indigo._lib.indigoGrossFormula.argtypes = [c_int]
        Indigo._lib.indigoMolecularWeight.restype = c_float
        Indigo._lib.indigoMolecularWeight.argtypes = [c_int]
        Indigo._lib.indigoMostAbundantMass.restype = c_float
        Indigo._lib.indigoMostAbundantMass.argtypes = [c_int]
        Indigo._lib.indigoMonoisotopicMass.restype = c_float
        Indigo._lib.indigoMonoisotopicMass.argtypes = [c_int]
        Indigo._lib.indigoCanonicalSmiles.restype = c_char_p
        Indigo._lib.indigoCanonicalSmiles.argtypes = [c_int]
        Indigo._lib.indigoLayeredCode.restype = c_char_p
        Indigo._lib.indigoLayeredCode.argtypes = [c_int]
        Indigo._lib.indigoSymmetryClasses.restype = POINTER(c_int)
        Indigo._lib.indigoSymmetryClasses.argtypes = [c_int, POINTER(c_int)]
        Indigo._lib.indigoHasCoord.restype = c_int
        Indigo._lib.indigoHasCoord.argtypes = [c_int]
        Indigo._lib.indigoHasZCoord.restype = c_int
        Indigo._lib.indigoHasZCoord.argtypes = [c_int]
        Indigo._lib.indigoIsChiral.restype = c_int
        Indigo._lib.indigoIsChiral.argtypes = [c_int]
        Indigo._lib.indigoCreateSubmolecule.restype = c_int
        Indigo._lib.indigoCreateSubmolecule.argtypes = [c_int, c_int, POINTER(c_int)]
        Indigo._lib.indigoCreateEdgeSubmolecule.restype = c_int
        Indigo._lib.indigoCreateEdgeSubmolecule.argtypes = [c_int, c_int, POINTER(c_int), c_int, POINTER(c_int)]
        Indigo._lib.indigoGetSubmolecule.restype = c_int
        Indigo._lib.indigoGetSubmolecule.argtypes = [c_int, c_int, POINTER(c_int)]
        Indigo._lib.indigoRemoveAtoms.restype = c_int
        Indigo._lib.indigoRemoveAtoms.argtypes = [c_int, c_int, POINTER(c_int)]
        Indigo._lib.indigoRemoveBonds.restype = c_int
        Indigo._lib.indigoRemoveBonds.argtypes = [c_int, c_int, POINTER(c_int)]
        Indigo._lib.indigoAlignAtoms.restype = c_float
        Indigo._lib.indigoAlignAtoms.argtypes = [c_int, c_int, POINTER(c_int), POINTER(c_float)]
        Indigo._lib.indigoAromatize.restype = c_int
        Indigo._lib.indigoAromatize.argtypes = [c_int]
        Indigo._lib.indigoDearomatize.restype = c_int
        Indigo._lib.indigoDearomatize.argtypes = [c_int]
        Indigo._lib.indigoFoldHydrogens.restype = c_int
        Indigo._lib.indigoFoldHydrogens.argtypes = [c_int]
        Indigo._lib.indigoUnfoldHydrogens.restype = c_int
        Indigo._lib.indigoUnfoldHydrogens.argtypes = [c_int]
        Indigo._lib.indigoLayout.restype = c_int
        Indigo._lib.indigoLayout.argtypes = [c_int]
        Indigo._lib.indigoSmiles.restype = c_char_p
        Indigo._lib.indigoSmiles.argtypes = [c_int]
        Indigo._lib.indigoName.restype = c_char_p
        Indigo._lib.indigoName.argtypes = [c_int]
        Indigo._lib.indigoSetName.restype = c_int
        Indigo._lib.indigoSetName.argtypes = [c_int, c_char_p]
        Indigo._lib.indigoSerialize.restype = c_int
        Indigo._lib.indigoSerialize.argtypes = [c_int, POINTER(POINTER(c_byte)), POINTER(c_int)]
        Indigo._lib.indigoHasProperty.restype = c_int
        Indigo._lib.indigoHasProperty.argtypes = [c_int, c_char_p]
        Indigo._lib.indigoGetProperty.restype = c_char_p
        Indigo._lib.indigoGetProperty.argtypes = [c_int, c_char_p]
        Indigo._lib.indigoSetProperty.restype = c_int
        Indigo._lib.indigoSetProperty.argtypes = [c_int, c_char_p, c_char_p]
        Indigo._lib.indigoRemoveProperty.restype = c_int
        Indigo._lib.indigoRemoveProperty.argtypes = [c_int, c_char_p]
        Indigo._lib.indigoIterateProperties.restype = c_int
        Indigo._lib.indigoIterateProperties.argtypes = [c_int]
        Indigo._lib.indigoClearProperties.restype = c_int
        Indigo._lib.indigoClearProperties.argtypes = [c_int]
        Indigo._lib.indigoCheckBadValence.restype = c_char_p
        Indigo._lib.indigoCheckBadValence.argtypes = [c_int]
        Indigo._lib.indigoCheckAmbiguousH.restype = c_char_p
        Indigo._lib.indigoCheckAmbiguousH.argtypes = [c_int]
        Indigo._lib.indigoFingerprint.restype = c_int
        Indigo._lib.indigoFingerprint.argtypes = [c_int, c_char_p]
        Indigo._lib.indigoCountBits.restype = c_int
        Indigo._lib.indigoCountBits.argtypes = [c_int]
        Indigo._lib.indigoRawData.restype = c_char_p
        Indigo._lib.indigoRawData.argtypes = [c_int]
        Indigo._lib.indigoTell.restype = c_int
        Indigo._lib.indigoTell.argtypes = [c_int]
        Indigo._lib.indigoSdfAppend.restype = c_int
        Indigo._lib.indigoSdfAppend.argtypes = [c_int, c_int]
        Indigo._lib.indigoSmilesAppend.restype = c_int
        Indigo._lib.indigoSmilesAppend.argtypes = [c_int, c_int]
        Indigo._lib.indigoRdfHeader.restype = c_int
        Indigo._lib.indigoRdfHeader.argtypes = [c_int]
        Indigo._lib.indigoRdfAppend.restype = c_int
        Indigo._lib.indigoRdfAppend.argtypes = [c_int, c_int]
        Indigo._lib.indigoCmlHeader.restype = c_int
        Indigo._lib.indigoCmlHeader.argtypes = [c_int]
        Indigo._lib.indigoCmlAppend.restype = c_int
        Indigo._lib.indigoCmlAppend.argtypes = [c_int, c_int]
        Indigo._lib.indigoCmlFooter.restype = c_int
        Indigo._lib.indigoCmlFooter.argtypes = [c_int]
        Indigo._lib.indigoAppend.restype = c_int
        Indigo._lib.indigoAppend.argtypes = [c_int, c_int]
        Indigo._lib.indigoArrayAdd.restype = c_int
        Indigo._lib.indigoArrayAdd.argtypes = [c_int, c_int]
        Indigo._lib.indigoAt.restype = c_int
        Indigo._lib.indigoAt.argtypes = [c_int, c_int]
        Indigo._lib.indigoCount.restype = c_int
        Indigo._lib.indigoCount.argtypes = [c_int]
        Indigo._lib.indigoClear.restype = c_int
        Indigo._lib.indigoClear.argtypes = [c_int]
        Indigo._lib.indigoIterateArray.restype = c_int
        Indigo._lib.indigoIterateArray.argtypes = [c_int]
        Indigo._lib.indigoIgnoreAtom.restype = c_int
        Indigo._lib.indigoIgnoreAtom.argtypes = [c_int, c_int]
        Indigo._lib.indigoUnignoreAtom.restype = c_int
        Indigo._lib.indigoUnignoreAtom.argtypes = [c_int, c_int]
        Indigo._lib.indigoUnignoreAllAtoms.restype = c_int
        Indigo._lib.indigoUnignoreAllAtoms.argtypes = [c_int]
        Indigo._lib.indigoMatch.restype = c_int
        Indigo._lib.indigoMatch.argtypes = [c_int, c_int]
        Indigo._lib.indigoCountMatches.restype = c_int
        Indigo._lib.indigoCountMatches.argtypes = [c_int, c_int]
        Indigo._lib.indigoCountMatchesWithLimit.restype = c_int
        Indigo._lib.indigoCountMatchesWithLimit.argtypes = [c_int, c_int, c_int]
        Indigo._lib.indigoIterateMatches.restype = c_int
        Indigo._lib.indigoIterateMatches.argtypes = [c_int, c_int]
        Indigo._lib.indigoHighlightedTarget.restype = c_int
        Indigo._lib.indigoHighlightedTarget.argtypes = [c_int]
        Indigo._lib.indigoMapAtom.restype = c_int
        Indigo._lib.indigoMapAtom.argtypes = [c_int, c_int]
        Indigo._lib.indigoMapBond.restype = c_int
        Indigo._lib.indigoMapBond.argtypes = [c_int, c_int]
        Indigo._lib.indigoMapMolecule.restype = c_int
        Indigo._lib.indigoMapMolecule.argtypes = [c_int, c_int]
        Indigo._lib.indigoAllScaffolds.restype = c_int
        Indigo._lib.indigoAllScaffolds.argtypes = [c_int]
        Indigo._lib.indigoDecomposedMoleculeScaffold.restype = c_int
        Indigo._lib.indigoDecomposedMoleculeScaffold.argtypes = [c_int]
        Indigo._lib.indigoIterateDecomposedMolecules.restype = c_int
        Indigo._lib.indigoIterateDecomposedMolecules.argtypes = [c_int]
        Indigo._lib.indigoDecomposedMoleculeHighlighted.restype = c_int
        Indigo._lib.indigoDecomposedMoleculeHighlighted.argtypes = [c_int]
        Indigo._lib.indigoDecomposedMoleculeWithRGroups.restype = c_int
        Indigo._lib.indigoDecomposedMoleculeWithRGroups.argtypes = [c_int]
        Indigo._lib.indigoDecomposeMolecule.restype = c_int
        Indigo._lib.indigoDecomposeMolecule.argtypes = [c_int, c_int]
        Indigo._lib.indigoIterateDecompositions.restype = c_int
        Indigo._lib.indigoIterateDecompositions.argtypes = [c_int]
        Indigo._lib.indigoAddDecomposition.restype = c_int
        Indigo._lib.indigoAddDecomposition.argtypes = [c_int, c_int]
        Indigo._lib.indigoToString.restype = c_char_p
        Indigo._lib.indigoToString.argtypes = [c_int]
        Indigo._lib.indigoToBuffer.restype = c_int
        Indigo._lib.indigoToBuffer.argtypes = [c_int, POINTER(POINTER(c_byte)), POINTER(c_int)]
        Indigo._lib.indigoStereocenterPyramid.restype = POINTER(c_int)
        Indigo._lib.indigoStereocenterPyramid.argtypes = [c_int]
        Indigo._lib.indigoExpandAbbreviations.restype = c_int
        Indigo._lib.indigoExpandAbbreviations.argtypes = [c_int]
        Indigo._lib.indigoValidateChirality.restype = c_int
        Indigo._lib.indigoValidateChirality.argtypes = [c_int]
        Indigo._lib.indigoDbgInternalType.restype = c_char_p
        Indigo._lib.indigoDbgInternalType.argtypes = [c_int]

    def __del__ (self):
        if hasattr(self, '_lib'):
            self._lib.indigoReleaseSessionId(self._sid)

    def writeBuffer (self):
        self._setSessionId()
        id = self._checkResult(Indigo._lib.indigoWriteBuffer())
        return self.IndigoObject(self, id)

    def writeFile (self, filename):
        self._setSessionId()
        id = self._checkResult(Indigo._lib.indigoWriteFile(filename.encode('ascii')))
        return self.IndigoObject(self, id)

    def unserialize(self, arr):
        self._setSessionId()
        values = (c_byte * len(arr))()
        for i in range(len(arr)):
            values[i] = arr[i]
        res = Indigo._lib.indigoUnserialize(values, len(arr))
        return self.IndigoObject(self, self._checkResult(res))

    def setOption (self, option, value1, value2=None, value3=None):
        self._setSessionId()
        if (type(value1).__name__ == 'str' or type(value1).__name__ == 'unicode') and value2 is None and value3 is None:
            self._checkResult(Indigo._lib.indigoSetOption(option.encode('ascii'), value1.encode('ascii')))
        elif type(value1).__name__ == 'int' and value2 is None and value3 is None:
            self._checkResult(Indigo._lib.indigoSetOptionInt(option.encode('ascii'), value1))
        elif type(value1).__name__ == 'float' and value2 is None and value3 is None:
            self._checkResult(Indigo._lib.indigoSetOptionFloat(option.encode('ascii'), value1))
        elif type(value1).__name__ == 'bool' and value2 is None and value3 is None:
            value1_b = 0
            if value1:
                value1_b = 1
            self._checkResult(Indigo._lib.indigoSetOptionBool(option.encode('ascii'), value1_b))
        elif type(value1).__name__ == 'int' and value2 and \
                 type(value2).__name__ == 'int' and value3 is None:
            self._checkResult(Indigo._lib.indigoSetOptionXY(option.encode('ascii'), value1, value2))
        elif type(value1).__name__ == 'float' and value2 and \
                 type(value2).__name__ == 'float' and value3 and \
                 type(value3).__name__ == 'float':
            self._checkResult(Indigo._lib.indigoSetOptionColor(option.encode('ascii'), value1, value2, value3))
        else:
            raise IndigoException("bad option")

    def _checkResult (self, result):
        if result < 0:
            raise IndigoException(Indigo._lib.indigoGetLastError())
        return result

    def _checkResultFloat (self, result):
        if result < -0.5:
            raise IndigoException(Indigo._lib.indigoGetLastError())
        return result

    def _checkResultPtr (self, result):
        if result is None:
            raise IndigoException(Indigo._lib.indigoGetLastError())
        return result

    def _checkResultString (self, result):
        return self._checkResultPtr(result).decode('ascii')

    def convertToArray (self, iteratable):
        if isinstance(iteratable, IndigoObject):
            return iteratable
        try:
            some_object_iterator = iter(iteratable)
            res = self.createArray()
            for obj in some_object_iterator:
                 res.arrayAdd(self.convertToArray(obj))
            return res
        except TypeError:
            raise IndigoException("Cannot convert object %s to an array" % (iteratable))

    def dbgBreakpoint(self):
        self._setSessionId()
        return Indigo._lib.indigoDbgBreakpoint()

    def version(self):
        self._setSessionId()
        return self._checkResultString(Indigo._lib.indigoVersion())

    def countReferences(self):
        self._setSessionId()
        return self._checkResult(Indigo._lib.indigoCountReferences())

    def writeFile(self, filename):
        self._setSessionId()
        return self.IndigoObject(self, self._checkResult(Indigo._lib.indigoWriteFile(filename.encode('ascii'))))

    def writeBuffer(self):
        self._setSessionId()
        return self.IndigoObject(self, self._checkResult(Indigo._lib.indigoWriteBuffer()))

    def createMolecule(self):
        self._setSessionId()
        return self.IndigoObject(self, self._checkResult(Indigo._lib.indigoCreateMolecule()))

    def createQueryMolecule(self):
        self._setSessionId()
        return self.IndigoObject(self, self._checkResult(Indigo._lib.indigoCreateQueryMolecule()))

    def loadMolecule(self, string):
        self._setSessionId()
        #sys.__stdout__.write(string)
        return self.IndigoObject(self, self._checkResult(Indigo._lib.indigoLoadMoleculeFromString(string.encode('ascii'))))

    def loadMoleculeFromFile(self, filename):
        self._setSessionId()
        return self.IndigoObject(self, self._checkResult(Indigo._lib.indigoLoadMoleculeFromFile(filename.encode('ascii'))))

    def loadQueryMolecule(self, string):
        self._setSessionId()
        return self.IndigoObject(self, self._checkResult(Indigo._lib.indigoLoadQueryMoleculeFromString(string.encode('ascii'))))

    def loadQueryMoleculeFromFile(self, filename):
        self._setSessionId()
        return self.IndigoObject(self, self._checkResult(Indigo._lib.indigoLoadQueryMoleculeFromFile(filename.encode('ascii'))))

    def loadSmarts(self, string):
        self._setSessionId()
        return self.IndigoObject(self, self._checkResult(Indigo._lib.indigoLoadSmartsFromString(string.encode('ascii'))))

    def loadSmartsFromFile(self, filename):
        self._setSessionId()
        return self.IndigoObject(self, self._checkResult(Indigo._lib.indigoLoadSmartsFromFile(filename.encode('ascii'))))

    def loadReaction(self, string):
        self._setSessionId()
        return self.IndigoObject(self, self._checkResult(Indigo._lib.indigoLoadReactionFromString(string.encode('ascii'))))

    def loadReactionFromFile(self, filename):
        self._setSessionId()
        return self.IndigoObject(self, self._checkResult(Indigo._lib.indigoLoadReactionFromFile(filename.encode('ascii'))))

    def loadQueryReaction(self, string):
        self._setSessionId()
        return self.IndigoObject(self, self._checkResult(Indigo._lib.indigoLoadQueryReactionFromString(string.encode('ascii'))))

    def loadQueryReactionFromFile(self, filename):
        self._setSessionId()
        return self.IndigoObject(self, self._checkResult(Indigo._lib.indigoLoadQueryReactionFromFile(filename.encode('ascii'))))

    def loadReactionSmarts(self, string):
        self._setSessionId()
        return self.IndigoObject(self, self._checkResult(Indigo._lib.indigoLoadReactionSmartsFromString(string.encode('ascii'))))

    def loadReactionSmartsFromFile(self, filename):
        self._setSessionId()
        return self.IndigoObject(self, self._checkResult(Indigo._lib.indigoLoadReactionSmartsFromFile(filename.encode('ascii'))))

    def createReaction(self):
        self._setSessionId()
        return self.IndigoObject(self, self._checkResult(Indigo._lib.indigoCreateReaction()))

    def createQueryReaction(self):
        self._setSessionId()
        return self.IndigoObject(self, self._checkResult(Indigo._lib.indigoCreateQueryReaction()))

    def exactMatch(self, item1, item2, flags=''):
        self._setSessionId()
        flags = '' if flags is None else flags
        newobj = self._checkResult(Indigo._lib.indigoExactMatch(item1.id, item2.id, flags.encode('ascii')))
        if newobj == 0:
            return None
        else:
            return self.IndigoObject(self, newobj, [item1, item2, self])

    def setTautomerRule(self, id, beg, end):
        self._setSessionId()
        return self._checkResult(Indigo._lib.indigoSetTautomerRule(id, beg.encode('ascii'), end.encode('ascii')))

    def removeTautomerRule(self, id):
        self._setSessionId()
        return self._checkResult(Indigo._lib.indigoRemoveTautomerRule(id))

    def clearTautomerRules(self):
        self._setSessionId()
        return self._checkResult(Indigo._lib.indigoClearTautomerRules())

    def commonBits(self, fingerprint1, fingerprint2):
        self._setSessionId()
        return self._checkResult(Indigo._lib.indigoCommonBits(fingerprint1.id, fingerprint2.id))

    def similarity(self, item1, item2, metrics=''):
        self._setSessionId()
        metrics = '' if metrics is None else metrics
        return self._checkResultFloat(Indigo._lib.indigoSimilarity(item1.id, item2.id, metrics.encode('ascii')))

    def iterateSDFile(self, filename):
        self._setSessionId()
        return self.IndigoObject(self, self._checkResult(Indigo._lib.indigoIterateSDFile(filename.encode('ascii'))))

    def iterateRDFile(self, filename):
        self._setSessionId()
        return self.IndigoObject(self, self._checkResult(Indigo._lib.indigoIterateRDFile(filename.encode('ascii'))))

    def iterateSmilesFile(self, filename):
        self._setSessionId()
        return self.IndigoObject(self, self._checkResult(Indigo._lib.indigoIterateSmilesFile(filename.encode('ascii'))))

    def iterateCMLFile(self, filename):
        self._setSessionId()
        return self.IndigoObject(self, self._checkResult(Indigo._lib.indigoIterateCMLFile(filename.encode('ascii'))))

    def createFileSaver(self, filename, format):
        self._setSessionId()
        return self.IndigoObject(self, self._checkResult(Indigo._lib.indigoCreateFileSaver(filename.encode('ascii'), format.encode('ascii'))))

    def createSaver(self, obj, format):
        self._setSessionId()
        return self.IndigoObject(self, self._checkResult(Indigo._lib.indigoCreateSaver(obj.id, format.encode('ascii'))))

    def createArray(self):
        self._setSessionId()
        return self.IndigoObject(self, self._checkResult(Indigo._lib.indigoCreateArray()))

    def substructureMatcher(self, target, mode=''):
        self._setSessionId()
        mode = '' if mode is None else mode
        return self.IndigoObject(self, self._checkResult(Indigo._lib.indigoSubstructureMatcher(target.id, mode.encode('ascii'))), target)

    def extractCommonScaffold(self, structures, options=''):
        self._setSessionId()
        structures = self.convertToArray(structures)
        options = '' if options is None else options
        newobj = self._checkResult(Indigo._lib.indigoExtractCommonScaffold(structures.id, options.encode('ascii')))
        if newobj == 0:
            return None
        else:
            return self.IndigoObject(self, newobj, self)

    def decomposeMolecules(self, scaffold, structures):
        self._setSessionId()
        structures = self.convertToArray(structures)
        return self.IndigoObject(self, self._checkResult(Indigo._lib.indigoDecomposeMolecules(scaffold.id, structures.id)), scaffold)

    def createDecomposer(self, scaffold):
        self._setSessionId()
        return self.IndigoObject(self, self._checkResult(Indigo._lib.indigoCreateDecomposer(scaffold.id)), scaffold)

    def reactionProductEnumerate(self, replacedaction, monomers):
        self._setSessionId()
        monomers = self.convertToArray(monomers)
        return self.IndigoObject(self, self._checkResult(Indigo._lib.indigoReactionProductEnumerate(replacedaction.id, monomers.id)), replacedaction)

    def transform(self, reaction, monomers):
        self._setSessionId()
        return self._checkResult(Indigo._lib.indigoTransform(reaction.id, monomers.id))

    def loadBuffer(self, buf):
        self._setSessionId()
        values = (c_byte * len(buf))()
        for i in range(len(buf)):
            values[i] = buf[i]
        return self.IndigoObject(self, self._checkResult(Indigo._lib.indigoLoadBuffer(values, len(buf))))

    def loadString(self, string):
        self._setSessionId()
        return self.IndigoObject(self, self._checkResult(Indigo._lib.indigoLoadString(string)))

    def iterateSDF(self, reader):
        self._setSessionId()
        result = self._checkResult(Indigo._lib.indigoIterateSDF(reader.id))
        if not result:
            return None
        return self.IndigoObject(self, result, reader)

    def iterateSmiles(self, reader):
        self._setSessionId()
        result = self._checkResult(Indigo._lib.indigoIterateSmiles(reader.id))
        if not result:
            return None
        return self.IndigoObject(self, result, reader)

    def iterateCML(self, reader):
        self._setSessionId()
        result = self._checkResult(Indigo._lib.indigoIterateCML(reader.id))
        if not result:
            return None
        return self.IndigoObject(self, result, reader)

    def iterateRDF(self, reader):
        self._setSessionId()
        result = self._checkResult(Indigo._lib.indigoIterateRDF(reader.id))
        if not result:
            return None
        return self.IndigoObject(self, result, reader)<|MERGE_RESOLUTION|>--- conflicted
+++ resolved
@@ -1135,14 +1135,6 @@
                 raise IndigoException("unknown platform " + arch)
             if os.path.exists(path + "/msvcr100.dll"):
                 Indigo._crt = CDLL(path + "/msvcr100.dll")
-<<<<<<< HEAD
-            if os.path.exists(path + "/msvcp100.dll"):
-                Indigo._crt = CDLL(path + "/msvcp100.dll")
-            if os.path.exists(path + "/msvcr110.dll"):
-                Indigo._crt = CDLL(path + "/msvcr110.dll")
-            if os.path.exists(path + "/msvcp110.dll"):
-                Indigo._crt = CDLL(path + "/msvcp110.dll")
-=======
                 Indigo._crtp = CDLL(path + "/msvcp100.dll")
             if os.path.exists(path + "/msvcr110.dll"):
                 Indigo._crt = CDLL(path + "/msvcr110.dll")
@@ -1150,7 +1142,6 @@
             if os.path.exists(path + "/msvcr120.dll"):
                 Indigo._crt = CDLL(path + "/msvcr120.dll")
                 Indigo._crtp = CDLL(path + "/msvcp120.dll")
->>>>>>> d992165e
             Indigo._lib = CDLL(path + "/indigo.dll")
         elif platform.mac_ver()[0]:
             path += "/Mac/"
