FROM debian:stable-slim

ARG JDK_VERSION_MAJOR=8u272
ARG JDK_VERSION_MINOR=b10
ARG MAVEN_VERSION=3.6.3
ARG JYTHON_VERSION=2.7.2
ARG DOTNET_VERSION=5.0
ARG IRONPYTHON_VERSION=2.7.10

RUN apt update && \
    apt upgrade -y && \
<<<<<<< HEAD
    apt install -y --no-install-recommends cmake make git git-lfs python3 python3-pip python3-distutils curl unzip libc6-dev libgdiplus libx11-dev && \
=======
    apt install -y --no-install-recommends build-essential cmake make git git-lfs python3 python3-pip python3-distutils curl unzip libc6-dev libgdiplus libx11-dev && \
>>>>>>> fc5d7dbb
    apt install -y gnupg && \
    # Java JDK
    curl -OL https://github.com/AdoptOpenJDK/openjdk8-binaries/releases/download/jdk${JDK_VERSION_MAJOR}-${JDK_VERSION_MINOR}/OpenJDK8U-jdk_x64_linux_hotspot_${JDK_VERSION_MAJOR}${JDK_VERSION_MINOR}.tar.gz && \
    tar -xzf OpenJDK8U-jdk_x64_linux_hotspot_${JDK_VERSION_MAJOR}${JDK_VERSION_MINOR}.tar.gz && \
    mv jdk${JDK_VERSION_MAJOR}-${JDK_VERSION_MINOR} /opt/jdk && \
    rm OpenJDK8U-jdk_x64_linux_hotspot_${JDK_VERSION_MAJOR}${JDK_VERSION_MINOR}.tar.gz && \
    # Maven
    curl -OL http://mirror.linux-ia64.org/apache/maven/maven-3/${MAVEN_VERSION}/binaries/apache-maven-${MAVEN_VERSION}-bin.tar.gz && \
    tar -xzf apache-maven-${MAVEN_VERSION}-bin.tar.gz && \
    mv apache-maven-${MAVEN_VERSION} /opt/maven && \
    rm apache-maven-${MAVEN_VERSION}-bin.tar.gz && \
    # Jython
    curl -OL https://repo1.maven.org/maven2/org/python/jython-installer/${JYTHON_VERSION}/jython-installer-${JYTHON_VERSION}.jar && \
    /opt/jdk/bin/java -jar jython-installer-${JYTHON_VERSION}.jar -s -d /opt/jython && \
    rm jython-installer-${JYTHON_VERSION}.jar && \
    # .NET Core
    curl -L https://packages.microsoft.com/keys/microsoft.asc | gpg --dearmor > microsoft.asc.gpg && \
    mv microsoft.asc.gpg /etc/apt/trusted.gpg.d/ && \
    curl -OL https://packages.microsoft.com/config/debian/10/prod.list && \
    mv prod.list /etc/apt/sources.list.d/microsoft-prod.list && \
    chown root:root /etc/apt/trusted.gpg.d/microsoft.asc.gpg && \
    chown root:root /etc/apt/sources.list.d/microsoft-prod.list && \
    apt update && \
    apt install -y powershell dotnet-sdk-${DOTNET_VERSION} && \
    ln -fs /usr/bin/pwsh /usr/bin/powershell && \
    # IronPython
    curl -OL https://github.com/IronLanguages/ironpython2/releases/download/ipy-${IRONPYTHON_VERSION}/IronPython.${IRONPYTHON_VERSION}.zip && \
    mkdir ironpython && \
    unzip IronPython.${IRONPYTHON_VERSION}.zip -d ./ironpython || true && \
    mv ironpython /opt/ && \
    chmod +x /opt/ironpython/netcoreapp${DOTNET_VERSION}/ipy.sh && \
    sed 's|$(dirname $0)|$(dirname $(readlink $0))|g' /opt/ironpython/netcoreapp${DOTNET_VERSION}/ipy.sh -i && \
    ln -fs /opt/ironpython/netcoreapp${DOTNET_VERSION}/ipy.sh  /opt/ironpython/ipy && \
    rm IronPython.${IRONPYTHON_VERSION}.zip && \
    # Python 3 packages
    python3 -m pip install --upgrade pip && \
    python3 -m pip install --upgrade Pillow setuptools wheel twine && \
    apt autoremove -y

ENV JAVA_HOME=/opt/jdk
ENV PATH=${PATH}:${JAVA_HOME}/bin:/opt/jython/bin:/opt/maven/bin:/opt/ironpython

# Check
RUN git --version && \
    python3 --version && \
    twine --version && \
    wheel version && \
    java -version && \
    mvn --version && \
    gpg --version && \
    jython --version && \
    dotnet --version && \
    dotnet nuget --version && \
    ipy -V && \
    powershell --version<|MERGE_RESOLUTION|>--- conflicted
+++ resolved
@@ -9,11 +9,7 @@
 
 RUN apt update && \
     apt upgrade -y && \
-<<<<<<< HEAD
-    apt install -y --no-install-recommends cmake make git git-lfs python3 python3-pip python3-distutils curl unzip libc6-dev libgdiplus libx11-dev && \
-=======
     apt install -y --no-install-recommends build-essential cmake make git git-lfs python3 python3-pip python3-distutils curl unzip libc6-dev libgdiplus libx11-dev && \
->>>>>>> fc5d7dbb
     apt install -y gnupg && \
     # Java JDK
     curl -OL https://github.com/AdoptOpenJDK/openjdk8-binaries/releases/download/jdk${JDK_VERSION_MAJOR}-${JDK_VERSION_MINOR}/OpenJDK8U-jdk_x64_linux_hotspot_${JDK_VERSION_MAJOR}${JDK_VERSION_MINOR}.tar.gz && \
