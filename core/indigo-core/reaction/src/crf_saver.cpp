--- conflicted
+++ resolved
@@ -86,20 +86,13 @@
 
 void CrfSaver::_writeMolecule(Molecule& molecule)
 {
-<<<<<<< HEAD
     auto saver = std::make_unique<CmfSaver>(_output);
-=======
-    std::unique_ptr<CmfSaver> saver;
->>>>>>> a144355d
     int i;
 
     if (_encoder.get() != 0)
-        saver = std::make_unique<CmfSaver>(_encoder.ref());
-<<<<<<< HEAD
-=======
+        saver.create(_encoder.ref());
     else
-        saver = std::make_unique<CmfSaver>(_output);
->>>>>>> a144355d
+        saver.create(_output);
 
     QS_DEF(Array<int>, atom_flags);
     QS_DEF(Array<int>, bond_flags);
