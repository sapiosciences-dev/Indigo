--- conflicted
+++ resolved
@@ -297,15 +297,9 @@
         bool possibleAtomIsotope(int idx, int number) override;
         bool possibleAtomCharge(int idx, int charge) override;
         virtual bool possibleAtomRadical(int idx, int radical);
-<<<<<<< HEAD
-        virtual void getAtomDescription(int idx, ArrayChar& description);
-        virtual void getBondDescription(int idx, ArrayChar& description);
-        virtual bool possibleBondOrder(int idx, int order);
-=======
-        void getAtomDescription(int idx, Array<char>& description) override;
-        void getBondDescription(int idx, Array<char>& description) override;
+        void getAtomDescription(int idx, ArrayChar& description) override;
+        void getBondDescription(int idx, ArrayChar& description) override;
         bool possibleBondOrder(int idx, int order) override;
->>>>>>> 82f9ef9f
 
         bool possibleNitrogenV5(int idx);
 
