--- conflicted
+++ resolved
@@ -1016,13 +1016,9 @@
     case kCDXGraphicType_Oval:
     case kCDXGraphicType_Arc:
     case kCDXGraphicType_Rectangle:
-<<<<<<< HEAD
         _primitives.push_back(std::make_pair(graph_bbox, graphic_type));
-=======
-
         break;
     case kCDXGraphicType_Oval:
->>>>>>> d116ba60
         break;
     case kCDXGraphicType_Orbital:
         break;
