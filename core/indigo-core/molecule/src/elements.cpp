/****************************************************************************
 * Copyright (C) from 2009 to Present EPAM Systems.
 *
 * This file is part of Indigo toolkit.
 *
 * Licensed under the Apache License, Version 2.0 (the "License");
 * you may not use this file except in compliance with the License.
 * You may obtain a copy of the License at
 *
 * http://www.apache.org/licenses/LICENSE-2.0
 *
 * Unless required by applicable law or agreed to in writing, software
 * distributed under the License is distributed on an "AS IS" BASIS,
 * WITHOUT WARRANTIES OR CONDITIONS OF ANY KIND, either express or implied.
 * See the License for the specific language governing permissions and
 * limitations under the License.
 ***************************************************************************/

#include <cmath>
#include <cstdarg>
#include <cstdio>
#include <cctype>

#include "base_c/defs.h"
#include "base_cpp/array.h"
#include "base_cpp/scanner.h"
#include "molecule/elements.h"

using namespace indigo;

IMPL_ERROR(Element, "element");

const Element& Element::_instance()
{
    static Element instance;
    return instance;
}

Element::Element() noexcept
{
    _element_parameters.resize(ELEM_MAX);

    _initAllPeriodic();
    _initAllIsotopes();
    _initAromatic();
}

void Element::_initPeriodic(int element, const char* name, int period, int group) noexcept
{
    ElementParameters& parameters = _element_parameters[element];

    strncpy(parameters.name, name, 3);
    parameters.group = group;
    parameters.period = period;

    _map[name] = element;
}

int Element::radicalElectrons(int radical)
{
    if (radical == RADICAL_DOUBLET)
        return 1;
    if (radical == RADICAL_SINGLET || radical == RADICAL_TRIPLET)
        return 2;
    return 0;
}

int Element::radicalOrbitals(int radical)
{
    if (radical != 0)
        return 1;
    return 0;
}

void Element::_initAllPeriodic() noexcept
{
#define INIT(elem, period, group) _initPeriodic(ELEM_##elem, #elem, period, group)

    INIT(H, 1, 1);
    INIT(He, 1, 8);
    INIT(Li, 2, 1);
    INIT(Be, 2, 2);
    INIT(B, 2, 3);
    INIT(C, 2, 4);
    INIT(N, 2, 5);
    INIT(O, 2, 6);
    INIT(F, 2, 7);
    INIT(Ne, 2, 8);
    INIT(Na, 3, 1);
    INIT(Mg, 3, 2);
    INIT(Al, 3, 3);
    INIT(Si, 3, 4);
    INIT(P, 3, 5);
    INIT(S, 3, 6);
    INIT(Cl, 3, 7);
    INIT(Ar, 3, 8);
    INIT(K, 4, 1);
    INIT(Ca, 4, 2);
    INIT(Sc, 4, 3);
    INIT(Ti, 4, 4);
    INIT(V, 4, 5);
    INIT(Cr, 4, 6);
    INIT(Mn, 4, 7);
    INIT(Fe, 4, 8);
    INIT(Co, 4, 8);
    INIT(Ni, 4, 8);
    INIT(Cu, 4, 1);
    INIT(Zn, 4, 2);
    INIT(Ga, 4, 3);
    INIT(Ge, 4, 4);
    INIT(As, 4, 5);
    INIT(Se, 4, 6);
    INIT(Br, 4, 7);
    INIT(Kr, 4, 8);
    INIT(Rb, 5, 1);
    INIT(Sr, 5, 2);
    INIT(Y, 5, 3);
    INIT(Zr, 5, 4);
    INIT(Nb, 5, 5);
    INIT(Mo, 5, 6);
    INIT(Tc, 5, 7);
    INIT(Ru, 5, 8);
    INIT(Rh, 5, 8);
    INIT(Pd, 5, 8);
    INIT(Ag, 5, 1);
    INIT(Cd, 5, 2);
    INIT(In, 5, 3);
    INIT(Sn, 5, 4);
    INIT(Sb, 5, 5);
    INIT(Te, 5, 6);
    INIT(I, 5, 7);
    INIT(Xe, 5, 8);
    INIT(Cs, 6, 1);
    INIT(Ba, 6, 2);
    INIT(La, 6, 3);
    INIT(Ce, 6, 3);
    INIT(Pr, 6, 3);
    INIT(Nd, 6, 3);
    INIT(Pm, 6, 3);
    INIT(Sm, 6, 3);
    INIT(Eu, 6, 3);
    INIT(Gd, 6, 3);
    INIT(Tb, 6, 3);
    INIT(Dy, 6, 3);
    INIT(Ho, 6, 3);
    INIT(Er, 6, 3);
    INIT(Tm, 6, 3);
    INIT(Yb, 6, 3);
    INIT(Lu, 6, 3);
    INIT(Hf, 6, 4);
    INIT(Ta, 6, 5);
    INIT(W, 6, 6);
    INIT(Re, 6, 7);
    INIT(Os, 6, 8);
    INIT(Ir, 6, 8);
    INIT(Pt, 6, 8);
    INIT(Au, 6, 1);
    INIT(Hg, 6, 2);
    INIT(Tl, 6, 3);
    INIT(Pb, 6, 4);
    INIT(Bi, 6, 5);
    INIT(Po, 6, 6);
    INIT(At, 6, 7);
    INIT(Rn, 6, 8);
    INIT(Fr, 7, 1);
    INIT(Ra, 7, 2);
    INIT(Ac, 7, 3);
    INIT(Th, 7, 3);
    INIT(Pa, 7, 3);
    INIT(U, 7, 3);
    INIT(Np, 7, 3);
    INIT(Pu, 7, 3);
    INIT(Am, 7, 3);
    INIT(Cm, 7, 3);
    INIT(Bk, 7, 3);
    INIT(Cf, 7, 3);
    INIT(Es, 7, 3);
    INIT(Fm, 7, 3);
    INIT(Md, 7, 3);
    INIT(No, 7, 3);
    INIT(Lr, 7, 3);
    INIT(Rf, 7, 3);
    INIT(Db, 7, 3);
    INIT(Sg, 7, 3);
    INIT(Bh, 7, 3);
    INIT(Hs, 7, 3);
    INIT(Mt, 7, 3);
    INIT(Ds, 7, 3);
    INIT(Rg, 7, 3);
    INIT(Cn, 7, 3);
    INIT(Nh, 7, 3);
    INIT(Fl, 7, 4);
    INIT(Mc, 7, 5);
    INIT(Lv, 7, 6);
    INIT(Ts, 7, 7);
    INIT(Og, 7, 8);
#undef INIT
}

int Element::fromString(const char* name)
{
    const auto& map = _instance()._map;
    if (map.count(name) > 0)
    {
        return map.at(name);
    }
    throw Error("fromString(): element %s not supported", name);
}

int Element::fromString2(const char* name)
{
    const auto& map = _instance()._map;
    if (map.count(name) > 0)
    {
        return map.at(name);
    }
    return -1;
}

int Element::fromChar(char c)
{
    char str[2] = {c, 0};

    return fromString(str);
}

int Element::fromTwoChars(char c1, char c2)
{
    char str[3] = {c1, c2, 0};

    return fromString(str);
}

int Element::fromTwoChars2(char c1, char c2)
{
    char str[3] = {c1, c2, 0};

    return fromString2(str);
}

bool Element::isHalogen(int element)
{
    return element == ELEM_F || element == ELEM_Cl || element == ELEM_Br || element == ELEM_I || element == ELEM_At;
}

const char* Element::toString(int element)
{
    if (element < 0 || element > ELEM_MAX)
        throw Error("bad element number: %d", element);

    return _instance()._element_parameters.at(element).name;
}

int Element::calcValenceOfAromaticAtom(int elem, int charge, int n_arom, int min_conn)
{
    if (elem == ELEM_C)
        return 4;
    if (elem == ELEM_N)
        return (charge == 1 ? 4 : 3);
    if (elem == ELEM_O)
        return (charge >= 1 ? 3 : 2);
    if (elem == ELEM_S && charge == 0)
    {
        if (n_arom == 2) // two aromatic bonds
        {
            if (min_conn == 2) // no external bonds
                // There are no cases of implicit hydrogens in that condition
                // (PubChem search [sHD2] gives no hits)
                return 2;      // ergo, valence is 2
            if (min_conn == 3) // one single external bond
                // there can be a radical (see CID 11972190),
                // or an implicit hydrogen (see CID 20611310)
                return 4;      // either way, the valence is 4
            if (min_conn == 4) // two single or one double external bond
                // PubChem has no examples of 6-valent aromatic sulphur
                // (searching [sv6] gives no hits)
                return 4; // ergo, valence is 4
            if (min_conn > 4)
                // OK, suppose we have an case of 6-valent aromatic sulphur here
                return 6;
        }
        else if (n_arom == 3)
        {
            if (min_conn <= 4) // no external bonds or one single external bond
                // For one external bond, see CID 10091381
                // For no external bonds, see CID 20756501, although aromaticity
                // there is questionable. Anyway, no hydrogens are possible.
                return 4;
            else
                // 6-valent aromatic sulphur?
                return 6;
        }
        else if (n_arom == 4)
        {
            if (min_conn == 4)
                // Happened only on CID 10882272 and CID 24829837
                return 4; // Valence = 4 in both structures
            else
                // 6-valent aromatic sulphur?
                return 6;
        }
    }
    else if (elem == ELEM_S && charge == 1)
    {
        if (n_arom == 2)
        {
            if (min_conn == 2) // common case: "=[S+]-" in an aromatic ring
                return 3;
            if (min_conn <= 4) // CID 9922592
                return 5;
        }
    }
    else if (elem == ELEM_P && charge == 0)
    {
        if (n_arom == 2) // two aromatic bonds
        {
            if (min_conn == 2) // no external bonds
                // implicit hydrogen (CID 164575) or radical (CID 10568539) is present
                return 3;      // in any case, the valence is 3
            if (min_conn == 3) // one single external bond
                return 3;
            if (min_conn == 4) // two single on one double external bond
                // two single: CID 140786, CID 341499
                // one double: CID 17776485, CID 20207916
                return 5; // valence is 5 in any case
        }
        if (n_arom == 3) // three aromatic bonds
        {
            if (min_conn == 3) // no external bonds
                return 3;      // CID 15973306; no known examples with valence 5
            if (min_conn == 5) // two single or one double external bond
                return 5;      // the only known example is CID 10887416
        }
        if (n_arom == 4) // four aromatic bonds?
        {
            if (min_conn == 4) // no external bonds
                return 5;      // the only known example is CID 10887416,
                               // yet the aromaticity of the smaller ring is questionable
        }
    }
    else if (elem == ELEM_P && charge == 1)
    {
        if (n_arom == 2) // two aromatic bonds
        {
            if (min_conn == 3) // one single external bond
                return 4;      // common case: "=[P+]([*])-" in an aromatic ring
        }
    }
    else if (elem == ELEM_P && charge == -1)
    {
        if (n_arom == 2) // two aromatic bonds
        {
            if (min_conn == 2) // no external bonds
                return 2;      // CID 10932222
        }
    }
    else if (elem == ELEM_Se && charge == 0)
    {
        if (n_arom == 2) // two aromatic bonds
        {
            if (min_conn == 2) // no external bonds
                return 2;      // common case
            if (min_conn == 3) // one external bond
                return 4;      // CID 10262587
            if (min_conn == 4)
                // CID 21204858, two single external bonds
                // CID 14984497, one double aromatic bond
                return 4;
        }
    }
    else if (elem == ELEM_Se && charge == 1)
    {
        if (n_arom == 2) // two aromatic bonds
        {
            if (min_conn == 2) // no external bonds
                return 3;      // CID 10872228
            if (min_conn == 3) // one external bond
                return 3;      // CID 11115581
        }
    }
    else if (elem == ELEM_As && charge == 0)
    {
        if (n_arom == 2) // two aromatic bonds
        {
            if (min_conn == 2) // no external bonds
                return 3;      // CID 136132
            if (min_conn == 3) // one external bond
                return 3;      // CID 237687
                               // no other cases known from PubChem
        }
    }
    else if (elem == ELEM_Te && charge == 0)
    {
        if (n_arom == 2) // two aromatic bonds
        {
            if (min_conn == 2) // no external bonds
                return 3;      // CID 136053
            if (min_conn == 4)
                // CID 3088544, two single external bonds
                // CID 11457076, one double external bonds
                return 4;
        }
        else if (n_arom == 4)
        {
            if (min_conn == 4)
                // CID 11070061, four aromatic external bonds
                return 4;
        }
        // no other cases known from PubChem
    }
    else if (elem == ELEM_Te && charge == 1)
    {
        if (n_arom == 2) // two aromatic bonds
        {
            if (min_conn == 3) // one external bond
                return 3;      // CID 20802344
        }
        // no other cases known from PubChem
    }
    else if (elem == ELEM_B)
    {
        if (n_arom == 2)
        {
            if (min_conn == 3) // one external bond
                return 3;      // CID 574072
        }
    }
    else if (elem == ELEM_Si)
    {
        if (n_arom == 2)
        {
            if (min_conn == 3) // one external bond
                return 4;      // CID 18943170
        }
    }

    return -1;
}

bool Element::calcValence(int elem, int charge, int radical, int conn, int& valence, int& hyd, bool to_throw)
{
    int groupno = Element::group(elem);
    int rad = radicalElectrons(radical);

    valence = conn;
    hyd = 0;

    if (groupno == 1)
    {
        if (elem == ELEM_Li || elem == ELEM_Na || elem == ELEM_K || elem == ELEM_Rb || elem == ELEM_Cs || elem == ELEM_Fr)
        {
            valence = 1;
            hyd = 1 - rad - conn - abs(charge);
        }
        if (elem == ELEM_H)
        {
            valence = 1;
            if (charge == 1 && conn == 0)
                hyd = 0;
            else if (charge == -1 && conn == 0)
                hyd = 0;
            else if (charge == 0 && conn == 1)
                hyd = 0;
            else if (charge == 0 && conn == 0)
                hyd = 1; // elemental hydrogen, hmm... well, OK -- behaviour changed
                         // Allow implicit H for H, so single H is considered as molecule H2 now
                         // in accordance with Biovia Draw model
            else
                hyd = -1;
        }
    }
    else if (groupno == 2)
    {
        if (elem == ELEM_Be || elem == ELEM_Mg || elem == ELEM_Ca || elem == ELEM_Sr || elem == ELEM_Ba || elem == ELEM_Ra)
        {
            valence = 2;
            if (conn != 0)
            {
                if (rad > 0 || abs(charge) > 0)
                    hyd = -1;
                else
                    hyd = 2 - conn;
            }
            else if (rad > 0 || abs(charge) > 0)
            {
                hyd = 2 - rad - abs(charge);
            }
            else
            {
                hyd = 0;
            }

            if (hyd != 0)
                hyd = -1;
        }
    }
    else if (groupno == 3)
    {
        if (elem == ELEM_B || elem == ELEM_Al || elem == ELEM_Ga || elem == ELEM_In)
        {
            if (charge == -1)
            {
                valence = 4;
                hyd = 4 - rad - conn;
            }
            else if (charge == -3 && elem != ELEM_B && rad + conn <= 6)
            {
                valence = rad + conn;
                hyd = 0;
            }
            else if (elem == ELEM_Al && charge == -2)
            {
                if (rad + conn == 5)
                {
                    valence = 5;
                    hyd = 0;
                }
                else
                    hyd = -1;
            }
            else
            {
                valence = 3;
                hyd = 3 - rad - conn - abs(charge);
            }
        }
        else if (elem == ELEM_Tl)
        {
            if (charge == -1)
            {
                if (rad + conn <= 2)
                {
                    valence = 2;
                    hyd = 2 - rad - conn;
                }
                else
                {
                    valence = 4;
                    hyd = 4 - rad - conn;
                }
            }
            else if (charge == -2)
            {
                if (rad + conn <= 3)
                {
                    valence = 3;
                    hyd = 3 - rad - conn;
                }
                else
                {
                    valence = 5;
                    hyd = 5 - rad - conn;
                }
            }
            else if (charge == -3 && rad + conn == 6)
            { // ISIS Draw and Marvin allow this
                valence = 6;
                hyd = 0;
            }
            else
            {
                if (rad + conn + abs(charge) <= 1)
                {
                    valence = 1;
                    hyd = 1 - rad - conn - abs(charge);
                }
                else
                {
                    valence = 3;
                    hyd = 3 - rad - conn - abs(charge);
                }
            }
        }
    }
    else if (groupno == 4)
    {
        if (elem == ELEM_C)
        {
            valence = 4;
            hyd = 4 - rad - conn - abs(charge);
        }
        else if (elem == ELEM_Si || elem == ELEM_Ge || elem == ELEM_Sn || elem == ELEM_Pb)
        {
            if (charge == -2 && conn == 6 && rad == 0)
            {
                // Zinc fluorosilicate, hexafluorogermanium
                valence = 6;
                hyd = 0;
            }
            else if (charge == -1 && conn + rad == 5)
            {
                // with radical:    [Ge-]: CID 18503269
                // without radical: [Si-]: CID 358631
                //                  [Ge-]: CID 19891516
                valence = 5;
                hyd = 0;
            }
            else if (charge == -1 && conn + rad == 4 && elem == ELEM_Si)
            {
                valence = 5; // CID 438107
                hyd = 1;
            }
            else if ((elem == ELEM_Sn || elem == ELEM_Pb) && conn + rad + abs(charge) <= 2)
            {
                // [SnH2]: CID 23962
                // [PbH2]: CID 23927
                valence = 2;
                hyd = 2 - rad - conn - abs(charge);
            }
            else
            {
                // 4-valent Pb with H: CID 24003
                // 4-valent Sn with H: CID 5948
                // 4-valent Ge with H2: CID 66239
                // [GeH4]: CID 23984
                valence = 4;
                hyd = 4 - rad - conn - abs(charge);
            }
        }
    }
    else if (groupno == 5)
    {
        if (elem == ELEM_N || elem == ELEM_P)
        {
            if (charge == 1)
            {
                valence = 4;
                hyd = 4 - rad - conn;
            }
            else if (charge == 2)
            {
                valence = 3;
                hyd = 3 - rad - conn;
            }
            else if (charge == -1 && elem == ELEM_P)
            {
                if (rad + conn <= 2) // phosphanide
                {
                    valence = 2;
                    hyd = 2 - rad - conn;
                }
                else if (rad + conn == 3) // no known examples with a hydrogen
                    hyd = -1;
                else if (rad + conn == 4)
                {
                    valence = 4;
                    hyd = 0;
                }
                else if (rad + conn <= 6)
                {
                    // w/ hydrogen: CID 3084356, CID 2784547
                    // w/o hydrogen: hexachlorophosphate
                    valence = 6;
                    hyd = 6 - rad - conn;
                }
            }
            else
            {
                if (elem == ELEM_N || rad + conn + abs(charge) <= 3)
                {
                    valence = 3;
                    hyd = 3 - rad - conn - abs(charge);
                }
                else // ELEM_P && rad + conn + abs(charge) > 3
                {
                    valence = 5;
                    hyd = 5 - rad - conn - abs(charge);
                }
            }
        }
        else if (elem == ELEM_Bi || elem == ELEM_Sb || elem == ELEM_As)
        {
            if (charge == -1 && rad + conn == 6)
            {
                valence = 6;
                hyd = 0;
            }
            else if (charge == 1)
            {
                if (rad + conn <= 2 && elem != ELEM_As)
                {
                    valence = 2;
                    hyd = 2 - rad - conn;
                }
                else
                {
                    valence = 4;
                    hyd = 4 - rad - conn;
                }
            }
            else if (charge == 2)
            {
                valence = 3;
                hyd = 3 - rad - conn;
            }
            else if (charge == -2 && rad + conn == 5)
            {
                // Bi: CID 45158489
                valence = 5;
                hyd = 0;
            }
            else
            {
                if (rad + conn + abs(charge) <= 3)
                {
                    valence = 3;
                    hyd = 3 - rad - conn - abs(charge);
                }
                else
                {
                    valence = 5;
                    hyd = 5 - rad - conn - abs(charge);
                }
            }
        }
    }
    else if (groupno == 6)
    {
        if (elem == ELEM_O)
        {
            if (charge >= 1)
            {
                valence = 3;
                hyd = 3 - rad - conn;
            }
            else
            {
                valence = 2;
                hyd = 2 - rad - conn - abs(charge);
            }
        }
        else if (elem == ELEM_S || elem == ELEM_Se || elem == ELEM_Po)
        {
            if (charge == 1)
            {
                if (conn <= 3)
                {
                    valence = 3;
                    hyd = 3 - rad - conn;
                }
                else
                {
                    valence = 5;
                    hyd = 5 - rad - conn;
                }
            }
            else if (charge == -1)
            {
                if (conn + rad <= 1)
                {
                    valence = 1;
                    hyd = 1 - rad - conn;
                }
                else if (conn + rad <= 3)
                {
                    valence = 3;
                    hyd = 3 - rad - conn;
                }
                // no real examples for the other two cases, just following ISIS/Draw logic
                else if (conn + rad <= 5)
                {
                    valence = 5;
                    hyd = 5 - rad - conn;
                }
                else
                {
                    valence = 7;
                    hyd = 7 - rad - conn;
                }
            }
            else
            {
                if (conn + rad + abs(charge) <= 2)
                {
                    valence = 2;
                    hyd = 2 - rad - conn - abs(charge);
                }
                else if (conn + rad + abs(charge) <= 4)
                // See examples in PubChem
                // [S] : CID 16684216
                // [Se]: CID 5242252
                // [Po]: no example, just following ISIS/Draw logic here
                {
                    valence = 4;
                    hyd = 4 - rad - conn - abs(charge);
                }
                else
                // See examples in PubChem
                // [S] : CID 46937044
                // [Se]: CID 59786
                // [Po]: no example, just following ISIS/Draw logic here
                {
                    valence = 6;
                    hyd = 6 - rad - conn - abs(charge);
                }
            }
        }
        else if (elem == ELEM_Te)
        {
            if (charge == -1)
            {
                if (rad + conn == 7) // CID 4191414
                {
                    valence = 7;
                    hyd = 0;
                }
                else if (rad + conn == 5)
                { // no example, but both Marvin and ISIS are OK with this configuration
                    valence = 5;
                    hyd = 0;
                }
                else
                {
                    valence = 1;
                    hyd = 1 - rad - conn;
                }
            }
            else if (charge == 1)
            {
                valence = 3;
                hyd = 3 - rad - conn;
                // no known cases of 5-connected [Te+]
            }
            else if (charge == 2)
            {
                if (conn + rad == 4)
                {
                    valence = conn + rad;
                    hyd = 0;
                }
                else // ISIS Draw logic
                {
                    hyd = 2 - conn - rad;
                    valence = 2;
                }
            }
            else if (charge == 0)
            {
                if (conn + rad <= 2)
                {
                    hyd = 2 - conn - rad;
                    valence = 2;
                }
                else if (conn + rad <= 4)
                {
                    hyd = 4 - conn - rad; // with hydrogen: CID 11968228
                    valence = 4;
                }
                else
                {
                    hyd = 6 - conn - rad; // with hydrogen: CID 5231555, CID 6418860
                    valence = 6;
                }
            }
        }
    }
    else if (groupno == 7)
    {
        if (elem == ELEM_F)
        {
            valence = 1;
            hyd = 1 - rad - conn - abs(charge);
        }
        else if (elem == ELEM_Cl || elem == ELEM_Br || elem == ELEM_I || elem == ELEM_At)
        {
            if (charge == 1)
            {
                if (conn <= 2)
                {
                    valence = 2;
                    hyd = 2 - rad - conn;
                }
                else if (conn == 3 || conn == 5 || conn >= 7)
                    hyd = -1;
            }
            else if (charge == 0)
            {
                if (conn <= 1)
                {
                    valence = 1;
                    hyd = 1 - rad - conn;
                }
                // While the halogens can have valence 3, they can not have
                // hydrogens in that case.
                else if (conn == 2 || conn == 4 || conn == 6)
                {
                    if (rad == 1)
                    {
                        valence = conn;
                        hyd = 0;
                    }
                    else
                        hyd = -1; // will throw an error in the end
                }
                else if (conn > 7)
                    hyd = -1; // will throw an error in the end
            }
        }
    }
    else if (groupno == 8)
    {
        if (elem == ELEM_He || elem == ELEM_Ne || elem == ELEM_Ar || elem == ELEM_Kr || elem == ELEM_Xe || elem == ELEM_Rn || elem == ELEM_Og)
        {
            valence = 0;
            hyd = 0 - rad - conn - abs(charge);
            if (hyd > 0)
                hyd = 0;
        }
    }

    if (hyd < 0)
    {
        if (to_throw)
            throw Error("bad valence on %s having %d drawn bonds, charge %d, and %d radical electrons", toString(elem), conn, charge, rad);
        valence = conn;
        hyd = 0;
        return false;
    }
    return true;
}

int Element::calcValenceMinusHyd(int elem, int charge, int radical, int conn)
{
    int groupno = Element::group(elem);
    int rad = radicalElectrons(radical);

    if (groupno == 3)
    {
        if (elem == ELEM_B || elem == ELEM_Al || elem == ELEM_Ga || elem == ELEM_In)
        {
            if (charge == -1)
                if (rad + conn <= 4)
                    return rad + conn;
        }
    }
    else if (groupno == 5)
    {
        if (elem == ELEM_N || elem == ELEM_P)
        {
            if (charge == 1)
                return rad + conn;
            if (charge == 2)
                return rad + conn;
        }
        else if (elem == ELEM_Sb || elem == ELEM_Bi || elem == ELEM_As)
        {
            if (charge == 1)
                return rad + conn;
            else if (charge == 2)
                return rad + conn;
        }
    }
    else if (groupno == 6)
    {
        if (elem == ELEM_O)
        {
            if (charge >= 1)
                return rad + conn;
        }
        else if (elem == ELEM_S || elem == ELEM_Se || elem == ELEM_Po)
        {
            if (charge == 1 || charge == -1)
                return rad + conn;
        }
    }
    else if (groupno == 7)
    {
        if (elem == ELEM_Cl || elem == ELEM_Br || elem == ELEM_I || elem == ELEM_At)
        {
            if (charge == 1)
                return rad + conn;
        }
    }

    return rad + conn + abs(charge);
}

int Element::group(int elem)
{
    return _instance()._element_parameters.at(elem).group;
}

int Element::period(int elem)
{
    return _instance()._element_parameters.at(elem).period;
}

int Element::read(Scanner& scanner)
{
    char str[3] = {0, 0, 0};

    str[0] = scanner.readChar();

    if (islower(scanner.lookNext()))
        str[1] = scanner.readChar();

    return fromString(str);
}

void Element::_setStandardAtomicWeightIndex(int element, int index) noexcept
{
    ElementParameters& p = _element_parameters.at(element);
    p.natural_isotope_index = index;
}

void Element::_addElementIsotope(int element, int isotope, double mass, double isotopic_composition) noexcept
{
    auto key = IsotopeKey{element, isotope};
    auto value = IsotopeValue{mass, isotopic_composition};
    _isotope_parameters_map[key] = value;
}

void Element::_initAllIsotopes() noexcept
{
#define ADD _addElementIsotope
#define SET _setStandardAtomicWeightIndex
#define NATURAL IsotopeKey::NATURAL

#include "elements_isotopes.inc"

#undef ADD
#undef SET
#undef NATURAL

    _initDefaultIsotopes();
}

double Element::getStandardAtomicWeight(int element)
{
    return _instance()._getStandardAtomicWeight(element);
}

int Element::getDefaultIsotope(int element)
{
    const ElementParameters& p = _instance()._element_parameters.at(element);
    return p.default_isotope;
}

int Element::getMostAbundantIsotope(int element)
{
    const ElementParameters& p = _instance()._element_parameters.at(element);
    return p.most_abundant_isotope;
}

bool Element::getIsotopicComposition(int element, int isotope, double& res)
{
    const auto key = IsotopeKey{element, isotope};
    if (_instance()._isotope_parameters_map.count(key))
    {
        res = _instance()._isotope_parameters_map.at(key).isotopic_composition;
        return true;
    }
    return false;
}

void Element::getMinMaxIsotopeIndex(int element, int& min, int& max)
{
    const ElementParameters& p = _instance()._element_parameters.at(element);
    min = p.min_isotope_index;
    max = p.max_isotope_index;
}

double Element::getRelativeIsotopicMass(int element, int isotope)
{
    return _instance()._getRelativeIsotopicMass(element, isotope);
}

void Element::_initDefaultIsotopes() noexcept
{
    std::vector<IsotopeKey> def_isotope_index;
    def_isotope_index.resize(_element_parameters.size());

    std::vector<double> most_abundant_isotope_fraction;
    most_abundant_isotope_fraction.resize(_element_parameters.size());

    for (int i = ELEM_MIN; i < _element_parameters.size(); i++)
    {
        _element_parameters.at(i).default_isotope = IsotopeKey::NATURAL;
        _element_parameters.at(i).most_abundant_isotope = IsotopeKey::NATURAL;
        _element_parameters.at(i).min_isotope_index = 10000;
        _element_parameters.at(i).max_isotope_index = 0;
    }

    for (auto& item : _isotope_parameters_map)
    {
        const auto& key = item.first;
        auto& value = item.second;

        if (key.isotope == IsotopeKey::NATURAL)
        {
            continue;
        }
        double atomic_weight = _getStandardAtomicWeight(key.element);

        double diff_best = 1e6;
<<<<<<< HEAD
        if (def_isotope_index[key.element] != IsotopeKey::NATURAL)
        {
            int best_iso = def_isotope_index[key.element];
            const auto isotope_key = IsotopeKey{key.element, best_iso};
            if (_isotope_parameters_map.count(isotope_key) > 0)
            {
                const auto& best = _isotope_parameters_map.at(isotope_key);
=======
        if (def_isotope_index[key.element].isotope != IsotopeKey::NATURAL)
        {
            auto best_iso = def_isotope_index[key.element];
            if (_isotope_parameters_map.count(best_iso) > 0)
            {
                const auto& best = _isotope_parameters_map.at(best_iso);
>>>>>>> 82f9ef9f
                diff_best = fabs(best.mass - atomic_weight);
            }
        }
        double diff_cur = fabs(value.mass - atomic_weight);

        if (diff_best > diff_cur)
        {
<<<<<<< HEAD
            def_isotope_index[key.element] = key.element;
            _element_parameters.at(key.element).default_isotope = key.isotope;
=======
            def_isotope_index[key.element] = key;
            _element_parameters.at(key.element).default_isotope = key.isotope;
            diff_best = diff_cur;
>>>>>>> 82f9ef9f
        }

        int& min_iso = _element_parameters.at(key.element).min_isotope_index;
        int& max_iso = _element_parameters.at(key.element).max_isotope_index;
        if (min_iso > key.isotope)
        {
            min_iso = key.isotope;
        }
        if (max_iso < key.isotope)
        {
            max_iso = key.isotope;
        }
        double most_abundance = 1e6;
        if (_element_parameters.at(key.element).default_isotope != IsotopeKey::NATURAL)
        {
            most_abundance = value.isotopic_composition;
        }

        if (value.isotopic_composition > most_abundant_isotope_fraction[key.element])
        {
            most_abundant_isotope_fraction[key.element] = value.isotopic_composition;
            _element_parameters.at(key.element).most_abundant_isotope = key.isotope;
        }
    }

    for (int i = ELEM_MIN; i < _element_parameters.size(); i++)
    {
        ElementParameters& element = _element_parameters.at(i);

        if (element.natural_isotope_index != IsotopeKey::NATURAL)
        {
            element.default_isotope = element.natural_isotope_index;
        }
        if (element.most_abundant_isotope == IsotopeKey::NATURAL)
        {
            element.most_abundant_isotope = element.default_isotope;
        }
    }

    // Post-condition
    for (int i = ELEM_MIN; i < _element_parameters.size(); i++)
        if (_element_parameters.at(i).default_isotope == IsotopeKey::NATURAL)
            // usually you can't catch this as it's being thrown before main()
            throw Error("default isotope is not set on element #%d", i);
}

int Element::orbitals(int elem, bool use_d_orbital)
{
    int group = Element::group(elem);
    int period = Element::period(elem);
    switch (group)
    {
    case 1:
        return 1;
    case 2:
        return 2;
    default:
        if (use_d_orbital && period > 2 && group >= 4)
            return 9;
        else
            return 4;
    }
}

int Element::electrons(int elem, int charge)
{
    return Element::group(elem) - charge;
}

int Element::getMaximumConnectivity(int elem, int charge, int radical, bool use_d_orbital)
{
    int rad_electrons = radicalElectrons(radical);
    int electrons = Element::electrons(elem, charge) - rad_electrons;
    int rad_orbitals = radicalOrbitals(radical);
    int vacant_orbitals = Element::orbitals(elem, use_d_orbital) - rad_orbitals;
    if (electrons <= vacant_orbitals)
        return electrons;
    else
        return 2 * vacant_orbitals - electrons;
}

bool Element::IsotopeKey::operator<(const IsotopeKey& right) const
{
    if (element < right.element)
        return true;
    if (element > right.element)
        return false;
    if (isotope < right.isotope)
        return true;
    if (isotope > right.isotope)
        return false;
    return false;
}

bool Element::canBeAromatic(int element)
{
    return _instance()._element_parameters.at(element).can_be_aromatic;
}

void Element::_initAromatic() noexcept
{
    int i;

    for (i = ELEM_B; i <= ELEM_F; i++)
        _element_parameters.at(i).can_be_aromatic = true;
    for (i = ELEM_Al; i <= ELEM_Cl; i++)
        _element_parameters.at(i).can_be_aromatic = true;
    for (i = ELEM_Ga; i <= ELEM_Br; i++)
        _element_parameters.at(i).can_be_aromatic = true;
    for (i = ELEM_In; i <= ELEM_I; i++)
        _element_parameters.at(i).can_be_aromatic = true;
    for (i = ELEM_Tl; i <= ELEM_Bi; i++)
        _element_parameters.at(i).can_be_aromatic = true;
}

double Element::_getStandardAtomicWeight(int element) const noexcept
{
    const ElementParameters& p = _element_parameters.at(element);
    return _getRelativeIsotopicMass(element, p.natural_isotope_index);
}

double Element::_getRelativeIsotopicMass(int element, int isotope) const noexcept
{
    const auto key = IsotopeKey{element, isotope};
    if (_isotope_parameters_map.count(key))
    {
        return _isotope_parameters_map.at(key).mass;
    }
    throw Error("getRelativeIsotopicMass: isotope (%s, %d) not found", toString(element), isotope);
}<|MERGE_RESOLUTION|>--- conflicted
+++ resolved
@@ -1093,22 +1093,12 @@
         double atomic_weight = _getStandardAtomicWeight(key.element);
 
         double diff_best = 1e6;
-<<<<<<< HEAD
-        if (def_isotope_index[key.element] != IsotopeKey::NATURAL)
-        {
-            int best_iso = def_isotope_index[key.element];
-            const auto isotope_key = IsotopeKey{key.element, best_iso};
-            if (_isotope_parameters_map.count(isotope_key) > 0)
-            {
-                const auto& best = _isotope_parameters_map.at(isotope_key);
-=======
         if (def_isotope_index[key.element].isotope != IsotopeKey::NATURAL)
         {
             auto best_iso = def_isotope_index[key.element];
             if (_isotope_parameters_map.count(best_iso) > 0)
             {
                 const auto& best = _isotope_parameters_map.at(best_iso);
->>>>>>> 82f9ef9f
                 diff_best = fabs(best.mass - atomic_weight);
             }
         }
@@ -1116,14 +1106,9 @@
 
         if (diff_best > diff_cur)
         {
-<<<<<<< HEAD
-            def_isotope_index[key.element] = key.element;
-            _element_parameters.at(key.element).default_isotope = key.isotope;
-=======
             def_isotope_index[key.element] = key;
             _element_parameters.at(key.element).default_isotope = key.isotope;
             diff_best = diff_cur;
->>>>>>> 82f9ef9f
         }
 
         int& min_iso = _element_parameters.at(key.element).min_isotope_index;
