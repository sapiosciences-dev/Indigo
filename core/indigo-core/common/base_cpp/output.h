/****************************************************************************
 * Copyright (C) from 2009 to Present EPAM Systems.
 *
 * This file is part of Indigo toolkit.
 *
 * Licensed under the Apache License, Version 2.0 (the "License");
 * you may not use this file except in compliance with the License.
 * You may obtain a copy of the License at
 *
 * http://www.apache.org/licenses/LICENSE-2.0
 *
 * Unless required by applicable law or agreed to in writing, software
 * distributed under the License is distributed on an "AS IS" BASIS,
 * WITHOUT WARRANTIES OR CONDITIONS OF ANY KIND, either express or implied.
 * See the License for the specific language governing permissions and
 * limitations under the License.
 ***************************************************************************/

#ifndef __output_h__
#define __output_h__

#include <cstdio>

#include "base_cpp/array.h"
#include "base_cpp/io_base.h"

namespace indigo
{

    class DLLEXPORT Output
    {
    public:
        DECL_ERROR;

        explicit Output();
        virtual ~Output();

        virtual void write(const void* data, int size) = 0;
        virtual void seek(long long offset, int from) = 0;
        virtual long long tell() = 0;
        virtual void flush() = 0;

        virtual void writeByte(byte value);

        void writeChar(char value);
        void writeBinaryInt(int value);
        void writeBinaryDword(dword value);
        void writeBinaryWord(word value);
        void writeBinaryFloat(float value);
        void writePackedShort(short value);
        void writePackedUInt(unsigned int value);
        void writeString(const char* string);
        void writeStringCR(const char* string);
        void writeCR();
        void writeArray(const ArrayChar& data);

        void skip(int count);

        void printf(const char* format, ...);
        void vprintf(const char* format, va_list args);
        void printfCR(const char* format, ...);
    };

    class DLLEXPORT FileOutput : public Output
    {
    public:
        FileOutput(Encoding filename_encoding, const char* filename);
        explicit FileOutput(const char* name);
        // explicit FileOutput (const char *format, ...);
        explicit FileOutput(bool append, const char* format, ...);
        ~FileOutput() override;

        void write(const void* data, int size) override;
        void seek(long long offset, int from) override;
        long long tell() override;
        void flush() override;

    protected:
        FILE* _file;
    };

    class DLLEXPORT ArrayOutput : public Output
    {
    public:
<<<<<<< HEAD
        explicit ArrayOutput(ArrayChar& arr);
        virtual ~ArrayOutput();
=======
        explicit ArrayOutput(Array<char>& arr);
        ~ArrayOutput() override;
>>>>>>> 82f9ef9f

        void write(const void* data, int size) override;
        void seek(long long offset, int from) override;
        long long tell() override;
        void flush() override;

        void clear();

    protected:
        ArrayChar& _arr;
    };

    class DLLEXPORT StandardOutput : public Output
    {
    public:
        explicit StandardOutput();
        ~StandardOutput() override;

        void write(const void* data, int size) override;
        void seek(long long offset, int from) override;
        long long tell() override;
        void flush() override;

    protected:
        int _count;
    };

    class DLLEXPORT NullOutput : public Output
    {
    public:
        explicit NullOutput();
        ~NullOutput() override;

        void write(const void* data, int size) override;
        void seek(long long offset, int from) override;
        long long tell() override;
        void flush() override;
    };

    DLLEXPORT void bprintf(ArrayChar& buf, const char* format, ...);

} // namespace indigo

#endif<|MERGE_RESOLUTION|>--- conflicted
+++ resolved
@@ -82,13 +82,8 @@
     class DLLEXPORT ArrayOutput : public Output
     {
     public:
-<<<<<<< HEAD
         explicit ArrayOutput(ArrayChar& arr);
-        virtual ~ArrayOutput();
-=======
-        explicit ArrayOutput(Array<char>& arr);
         ~ArrayOutput() override;
->>>>>>> 82f9ef9f
 
         void write(const void* data, int size) override;
         void seek(long long offset, int from) override;
