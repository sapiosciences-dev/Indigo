/****************************************************************************
 * Copyright (C) from 2009 to Present EPAM Systems.
 *
 * This file is part of Indigo toolkit.
 *
 * Licensed under the Apache License, Version 2.0 (the "License");
 * you may not use this file except in compliance with the License.
 * You may obtain a copy of the License at
 *
 * http://www.apache.org/licenses/LICENSE-2.0
 *
 * Unless required by applicable law or agreed to in writing, software
 * distributed under the License is distributed on an "AS IS" BASIS,
 * WITHOUT WARRANTIES OR CONDITIONS OF ANY KIND, either express or implied.
 * See the License for the specific language governing permissions and
 * limitations under the License.
 ***************************************************************************/

#include "profiling.h"

#include <cmath>

#include "base_cpp/output.h"
#include "base_cpp/reusable_obj_array.h"
#include "base_cpp/smart_output.h"
<<<<<<< HEAD
=======
#include <algorithm>
>>>>>>> 82f9ef9f

using namespace indigo;

//
// _ProfilingTimer
//

_ProfilingTimer::_ProfilingTimer(int name_index) : _name_index(name_index), _start_time(nanoClock()), _dt(0)
{
}

qword _ProfilingTimer::stop()
{
    if (_name_index == -1)
        return 0;

    ProfilingSystem& inst = ProfilingSystem::getInstance();
    _dt = nanoClock() - _start_time;
    inst.addTimer(_name_index, _dt);
    _name_index = -1;
    return _dt;
}

qword _ProfilingTimer::getTime() const
{
    if (_name_index == -1)
        return _dt;
    return nanoClock() - _start_time;
}

float _ProfilingTimer::getTimeSec() const
{
    return nanoHowManySeconds(getTime());
}

//
// Profiling functionality
//

IMPL_ERROR(ProfilingSystem, "Profiling system");

namespace indigo
{
    DLLEXPORT OsLock _profiling_global_lock, _profiling_global_names_lock;
}

<<<<<<< HEAD
ObjArray<ArrayChar>& ProfilingSystem::getNames()
{
    static ObjArray<ArrayChar> _names;
=======
ObjArray<Array<char>>& ProfilingSystem::getNames()
{
    static ObjArray<Array<char>> _names;
>>>>>>> 82f9ef9f
    return _names;
}

ProfilingSystem& ProfilingSystem::getInstance()
{
    thread_local ProfilingSystem _profiling_system;
    return _profiling_system;
}

int ProfilingSystem::getNameIndex(const char* name, bool add_if_not_exists)
{
    OsLocker locker(_profiling_global_names_lock);
    auto& _names = getNames();

    for (int i = 0; i < _names.size(); i++)
        if (strcmp(_names[i].ptr(), name) == 0)
            return i;
    if (!add_if_not_exists)
        return -1;
    // Add new label
    ArrayChar& name_record = _names.push();
    name_record.copy(name, strlen(name) + 1);
    return _names.size() - 1;
}

void ProfilingSystem::addTimer(int name_index, qword dt)
{
    OsLocker locker(_lock);

    _ensureRecordExistanceLocked(name_index);
    Record& rec = _records[name_index];
    rec.type = Record::TYPE_TIMER;
    rec.current.add(dt);
    rec.total.add(dt);
}

void ProfilingSystem::addCounter(int name_index, int value)
{
    OsLocker locker(_lock);

    _ensureRecordExistanceLocked(name_index);
    Record& rec = _records[name_index];
    rec.type = Record::TYPE_COUNTER;
    rec.current.add(value);
    rec.total.add(value);
}

void ProfilingSystem::reset(bool all)
{
    OsLocker locker(_lock);
    for (int i = 0; i < _records.size(); i++)
        _records[i].reset(all);
}

int ProfilingSystem::_recordsCmp(int idx1, int idx2, void* context)
{
    auto& _names = getNames();
    return strcmp(_names[idx1].ptr(), _names[idx2].ptr());
}

void ProfilingSystem::getStatistics(Output& output, bool get_all)
{
    OsLocker locker(_lock);
    OsLocker names_locker(_profiling_global_names_lock);
    auto& _names = getNames();

    // Print formatted statistics
    while (_sorted_records.size() < _records.size())
        _sorted_records.push(_sorted_records.size());
    _sorted_records.qsort(_recordsCmp, this);

    // Find maximum name length
    int max_len = 0;
    for (int i = 0; i < _records.size(); i++)
    {
        if (!_hasLabelIndex(i))
            continue;

        if (_names[i].size() > max_len)
            max_len = _names[i].size();
    }

    SmartTableOutput table_output(output, true);

    table_output.setLineFormat("|c|5c|5c|");
    table_output.printHLine();
    table_output.printf("Name\tStatistics\t\t\t\t\tSession statistics\t\t\t\t\n");
    table_output.setLineFormat("|l|ccccc|ccccc|");
    table_output.printf("\ttotal\tcount\tavg.\tst.dev.\tmax\ttotal\tcount\tavg.\tst.dev.\tmax\n");
    table_output.printHLine();

    table_output.setLineFormat("|l|rrrrr|rrrrr|");

    for (int i = 0; i < _sorted_records.size(); i++)
    {
        int idx = _sorted_records[i];
        if (!_hasLabelIndex(idx))
            continue;
        Record& rec = _records[idx];
        if (!get_all && rec.current.count == 0)
            continue;

        table_output.printf("%s\t", _names[idx].ptr());

        if (rec.type == Record::TYPE_TIMER)
        {
            _printTimerData(rec.current, table_output);
            table_output.printf("\t");
            _printTimerData(rec.total, table_output);
            table_output.printf("\n");
        }
        else /* rec.type == Record::TYPE_COUNTER */
        {
            _printCounterData(rec.current, table_output);
            table_output.printf("\t");
            _printCounterData(rec.total, table_output);
            table_output.printf("\n");
        }
    }
    table_output.printHLine();

    table_output.flush();
}

void ProfilingSystem::_printTimerData(const Record::Data& data, Output& output)
{
    if (data.count == 0)
    {
        output.printf("-\t0\t\t\t");
        return;
    }
    float total_sec = nanoHowManySeconds(data.value);
    float avg_ms = nanoHowManySeconds(data.value / data.count) * 1000;
    float max_ms = nanoHowManySeconds(data.max_value) * 1000;

    double avg_value = (double)data.value / data.count;
    double sigma_sq = data.square_sum / data.count - avg_value * avg_value;
    float sigma_ms = nanoHowManySeconds((qword)sqrt(sigma_sq)) * 1000;

    output.printf("%0.2fs\t%0.0lf\t%0.1fms\t%0.1lfms\t%0.1fms", total_sec, (double)data.count, avg_ms, sigma_ms, max_ms);
}

void ProfilingSystem::_printCounterData(const Record::Data& data, Output& output)
{
    if (data.count == 0)
    {
        output.printf("-\t0\t\t\t");
        return;
    }
    float avg_value = (float)data.value / data.count;

    // To avoid platform-specific code qwords were casted to doubles
    double sigma_sq = data.square_sum / data.count - avg_value * avg_value;
    output.printf("%0.0lf\t%0.0lf\t%0.1f\t%0.1lf\t%0.0lf", (double)data.value, (double)data.count, avg_value, sqrt(sigma_sq), (double)data.max_value);
}

bool ProfilingSystem::_hasLabelIndex(int name_index)
{
    if (name_index >= _records.size())
        return false;
    return _records[name_index].total.count > 0;
}

bool ProfilingSystem::hasLabel(const char* name)
{
    int name_index = getNameIndex(name, false);
    if (name_index == -1)
        return false;
    return _hasLabelIndex(name_index);
}

void ProfilingSystem::_ensureRecordExistanceLocked(int name_index)
{
    while (_records.size() <= name_index)
        _records.push();
}

float ProfilingSystem::getLabelExecTime(const char* name, bool total)
{
    int idx = getNameIndex(name);
    OsLocker locker(_lock);
    _ensureRecordExistanceLocked(idx);

    if (total)
        return nanoHowManySeconds(_records[idx].total.value);
    else
        return nanoHowManySeconds(_records[idx].current.value);
}

qword ProfilingSystem::getLabelValue(const char* name, bool total)
{
    int idx = getNameIndex(name);
    OsLocker locker(_lock);
    _ensureRecordExistanceLocked(idx);
    if (total)
        return _records[idx].total.value;
    else
        return _records[idx].current.value;
}

qword ProfilingSystem::getLabelCallCount(const char* name, bool total)
{
    int idx = getNameIndex(name);
    OsLocker locker(_lock);
    _ensureRecordExistanceLocked(idx);
    if (total)
        return _records[idx].total.count;
    else
        return _records[idx].current.count;
}

//
// ProfilingSystem::Record
//
void ProfilingSystem::Record::reset(bool all)
{
    current.reset();
    if (all)
        total.reset();
}

//
// ProfilingSystem::Record::Data
//

ProfilingSystem::Record::Data::Data()
{
    reset();
}

void ProfilingSystem::Record::Data::reset()
{
    count = value = max_value = 0;
    square_sum = 0;
}

void ProfilingSystem::Record::Data::add(qword adding_value)
{
    count++;
    value += adding_value;
    max_value = std::max(max_value, adding_value);

    double adding_value_dbl = (double)adding_value;
    square_sum += adding_value_dbl * adding_value_dbl;
}<|MERGE_RESOLUTION|>--- conflicted
+++ resolved
@@ -23,10 +23,7 @@
 #include "base_cpp/output.h"
 #include "base_cpp/reusable_obj_array.h"
 #include "base_cpp/smart_output.h"
-<<<<<<< HEAD
-=======
 #include <algorithm>
->>>>>>> 82f9ef9f
 
 using namespace indigo;
 
@@ -73,15 +70,9 @@
     DLLEXPORT OsLock _profiling_global_lock, _profiling_global_names_lock;
 }
 
-<<<<<<< HEAD
 ObjArray<ArrayChar>& ProfilingSystem::getNames()
 {
-    static ObjArray<ArrayChar> _names;
-=======
-ObjArray<Array<char>>& ProfilingSystem::getNames()
-{
     static ObjArray<Array<char>> _names;
->>>>>>> 82f9ef9f
     return _names;
 }
 
