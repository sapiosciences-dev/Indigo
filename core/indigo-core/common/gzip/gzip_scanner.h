--- conflicted
+++ resolved
@@ -38,16 +38,6 @@
         explicit GZipScanner(Scanner& source);
         ~GZipScanner() override;
 
-<<<<<<< HEAD
-        virtual void read(int length, void* res);
-        virtual long long tell();
-        virtual bool isEOF();
-        virtual void seek(long long pos, int from);
-        virtual int lookNext();
-        virtual void skip(int length);
-        virtual long long length();
-        virtual void readAll(ArrayChar& arr);
-=======
         void read(int length, void* res) override;
         long long tell() override;
         bool isEOF() override;
@@ -55,8 +45,7 @@
         int lookNext() override;
         void skip(int length) override;
         long long length() override;
-        void readAll(Array<char>& arr) override;
->>>>>>> 82f9ef9f
+        void readAll(ArrayChar& arr) override;
 
         DECL_ERROR;
 
