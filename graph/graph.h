<<<<<<< HEAD
/****************************************************************************
 * Copyright (C) 2009-2013 GGA Software Services LLC
 * 
 * This file is part of Indigo toolkit.
 * 
 * This file may be distributed and/or modified under the terms of the
 * GNU General Public License version 3 as published by the Free Software
 * Foundation and appearing in the file LICENSE.GPL included in the
 * packaging of this file.
 * 
 * This file is provided AS IS with NO WARRANTY OF ANY KIND, INCLUDING THE
 * WARRANTY OF DESIGN, MERCHANTABILITY AND FITNESS FOR A PARTICULAR PURPOSE.
 ***************************************************************************/

#ifndef __graph_h__
#define __graph_h__

#include "base_cpp/array.h"
#include "base_cpp/list.h"
#include "base_cpp/obj_pool.h"
#include "base_cpp/obj_array.h"
#include "graph/filter.h"
#include "graph/graph_iterators.h"

#ifdef _WIN32
#pragma warning(push)
#pragma warning(disable:4251)
#endif

namespace indigo {
enum
{
   FILTER_EQ,
   FILTER_NEQ,
   FILTER_MORE
};

enum
{
   TOPOLOGY_RING = 1,
   TOPOLOGY_CHAIN = 2
};

struct VertexEdge
{
   VertexEdge () {}
   VertexEdge (int vertex, int edge) : v(vertex), e(edge) {}

   int v;
   int e;
};

class DLLEXPORT Vertex
{
public:
   Vertex (Pool<List<VertexEdge>::Elem> &pool) : neighbors_list(pool) {}
   ~Vertex () {}

   List<VertexEdge> neighbors_list;

   NeighborsAuto neighbors() const;

   int neiBegin ()      const { return neighbors_list.begin(); }
   int neiEnd   ()      const { return neighbors_list.end(); }
   int neiNext  (int i) const { return neighbors_list.next(i); }

   int neiVertex (int i) const { return neighbors_list[i].v; }
   int neiEdge   (int i) const { return neighbors_list[i].e; }

   int findNeiVertex (int idx) const;
   int findNeiEdge   (int idx) const;

   int degree () const {return neighbors_list.size();}
private:
   Vertex (const Vertex &); // no implicit copy
};

struct Edge
{
   int beg;
   int end;

   int findOtherEnd (int i) const
   {
      if (i == beg)
         return end;
      if (i == end)
         return beg;
      return -1;
   }
};

class CycleBasis;

class DLLEXPORT Graph
{
public:
   DECL_ERROR;

   explicit Graph ();
   virtual ~Graph ();

   VerticesAuto vertices ();

   EdgesAuto edges ();

   virtual void clear ();
   
   const Vertex & getVertex (int idx) const;

   const Edge & getEdge   (int idx) const;

   int vertexBegin ()      const {return _vertices->begin();}
   int vertexEnd   ()      const {return _vertices->end();}
   int vertexNext  (int i) const {return _vertices->next(i); }
   int vertexCount ()      const {return _vertices->size(); }

   int edgeBegin ()      const {return _edges.begin();}
   int edgeEnd   ()      const {return _edges.end();}
   int edgeNext  (int i) const {return _edges.next(i); }
   int edgeCount ()      const {return _edges.size(); }

   int addVertex ();
   int addEdge   (int beg, int end);

   int  findEdgeIndex (int beg, int end) const;
   bool haveEdge (int beg, int end) const;
   bool hasEdge (int idx) const;
   bool hasVertex(int idx) const;
   int  getEdgeEnd (int beg, int edge) const;

   void swapEdgeEnds (int edge_idx);
   void removeEdge (int idx);
   void removeVertex (int idx);
   void removeAllEdges ();

   bool findPath (int from, int where, Array<int> &path_out) const;

   void makeSubgraph (const Graph &other, const Array<int> &vertices, Array<int> *vertex_mapping);
   void makeSubgraph (const Graph &other, const Array<int> &vertices, Array<int> *vertex_mapping, const Array<int> *edges, Array<int> *edge_mapping);
   void makeSubgraph (const Graph &other, const Filter &filter, Array<int> *mapping_out, Array<int> *inv_mapping);
   void cloneGraph (const Graph &other, Array<int> *mapping);

   void buildEdgeMapping (const Graph &other, Array<int> *mapping, Array<int> *edge_mapping);

   void mergeWith (const Graph &other, Array<int> *mapping);

   void makeEdgeSubgraph (const Graph &other, const Array<int> &vertices, const Array<int> &edges, Array<int> *v_mapping, Array<int> *e_mapping);

   int  getEdgeTopology (int idx);
   void setEdgeTopology (int idx, int topology);
   void validateEdgeTopologies ();

   static bool isConnected (Graph &graph);
   static bool isChain_AssumingConnected (const Graph &graph);
   static bool isTree (Graph &graph);
   static void filterVertices (const Graph &graph, const int *filter, int filter_type, int filter_value, Array<int> &result);
   static void filterEdges (const Graph &graph, const int *filter, int filter_type, int filter_value, Array<int> &result);
   static int  findMappedEdge (const Graph &graph, const Graph &mapped_graph, int edge_idx, const int *mapping);

   int vertexCountSSSR (int idx);
   int vertexSmallestRingSize (int idx);
   bool vertexInRing(int idx);
   int edgeSmallestRingSize (int idx);

   List<int> & sssrEdges (int idx);
   List<int> & sssrVertices (int idx);
   int sssrCount ();

   int vertexComponent (int v_idx);
   int countComponents ();
   int countComponentVertices (int comp_idx);
   int countComponentEdges (int comp_idx);
   const Array<int> & getDecomposition ();

protected:
   void _mergeWithSubgraph (const Graph &other, const Array<int> &vertices, const Array<int> *edges,
           Array<int> *mapping, Array<int> *edge_mapping);

   Pool<List<VertexEdge>::Elem> *_neighbors_pool;
   ObjPool<Vertex>  *_vertices;
   Pool<Edge>       _edges;

   Array<int> _topology; // for each edge: TOPOLOGY_RING, TOPOLOGY_CHAIN, or -1 (not calculated)
   bool       _topology_valid;

   Array<int> _v_smallest_ring_size, _e_smallest_ring_size;
   Array<int> _v_sssr_count;
   Pool<List<int>::Elem> *_sssr_pool;
   ObjArray< List<int> > _sssr_vertices;
   ObjArray< List<int> > _sssr_edges;
   bool       _sssr_valid;

   Array<int> _component_numbers;
   Array<int> _component_vcount;
   Array<int> _component_ecount;
   int        _components_valid;
   int        _components_count;

   void _calculateTopology ();
   void _calculateSSSR ();
   void _calculateSSSRInit ();
   void _calculateSSSRByCycleBasis (CycleBasis &basis);
   void _calculateSSSRAddEdgesAndVertices (const Array<int> &cycle, List<int> &edges, List<int> &vertices);
   void _calculateComponents ();

   // This is a bad hack for those who are too lazy to handle the mappings.
   // NEVER USE IT.
   void _cloneGraph_KeepIndices (const Graph &other);

private:
   Graph (const Graph &); // no implicit copy
};

}

#ifdef _WIN32
#pragma warning(pop)
#endif

#endif
=======
/****************************************************************************
 * Copyright (C) 2009-2013 GGA Software Services LLC
 * 
 * This file is part of Indigo toolkit.
 * 
 * This file may be distributed and/or modified under the terms of the
 * GNU General Public License version 3 as published by the Free Software
 * Foundation and appearing in the file LICENSE.GPL included in the
 * packaging of this file.
 * 
 * This file is provided AS IS with NO WARRANTY OF ANY KIND, INCLUDING THE
 * WARRANTY OF DESIGN, MERCHANTABILITY AND FITNESS FOR A PARTICULAR PURPOSE.
 ***************************************************************************/

#ifndef __graph_h__
#define __graph_h__

#include "base_cpp/array.h"
#include "base_cpp/list.h"
#include "base_cpp/obj_pool.h"
#include "base_cpp/obj_array.h"
#include "graph/filter.h"
#include "graph/graph_iterators.h"

#ifdef _WIN32
#pragma warning(push)
#pragma warning(disable:4251)
#endif

namespace indigo {
enum
{
   FILTER_EQ,
   FILTER_NEQ,
   FILTER_MORE
};

enum
{
   TOPOLOGY_RING = 1,
   TOPOLOGY_CHAIN = 2
};

struct VertexEdge
{
   VertexEdge () {}
   VertexEdge (int vertex, int edge) : v(vertex), e(edge) {}

   int v;
   int e;
};

class DLLEXPORT Vertex
{
public:
   Vertex (Pool<List<VertexEdge>::Elem> &pool) : neighbors_list(pool) {}
   ~Vertex () {}

   List<VertexEdge> neighbors_list;

   NeighborsAuto neighbors() const;

   int neiBegin ()      const { return neighbors_list.begin(); }
   int neiEnd   ()      const { return neighbors_list.end(); }
   int neiNext  (int i) const { return neighbors_list.next(i); }

   int neiVertex (int i) const { return neighbors_list[i].v; }
   int neiEdge   (int i) const { return neighbors_list[i].e; }

   int findNeiVertex (int idx) const;
   int findNeiEdge   (int idx) const;

   int degree () const {return neighbors_list.size();}
private:
   Vertex (const Vertex &); // no implicit copy
};

struct Edge
{
   int beg;
   int end;

   int findOtherEnd (int i) const
   {
      if (i == beg)
         return end;
      if (i == end)
         return beg;
      return -1;
   }
};

class CycleBasis;

class DLLEXPORT Graph
{
public:
   DECL_ERROR;

   explicit Graph ();
   virtual ~Graph ();

   VerticesAuto vertices ();

   EdgesAuto edges ();

   virtual void clear ();
   
   const Vertex & getVertex (int idx) const;

   const Edge & getEdge   (int idx) const;

   int vertexBegin ()      const {return _vertices->begin();}
   int vertexEnd   ()      const {return _vertices->end();}
   int vertexNext  (int i) const {return _vertices->next(i); }
   int vertexCount ()      const {return _vertices->size(); }

   int edgeBegin ()      const {return _edges.begin();}
   int edgeEnd   ()      const {return _edges.end();}
   int edgeNext  (int i) const {return _edges.next(i); }
   int edgeCount ()      const {return _edges.size(); }

   int addVertex ();
   int addEdge   (int beg, int end);

   int  findEdgeIndex (int beg, int end) const;
   bool haveEdge (int beg, int end) const;
   bool hasEdge (int idx) const;
   bool hasVertex(int idx) const;
   int  getEdgeEnd (int beg, int edge) const;

   void swapEdgeEnds (int edge_idx);
   void removeEdge (int idx);
   void removeVertex (int idx);
   void removeAllEdges ();

   bool findPath (int from, int where, Array<int> &path_out) const;

   void makeSubgraph (const Graph &other, const Array<int> &vertices, Array<int> *mapping);
   void makeSubgraph (const Graph &other, const Filter &filter, Array<int> *mapping_out, Array<int> *inv_mapping);
   void cloneGraph (const Graph &other, Array<int> *mapping);

   void buildEdgeMapping (const Graph &other, Array<int> *mapping, Array<int> *edge_mapping);

   void mergeWith (const Graph &other, Array<int> *mapping);

   void makeEdgeSubgraph (const Graph &other, const Array<int> &vertices, const Array<int> &edges, Array<int> *v_mapping, Array<int> *e_mapping);

   int  getEdgeTopology (int idx);
   void setEdgeTopology (int idx, int topology);
   void validateEdgeTopologies ();

   static bool isConnected (const Graph &graph);
   static bool isChain_AssumingConnected (const Graph &graph);
   static bool isTree (const Graph &graph);
   static void filterVertices (const Graph &graph, const int *filter, int filter_type, int filter_value, Array<int> &result);
   static void filterEdges (const Graph &graph, const int *filter, int filter_type, int filter_value, Array<int> &result);
   static int  findMappedEdge (const Graph &graph, const Graph &mapped_graph, int edge_idx, const int *mapping);

   int vertexCountSSSR (int idx);
   int vertexSmallestRingSize (int idx);
   bool vertexInRing(int idx);
   int edgeSmallestRingSize (int idx);

   List<int> & sssrEdges (int idx);
   List<int> & sssrVertices (int idx);
   int sssrCount ();

   int vertexComponent (int v_idx);
   int countComponents ();
   int countComponentVertices (int comp_idx);
   int countComponentEdges (int comp_idx);
   const Array<int> & getDecomposition ();

protected:
   void _mergeWithSubgraph (const Graph &other, const Array<int> &vertices, const Array<int> *edges,
           Array<int> *mapping, Array<int> *edge_mapping);

   Pool<List<VertexEdge>::Elem> *_neighbors_pool;
   ObjPool<Vertex>  *_vertices;
   Pool<Edge>       _edges;

   Array<int> _topology; // for each edge: TOPOLOGY_RING, TOPOLOGY_CHAIN, or -1 (not calculated)
   bool       _topology_valid;

   Array<int> _v_smallest_ring_size, _e_smallest_ring_size;
   Array<int> _v_sssr_count;
   Pool<List<int>::Elem> *_sssr_pool;
   ObjArray< List<int> > _sssr_vertices;
   ObjArray< List<int> > _sssr_edges;
   bool       _sssr_valid;

   Array<int> _component_numbers;
   Array<int> _component_vcount;
   Array<int> _component_ecount;
   bool        _components_valid;
   int        _components_count;

   void _calculateTopology ();
   void _calculateSSSR ();
   void _calculateSSSRInit ();
   void _calculateSSSRByCycleBasis (CycleBasis &basis);
   void _calculateSSSRAddEdgesAndVertices (const Array<int> &cycle, List<int> &edges, List<int> &vertices);
   void _calculateComponents ();

   // This is a bad hack for those who are too lazy to handle the mappings.
   // NEVER USE IT.
   void _cloneGraph_KeepIndices (const Graph &other);

private:
   Graph (const Graph &); // no implicit copy
};

}

#ifdef _WIN32
#pragma warning(pop)
#endif

#endif
>>>>>>> 0890622c
<|MERGE_RESOLUTION|>--- conflicted
+++ resolved
@@ -1,4 +1,3 @@
-<<<<<<< HEAD
 /****************************************************************************
  * Copyright (C) 2009-2013 GGA Software Services LLC
  * 
@@ -195,7 +194,7 @@
    Array<int> _component_numbers;
    Array<int> _component_vcount;
    Array<int> _component_ecount;
-   int        _components_valid;
+   bool        _components_valid;
    int        _components_count;
 
    void _calculateTopology ();
@@ -219,226 +218,4 @@
 #pragma warning(pop)
 #endif
 
-#endif
-=======
-/****************************************************************************
- * Copyright (C) 2009-2013 GGA Software Services LLC
- * 
- * This file is part of Indigo toolkit.
- * 
- * This file may be distributed and/or modified under the terms of the
- * GNU General Public License version 3 as published by the Free Software
- * Foundation and appearing in the file LICENSE.GPL included in the
- * packaging of this file.
- * 
- * This file is provided AS IS with NO WARRANTY OF ANY KIND, INCLUDING THE
- * WARRANTY OF DESIGN, MERCHANTABILITY AND FITNESS FOR A PARTICULAR PURPOSE.
- ***************************************************************************/
-
-#ifndef __graph_h__
-#define __graph_h__
-
-#include "base_cpp/array.h"
-#include "base_cpp/list.h"
-#include "base_cpp/obj_pool.h"
-#include "base_cpp/obj_array.h"
-#include "graph/filter.h"
-#include "graph/graph_iterators.h"
-
-#ifdef _WIN32
-#pragma warning(push)
-#pragma warning(disable:4251)
-#endif
-
-namespace indigo {
-enum
-{
-   FILTER_EQ,
-   FILTER_NEQ,
-   FILTER_MORE
-};
-
-enum
-{
-   TOPOLOGY_RING = 1,
-   TOPOLOGY_CHAIN = 2
-};
-
-struct VertexEdge
-{
-   VertexEdge () {}
-   VertexEdge (int vertex, int edge) : v(vertex), e(edge) {}
-
-   int v;
-   int e;
-};
-
-class DLLEXPORT Vertex
-{
-public:
-   Vertex (Pool<List<VertexEdge>::Elem> &pool) : neighbors_list(pool) {}
-   ~Vertex () {}
-
-   List<VertexEdge> neighbors_list;
-
-   NeighborsAuto neighbors() const;
-
-   int neiBegin ()      const { return neighbors_list.begin(); }
-   int neiEnd   ()      const { return neighbors_list.end(); }
-   int neiNext  (int i) const { return neighbors_list.next(i); }
-
-   int neiVertex (int i) const { return neighbors_list[i].v; }
-   int neiEdge   (int i) const { return neighbors_list[i].e; }
-
-   int findNeiVertex (int idx) const;
-   int findNeiEdge   (int idx) const;
-
-   int degree () const {return neighbors_list.size();}
-private:
-   Vertex (const Vertex &); // no implicit copy
-};
-
-struct Edge
-{
-   int beg;
-   int end;
-
-   int findOtherEnd (int i) const
-   {
-      if (i == beg)
-         return end;
-      if (i == end)
-         return beg;
-      return -1;
-   }
-};
-
-class CycleBasis;
-
-class DLLEXPORT Graph
-{
-public:
-   DECL_ERROR;
-
-   explicit Graph ();
-   virtual ~Graph ();
-
-   VerticesAuto vertices ();
-
-   EdgesAuto edges ();
-
-   virtual void clear ();
-   
-   const Vertex & getVertex (int idx) const;
-
-   const Edge & getEdge   (int idx) const;
-
-   int vertexBegin ()      const {return _vertices->begin();}
-   int vertexEnd   ()      const {return _vertices->end();}
-   int vertexNext  (int i) const {return _vertices->next(i); }
-   int vertexCount ()      const {return _vertices->size(); }
-
-   int edgeBegin ()      const {return _edges.begin();}
-   int edgeEnd   ()      const {return _edges.end();}
-   int edgeNext  (int i) const {return _edges.next(i); }
-   int edgeCount ()      const {return _edges.size(); }
-
-   int addVertex ();
-   int addEdge   (int beg, int end);
-
-   int  findEdgeIndex (int beg, int end) const;
-   bool haveEdge (int beg, int end) const;
-   bool hasEdge (int idx) const;
-   bool hasVertex(int idx) const;
-   int  getEdgeEnd (int beg, int edge) const;
-
-   void swapEdgeEnds (int edge_idx);
-   void removeEdge (int idx);
-   void removeVertex (int idx);
-   void removeAllEdges ();
-
-   bool findPath (int from, int where, Array<int> &path_out) const;
-
-   void makeSubgraph (const Graph &other, const Array<int> &vertices, Array<int> *mapping);
-   void makeSubgraph (const Graph &other, const Filter &filter, Array<int> *mapping_out, Array<int> *inv_mapping);
-   void cloneGraph (const Graph &other, Array<int> *mapping);
-
-   void buildEdgeMapping (const Graph &other, Array<int> *mapping, Array<int> *edge_mapping);
-
-   void mergeWith (const Graph &other, Array<int> *mapping);
-
-   void makeEdgeSubgraph (const Graph &other, const Array<int> &vertices, const Array<int> &edges, Array<int> *v_mapping, Array<int> *e_mapping);
-
-   int  getEdgeTopology (int idx);
-   void setEdgeTopology (int idx, int topology);
-   void validateEdgeTopologies ();
-
-   static bool isConnected (const Graph &graph);
-   static bool isChain_AssumingConnected (const Graph &graph);
-   static bool isTree (const Graph &graph);
-   static void filterVertices (const Graph &graph, const int *filter, int filter_type, int filter_value, Array<int> &result);
-   static void filterEdges (const Graph &graph, const int *filter, int filter_type, int filter_value, Array<int> &result);
-   static int  findMappedEdge (const Graph &graph, const Graph &mapped_graph, int edge_idx, const int *mapping);
-
-   int vertexCountSSSR (int idx);
-   int vertexSmallestRingSize (int idx);
-   bool vertexInRing(int idx);
-   int edgeSmallestRingSize (int idx);
-
-   List<int> & sssrEdges (int idx);
-   List<int> & sssrVertices (int idx);
-   int sssrCount ();
-
-   int vertexComponent (int v_idx);
-   int countComponents ();
-   int countComponentVertices (int comp_idx);
-   int countComponentEdges (int comp_idx);
-   const Array<int> & getDecomposition ();
-
-protected:
-   void _mergeWithSubgraph (const Graph &other, const Array<int> &vertices, const Array<int> *edges,
-           Array<int> *mapping, Array<int> *edge_mapping);
-
-   Pool<List<VertexEdge>::Elem> *_neighbors_pool;
-   ObjPool<Vertex>  *_vertices;
-   Pool<Edge>       _edges;
-
-   Array<int> _topology; // for each edge: TOPOLOGY_RING, TOPOLOGY_CHAIN, or -1 (not calculated)
-   bool       _topology_valid;
-
-   Array<int> _v_smallest_ring_size, _e_smallest_ring_size;
-   Array<int> _v_sssr_count;
-   Pool<List<int>::Elem> *_sssr_pool;
-   ObjArray< List<int> > _sssr_vertices;
-   ObjArray< List<int> > _sssr_edges;
-   bool       _sssr_valid;
-
-   Array<int> _component_numbers;
-   Array<int> _component_vcount;
-   Array<int> _component_ecount;
-   bool        _components_valid;
-   int        _components_count;
-
-   void _calculateTopology ();
-   void _calculateSSSR ();
-   void _calculateSSSRInit ();
-   void _calculateSSSRByCycleBasis (CycleBasis &basis);
-   void _calculateSSSRAddEdgesAndVertices (const Array<int> &cycle, List<int> &edges, List<int> &vertices);
-   void _calculateComponents ();
-
-   // This is a bad hack for those who are too lazy to handle the mappings.
-   // NEVER USE IT.
-   void _cloneGraph_KeepIndices (const Graph &other);
-
-private:
-   Graph (const Graph &); // no implicit copy
-};
-
-}
-
-#ifdef _WIN32
-#pragma warning(pop)
-#endif
-
-#endif
->>>>>>> 0890622c
+#endif