--- conflicted
+++ resolved
@@ -1,4 +1,3 @@
-<<<<<<< HEAD
 /****************************************************************************
  * Copyright (C) 2009-2013 GGA Software Services LLC
  * 
@@ -55,6 +54,7 @@
    _vertices = new ObjPool<Vertex>();
    _neighbors_pool = new Pool<List<VertexEdge>::Elem>();
    _sssr_pool = 0;
+   _components_valid = false;
 }
 
 Graph::~Graph ()
@@ -105,7 +105,9 @@
    const Edge &e = getEdge(edge);
    if (e.beg == beg)
       return e.end;
-   return e.beg;
+   if (e.end == beg)
+      return e.beg;
+   return -1;
 }
 
 int Graph::addEdge (int beg, int end)
@@ -863,902 +865,4 @@
       prev_beg = edge.beg;
       prev_end = edge.end;
    }
-}
-=======
-/****************************************************************************
- * Copyright (C) 2009-2013 GGA Software Services LLC
- * 
- * This file is part of Indigo toolkit.
- * 
- * This file may be distributed and/or modified under the terms of the
- * GNU General Public License version 3 as published by the Free Software
- * Foundation and appearing in the file LICENSE.GPL included in the
- * packaging of this file.
- * 
- * This file is provided AS IS with NO WARRANTY OF ANY KIND, INCLUDING THE
- * WARRANTY OF DESIGN, MERCHANTABILITY AND FITNESS FOR A PARTICULAR PURPOSE.
- ***************************************************************************/
-
-#include <stdarg.h>
-#include <stdio.h>
-
-#include "base_c/defs.h"
-#include "base_cpp/tlscont.h"
-#include "graph/graph.h"
-#include "graph/spanning_tree.h"
-#include "graph/cycle_basis.h"
-#include "graph/graph_decomposer.h"
-
-using namespace indigo;
-
-NeighborsAuto Vertex::neighbors() const
-{
-   return NeighborsAuto(*this);
-}
-
-int Vertex::findNeiVertex (int idx) const
-{
-   for (int i = neighbors_list.begin(); i < neighbors_list.end(); i = neighbors_list.next(i))
-      if (neighbors_list[i].v == idx)
-         return i;
-
-   return -1;
-}
-
-int Vertex::findNeiEdge (int idx) const
-{
-   for (int i = neighbors_list.begin(); i < neighbors_list.end(); i = neighbors_list.next(i))
-      if (neighbors_list[i].e == idx)
-         return i;
-
-   return -1;
-}
-
-IMPL_ERROR(Graph, "graph");
-
-Graph::Graph ()
-{
-   _vertices = new ObjPool<Vertex>();
-   _neighbors_pool = new Pool<List<VertexEdge>::Elem>();
-   _sssr_pool = 0;
-   _components_valid = false;
-}
-
-Graph::~Graph ()
-{
-   delete _vertices;
-   delete _neighbors_pool;
-   if (_sssr_pool != 0)
-   {
-      _sssr_vertices.clear();
-      _sssr_edges.clear();
-      delete _sssr_pool;
-   }
-}
-
-int Graph::addVertex ()
-{
-   return _vertices->add(*_neighbors_pool);
-}
-
-int Graph::findEdgeIndex (int beg, int end) const
-{
-   const Vertex &vbeg = getVertex(beg);
-
-   for (int i = vbeg.neiBegin(); i != vbeg.neiEnd(); i = vbeg.neiNext(i))
-      if (vbeg.neiVertex(i) == end)
-         return vbeg.neiEdge(i);
-
-   return -1;
-}
-
-bool Graph::haveEdge (int beg, int end) const 
-{
-   return findEdgeIndex(beg, end) != -1;
-}
-
-bool Graph::hasEdge(int idx) const
-{
-   return _edges.hasElement(idx);
-}
-
-bool Graph::hasVertex(int idx) const
-{
-   return _vertices->hasElement(idx);
-}
-
-int Graph::getEdgeEnd (int beg, int edge) const
-{
-   const Edge &e = getEdge(edge);
-   if (e.beg == beg)
-      return e.end;
-   if (e.end == beg)
-      return e.beg;
-   return -1;
-}
-
-int Graph::addEdge (int beg, int end)
-{
-   if (beg == end)
-      throw Error("can't have loop-edge on vertex %d", beg);
-
-   if (findEdgeIndex(beg, end) != -1)
-      throw Error("already have edge between vertices %d and %d", beg, end);
-   
-   int edge_idx = _edges.add();
-
-   Vertex &vbeg = _vertices->at(beg);
-   Vertex &vend = _vertices->at(end);
-
-   int ve1_idx = vbeg.neighbors_list.add();
-   int ve2_idx = vend.neighbors_list.add();
-
-   VertexEdge &ve1 = vbeg.neighbors_list[ve1_idx];
-   VertexEdge &ve2 = vend.neighbors_list[ve2_idx];
-
-   ve1.v = end;
-   ve2.v = beg;
-   ve1.e = edge_idx;
-   ve2.e = edge_idx;
-
-   _edges[edge_idx].beg = beg;
-   _edges[edge_idx].end = end;
-
-   _topology_valid = false;
-   _sssr_valid = false;
-   _components_valid = false;
-
-   return edge_idx;
-}
-
-void Graph::swapEdgeEnds (int edge_idx)
-{
-   int tmp;
-
-   __swap(_edges[edge_idx].beg, _edges[edge_idx].end, tmp);
-}
-
-void Graph::removeEdge (int idx)
-{
-   Edge edge = _edges[idx];
-
-   Vertex &beg = _vertices->at(edge.beg);
-   Vertex &end = _vertices->at(edge.end);
-
-   _edges.remove(idx);
-
-   beg.neighbors_list.remove(beg.findNeiEdge(idx));
-   end.neighbors_list.remove(end.findNeiEdge(idx));
-
-   _topology_valid = false;
-   _sssr_valid = false;
-   _components_valid = false;
-}
-
-void Graph::removeAllEdges ()
-{
-   for (int i = _vertices->begin(); i != _vertices->end(); i = _vertices->next(i))
-      _vertices->at(i).neighbors_list.clear();
-
-   _edges.clear();
-   _topology_valid = false;
-   _sssr_valid = false;
-   _components_valid = false;
-}
-
-void Graph::removeVertex (int idx)
-{
-   QS_DEF(Array<int>, edges);
-
-   const Vertex &vertex = getVertex(idx);
-
-   int i;
-
-   edges.clear();
-
-   for (i = vertex.neiBegin(); i != vertex.neiEnd(); i = vertex.neiNext(i))
-      edges.push(vertex.neiEdge(i));
-
-   for (i = 0; i < edges.size(); i++)
-      removeEdge(edges[i]);
-
-   _vertices->remove(idx);
-
-   _topology_valid = false;
-   _sssr_valid = false;
-   _components_valid = false;
-}
-
-
-const Vertex & Graph::getVertex (int idx) const
-{
-   return _vertices->at(idx);
-}
-
-const Edge & Graph::getEdge (int idx) const
-{
-   return _edges[idx];
-}
-
-bool Graph::isConnected (const Graph &graph)
-{
-   if (graph.vertexCount() < 2)
-      return true;
-
-   QS_DEF(Array<int>, queue);
-   QS_DEF(Array<int>, states);
-
-   queue.clear_resize(graph.vertexCount());
-   states.clear_resize(graph.vertexEnd());
-
-   int top = 1, bottom = 0;
-
-   states.zerofill();
-   queue[0] = graph.vertexBegin();
-   states[queue[0]] = 1;
-
-   // BFS
-   while (top != bottom)
-   {
-      const Vertex &vertex = graph.getVertex(queue[bottom]);
-
-      states[queue[bottom]] = 2;
-
-      for (int i = vertex.neiBegin(); i != vertex.neiEnd(); i = vertex.neiNext(i))
-      {
-         int other = vertex.neiVertex(i);
-
-         if (states[other] == 0)
-         {
-            queue[top++] = other;
-            states[other] = 1;
-         }
-      }
-      bottom++;
-   }
-
-   return bottom == graph.vertexCount();
-}
-
-struct BfsState
-{
-   int state;
-   int prev;
-   int edge;
-};
-
-
-/* Finds path, writes edge indices into path_out. Returns false if no path. */
-bool Graph::findPath (int from, int where, Array<int> &path_out) const
-{
-   path_out.clear();
-
-   QS_DEF(Array<int>, queue);
-   QS_DEF(Array<BfsState>, states);
-
-   queue.clear_resize(_vertices->size());
-   states.clear_resize(_vertices->end());
-
-   states.zerofill();
-
-   int top = 1, bottom = 0;
-   bool have_path = false;
-
-   states[where].state = 1;
-   queue[0] = where;
-
-   while (top != bottom)
-   {
-      if (queue[bottom] == from)
-      {
-         have_path = true;
-         break;
-      }
-
-      const Vertex &vertex = getVertex(queue[bottom]);
-
-      states[queue[bottom]].state = 2;
-
-      for (int i = vertex.neiBegin(); i != vertex.neiEnd(); i = vertex.neiNext(i))
-      {
-         int other = vertex.neiVertex(i);
-
-         if (states[other].state == 0)
-         {
-            queue[top++] = other;
-            states[other].state = 1;
-            states[other].prev = queue[bottom];
-            states[other].edge = vertex.neiEdge(i);
-         }
-      }
-      bottom++;
-   }
-
-   if (have_path)
-   {
-      while (from != where)
-      {
-         path_out.push(states[from].edge);
-         from = states[from].prev;
-      }
-      return true;
-   }
-
-   return false;
-}
-
-VerticesAuto Graph::vertices ()
-{
-   return VerticesAuto(*this);
-}
-
-EdgesAuto Graph::edges ()
-{
-   return EdgesAuto(*this);
-}
-
-void Graph::clear ()
-{
-   _vertices->clear();
-   _edges.clear();
-   _topology_valid = false;
-   _sssr_valid = false;
-   _components_valid = false;
-}
-
-bool Graph::isChain_AssumingConnected (const Graph &graph)
-{
-   // ensure it is a tree
-   if (graph.vertexCount() - graph.edgeCount() != 1)
-      return false;
-
-   for (int i = graph.vertexBegin(); i < graph.vertexEnd(); i = graph.vertexNext(i))
-      if (graph.getVertex(i).degree() > 2)
-         return false;
-
-   return true;
-}
-
-bool Graph::isTree (const Graph &graph)
-{
-   if (!Graph::isConnected(graph))
-      return false;
-
-   if (graph.vertexCount() != graph.edgeCount() + 1)
-      return false;
-
-   return true;
-}
-
-void Graph::filterVertices (const Graph &graph, const int *filter, int filter_type, int filter_value, Array<int> &result)
-{
-   result.clear();
-
-   for (int i = graph.vertexBegin(); i != graph.vertexEnd(); i = graph.vertexNext(i))
-   {
-      if (filter != 0)
-      {
-         if (filter_type == FILTER_EQ && filter_value != filter[i])
-            continue;
-         if (filter_type == FILTER_NEQ && filter_value == filter[i])
-            continue;
-      }
-      result.push(i);
-   }
-}
-
-void Graph::filterEdges (const Graph &graph, const int *filter, int filter_type, int filter_value, Array<int> &result)
-{
-   result.clear();
-
-   for (int i = graph.edgeBegin(); i != graph.edgeEnd(); i = graph.edgeNext(i))
-   {
-      if (filter != 0)
-      {
-         if (filter_type == FILTER_EQ && filter_value != filter[i])
-            continue;
-         if (filter_type == FILTER_NEQ && filter_value == filter[i])
-            continue;
-      }
-      result.push(i);
-   }
-}
-
-void Graph::_mergeWithSubgraph (const Graph &other, const Array<int> &vertices, const Array<int> *edges,
-                                Array<int> *mapping, Array<int> *edge_mapping)
-{
-   QS_DEF(Array<int>, tmp_mapping);
-   int i;
-
-   if (mapping == 0)
-      mapping = &tmp_mapping;
-
-   mapping->clear_resize(other.vertexEnd());
-   mapping->fffill();
-
-   if (edge_mapping != 0)
-   {
-      edge_mapping->clear_resize(other.edgeEnd());
-      edge_mapping->fffill();
-   }
-
-   for (i = 0; i < vertices.size(); i++)
-   {
-      int idx = vertices[i];
-
-      if (mapping->at(idx) != -1)
-         throw Error("makeSubgraph(): repeated vertex #%d", idx);
-
-      mapping->at(idx) = addVertex();
-   }
-
-   if (edges != 0)
-   {
-      for (i = 0; i != edges->size(); i++)
-      {
-         const Edge &edge = other.getEdge(edges->at(i));
-
-         int beg = mapping->at(edge.beg);
-         int end = mapping->at(edge.end);
-
-         if (beg == -1 || end == -1)
-            throw Error("_mergeWithSubgraph: edge %d maps to (%d, %d)", edges->at(i), beg, end);
-         
-         int idx = addEdge(beg, end);
-
-         if (edge_mapping != 0)
-            edge_mapping->at(edges->at(i)) = idx;
-      }
-   }
-   else for (i = other.edgeBegin(); i < other.edgeEnd(); i = other.edgeNext(i))
-   {
-      const Edge &edge = other.getEdge(i);
-      int beg = mapping->at(edge.beg);
-      int end = mapping->at(edge.end);
-
-      if (beg != -1 && end != -1)
-      {
-         int idx = addEdge(beg, end);
-         if (edge_mapping != 0)
-            edge_mapping->at(i) = idx;
-      }
-   }
-}
-
-void Graph::buildEdgeMapping (const Graph &other, Array<int> *mapping, Array<int> *edge_mapping)
-{
-   for (int i = other.edgeBegin(); i < other.edgeEnd(); i = other.edgeNext(i))
-   {
-      const Edge &edge = other.getEdge(i);
-      int beg = mapping->at(edge.beg);
-      int end = mapping->at(edge.end);
-
-      if (beg != -1 && end != -1)
-      {
-         int idx = findEdgeIndex(beg, end);
-         if (edge_mapping != 0)
-            edge_mapping->at(i) = idx;
-      }
-   }
-}
-
-void Graph::mergeWith (const Graph &other, Array<int> *mapping)
-{
-   QS_DEF(Array<int>, vertices);
-   int i;
-
-   vertices.clear();
-
-   for (i = other.vertexBegin(); i != other.vertexEnd(); i = other.vertexNext(i))
-      vertices.push(i);
-
-   _mergeWithSubgraph(other, vertices, 0, mapping, 0);
-}
-
-void Graph::makeSubgraph (const Graph &other, const Array<int> &vertices, Array<int> *mapping)
-{
-   clear();
-   _mergeWithSubgraph(other, vertices, 0, mapping, 0);
-}
-
-void Graph::makeSubgraph (const Graph &other, const Filter &filter,
-                             Array<int> *mapping_out, Array<int> *inv_mapping)
-{
-   QS_DEF(Array<int>, vertices);
-
-   if (mapping_out == 0)
-      mapping_out = &vertices;
-
-   filter.collectGraphVertices(other, *mapping_out);
-
-   makeSubgraph(other, *mapping_out, inv_mapping);
-}
-
-void Graph::cloneGraph (const Graph &other, Array<int> *mapping)
-{
-   QS_DEF(Array<int>, vertices);
-   vertices.clear();
-
-   for (int i = other.vertexBegin(); i < other.vertexEnd(); i = other.vertexNext(i))
-      vertices.push(i);
-   makeSubgraph(other, vertices, mapping);
-}
-
-void Graph::makeEdgeSubgraph (const Graph &other,
-              const Array<int> &vertices, const Array<int> &edges,
-              Array<int> *v_mapping, Array<int> *e_mapping)
-{
-   QS_DEF(Array<int>, tmp_mapping);
-   int i;
-
-   if (v_mapping == 0)
-      v_mapping = &tmp_mapping;
-
-   v_mapping->clear_resize(other.vertexEnd());
-
-   for (i = other.vertexBegin(); i < other.vertexEnd(); i = other.vertexNext(i))
-      v_mapping->at(i) = -1;
-
-   if (e_mapping != 0)
-      e_mapping->clear_resize(other.edgeEnd());
-
-   clear();
-
-   for (i = 0; i < vertices.size(); i++)
-   {
-      int idx = vertices[i];
-
-      if (v_mapping->at(idx) != -1)
-         throw Error("makeEdgeSubgraph(): repeated vertex #%d", idx);
-
-      v_mapping->at(idx) = addVertex();
-   }
-
-   for (i = 0; i < edges.size(); i++)
-   {
-      int edge_idx = edges[i];
-      const Edge &edge = other.getEdge(edge_idx);
-      int beg = v_mapping->at(edge.beg);
-      int end = v_mapping->at(edge.end);
-
-      int new_edge_idx = addEdge(beg, end);
-      if (e_mapping != 0)
-         e_mapping->at(edge_idx) = new_edge_idx;
-   }
-}
-
-int Graph::findMappedEdge (const Graph &graph, const Graph &mapped_graph,
-                           int edge_idx, const int *mapping)
-{
-   const Edge &edge = graph.getEdge(edge_idx);
-
-   int beg = mapping[edge.beg];
-   int end = mapping[edge.end];
-
-   if (beg == -1 || end == -1)
-      return -1;
-
-   return mapped_graph.findEdgeIndex(beg, end);
-}
-
-int Graph::getEdgeTopology (int idx)
-{
-   if (!_topology_valid)
-      _calculateTopology();
-
-   return _topology[idx];
-}
-
-bool Graph::vertexInRing (int idx)
-{
-   const Vertex &vertex = getVertex(idx);
-   int i;
-
-   for (i = vertex.neiBegin(); i != vertex.neiEnd(); i = vertex.neiNext(i))
-      if (getEdgeTopology(vertex.neiEdge(i)) == TOPOLOGY_RING)
-         return true;
-
-   return false;
-}
-
-void Graph::_calculateTopology ()
-{
-   SpanningTree spt(*this, 0);
-   int i;
-
-   _topology.clear_resize(_edges.end());
-
-   for (i = _edges.begin(); i != _edges.end(); i = _edges.next(i))
-      _topology[i] = TOPOLOGY_CHAIN;
-
-   spt.markAllEdgesInCycles(_topology.ptr(), TOPOLOGY_RING);
-   _topology_valid = true;
-}
-
-void Graph::setEdgeTopology (int idx, int topology)
-{
-   _topology.expandFill(idx + 1, -1);
-   _topology[idx] = topology;
-}
-
-void Graph::validateEdgeTopologies ()
-{
-   _topology_valid = true;
-}
-
-int Graph::vertexCountSSSR (int idx)
-{
-   if (!_sssr_valid)
-      _calculateSSSR();
-
-   return _v_sssr_count[idx];
-
-}
-
-int Graph::vertexSmallestRingSize (int idx)
-{
-   if (!_sssr_valid)
-      _calculateSSSR();
-
-   return _v_smallest_ring_size[idx];
-}
-
-int Graph::edgeSmallestRingSize (int idx)
-{
-   if (!_sssr_valid)
-      _calculateSSSR();
-
-   return _e_smallest_ring_size[idx];
-}
-
-void Graph::_calculateSSSRInit ()
-{
-   _v_smallest_ring_size.clear_resize(vertexEnd());
-   _e_smallest_ring_size.clear_resize(edgeEnd());
-   _v_sssr_count.clear_resize(vertexEnd());
-
-   _v_smallest_ring_size.fffill();
-   _e_smallest_ring_size.fffill();
-   _v_sssr_count.zerofill();
-
-   if (_sssr_pool == 0)
-      _sssr_pool = new Pool<List<int>::Elem>();
-
-   _sssr_vertices.clear();
-   _sssr_edges.clear();
-}
-
-
-void Graph::_calculateSSSRByCycleBasis (CycleBasis &basis)
-{
-   _calculateSSSRInit();
-
-   for (int i = 0; i < basis.getCyclesCount(); i++)
-   {
-      const Array<int> &cycle = basis.getCycle(i);
-
-      List<int> &vertices = _sssr_vertices.push(*_sssr_pool);
-      List<int> &edges = _sssr_edges.push(*_sssr_pool);
-
-      _calculateSSSRAddEdgesAndVertices(cycle, edges, vertices);
-
-      for (int j = vertices.begin(); j != vertices.end(); j = vertices.next(j))
-      {
-         int idx = vertices[j];
-
-         if (_v_smallest_ring_size[idx] == -1 || _v_smallest_ring_size[idx] > cycle.size())
-            _v_smallest_ring_size[idx] = cycle.size();
-         
-         _v_sssr_count[idx]++;
-      }
-
-      for (int j = edges.begin(); j != edges.end(); j = edges.next(j))
-      {
-         int idx = edges[j];
-
-         if (_e_smallest_ring_size[idx] == -1 || _e_smallest_ring_size[idx] > cycle.size())
-            _e_smallest_ring_size[idx] = cycle.size();
-      }
-   }
-
-   for (int i = 0; i < _v_smallest_ring_size.size(); i++)
-      if (_v_smallest_ring_size[i] == -1)
-         _v_smallest_ring_size[i] = 0;
-   
-   for (int i = 0; i < _e_smallest_ring_size.size(); i++)
-      if (_e_smallest_ring_size[i] == -1)
-         _e_smallest_ring_size[i] = 0;
-   
-   _sssr_valid = true;
-}
-
-void Graph::_calculateSSSR ()
-{
-   // Note: function was split into smaller functions to reduce stack usage
-   QS_DEF(CycleBasis, basis);
-   basis.create(*this);
-   _calculateSSSRByCycleBasis(basis);
-}
-
-void Graph::_calculateComponents ()
-{
-   GraphDecomposer decomposer(*this);
-   int i;
-
-   decomposer.decompose();
-   
-   _component_numbers.clear_resize(vertexEnd());
-
-   for (i = vertexBegin(); i != vertexEnd(); i = vertexNext(i))
-      _component_numbers[i] = decomposer.getComponent(i);
-
-   _components_count = decomposer.getComponentsCount();
-
-   _component_vcount.clear_resize(_components_count);
-   _component_ecount.clear_resize(_components_count);
-
-   for (i = 0; i < _components_count; i++)
-   {
-      _component_vcount[i] = decomposer.getComponentVerticesCount(i);
-      _component_ecount[i] = decomposer.getComponentEdgesCount(i);
-   }
-
-   _components_valid = true;
-}
-
-int Graph::vertexComponent (int v_idx)
-{
-   if (!_components_valid)
-      _calculateComponents();
-
-   return _component_numbers[v_idx];
-}
-
-int Graph::countComponents ()
-{
-   if (!_components_valid)
-      _calculateComponents();
-
-   return _components_count;
-}
-
-int Graph::countComponentEdges (int comp_idx)
-{
-   if (!_components_valid)
-      _calculateComponents();
-
-   return _component_ecount[comp_idx];
-}
-
-int Graph::countComponentVertices (int comp_idx)
-{
-   if (!_components_valid)
-      _calculateComponents();
-
-   return _component_vcount[comp_idx];
-}
-
-const Array<int> & Graph::getDecomposition ()
-{
-   if (!_components_valid)
-      _calculateComponents();
-
-   return _component_numbers;
-}
-
-List<int> & Graph::sssrEdges (int idx)
-{
-   if (!_sssr_valid)
-      _calculateSSSR();
-   return _sssr_edges[idx];
-}
-
-List<int> & Graph::sssrVertices (int idx)
-{
-   if (!_sssr_valid)
-      _calculateSSSR();
-   return _sssr_vertices[idx];
-}
-
-int Graph::sssrCount ()
-{
-   if (!_sssr_valid)
-      _calculateSSSR();
-   return _sssr_vertices.size();
-}
-
-void Graph::_cloneGraph_KeepIndices (const Graph &other)
-{
-   if (vertexCount() > 0 || edgeCount() > 0)
-      throw Error("can not _clone_KeepIndices into a non-empty graph");
-
-   int i, j, i_prev;
-   int max_vertex_idx = -1;
-   int max_edge_idx = -1;
-
-   for (i = other.vertexBegin(); i != other.vertexEnd(); i = other.vertexNext(i))
-      if (max_vertex_idx < i)
-         max_vertex_idx = i;
-
-   for (i = other.edgeBegin(); i != other.edgeEnd(); i = other.edgeNext(i))
-      if (max_edge_idx < i)
-         max_edge_idx = i;
-
-   for (i = 0; i <= max_vertex_idx; i++)
-      if (addVertex() != i)
-         throw Error("_clone_KeepIndices: unexpected vertex index");
-
-   i_prev = -1;
-
-   for (i = other.vertexBegin(); i != other.vertexEnd(); i = other.vertexNext(i))
-   {
-      for (j = i_prev + 1; j < i; j++)
-         removeVertex(j);
-      i_prev = i;
-   }
-
-   if (vertexCount() != other.vertexCount())
-      throw Error("_clone_KeepIndices: internal");
-
-   for (i = 0; i <= max_edge_idx; i++)
-      if (_edges.add() != i)
-         throw Error("_clone_KeepIndices: unexpected edge index");
-
-   i_prev = -1;
-
-   for (i = other.edgeBegin(); i != other.edgeEnd(); i = other.edgeNext(i))
-   {
-      for (j = i_prev + 1; j < i; j++)
-         _edges.remove(j);
-
-      _edges[i].beg = other._edges[i].beg;
-      _edges[i].end = other._edges[i].end;
-
-      Vertex &vbeg = _vertices->at(_edges[i].beg);
-      Vertex &vend = _vertices->at(_edges[i].end);
-
-      int ve1_idx = vbeg.neighbors_list.add();
-      int ve2_idx = vend.neighbors_list.add();
-
-      VertexEdge &ve1 = vbeg.neighbors_list[ve1_idx];
-      VertexEdge &ve2 = vend.neighbors_list[ve2_idx];
-
-      ve1.v = _edges[i].end;
-      ve2.v = _edges[i].beg;
-      ve1.e = i;
-      ve2.e = i;
-
-      i_prev = i;
-   }
-
-   if (edgeCount() != other.edgeCount())
-      throw Error("_clone_KeepIndices: internal");
-
-   _topology_valid = false;
-   _sssr_valid = false;
-   _components_valid = false;
-}
-
-void Graph::_calculateSSSRAddEdgesAndVertices (const Array<int> &cycle, List<int> &edges, List<int> &vertices)
-{
-   int prev_beg = -1;
-   int prev_end = -1;
-
-   for (int j = 0; j < cycle.size(); j++)
-   {
-      const Edge &edge = getEdge(cycle[j]);
-
-      edges.add(cycle[j]);
-
-      if (j != cycle.size() - 1)
-      {
-         if (edge.beg != prev_beg && edge.beg != prev_end)
-            vertices.add(edge.beg);
-         if (edge.end != prev_beg && edge.end != prev_end)
-            vertices.add(edge.end);
-      }
-      prev_beg = edge.beg;
-      prev_end = edge.end;
-   }
-}
->>>>>>> 0890622c
+}