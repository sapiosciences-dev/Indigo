--- conflicted
+++ resolved
@@ -157,15 +157,9 @@
    
    int properties_offset = last_offset;
 
-<<<<<<< HEAD
-   int properties_end_offset = -1;
-=======
    int properties_end_offset = _scanner->tell();
->>>>>>> 950ed8c2
    while (1)
    {
-      properties_end_offset = _scanner->tell();
-
       if (strncmp(str.ptr(), "$$$$", 4) == 0)
          break;
 
