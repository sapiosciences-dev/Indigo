--- conflicted
+++ resolved
@@ -1,1239 +1,1217 @@
-/****************************************************************************
- * Copyright (C) 2009-2011 GGA Software Services LLC
- * 
- * This file is part of Indigo toolkit.
- * 
- * This file may be distributed and/or modified under the terms of the
- * GNU General Public License version 3 as published by the Free Software
- * Foundation and appearing in the file LICENSE.GPL included in the
- * packaging of this file.
- * 
- * This file is provided AS IS with NO WARRANTY OF ANY KIND, INCLUDING THE
- * WARRANTY OF DESIGN, MERCHANTABILITY AND FITNESS FOR A PARTICULAR PURPOSE.
- ***************************************************************************/
-
-#include "base_c/defs.h"
-
-#include "molecule/molecule.h"
-#include "base_cpp/output.h"
-#include "molecule/elements.h"
-#include "molecule/molecule_arom.h"
-#include "molecule/molecule_dearom.h"
-
-using namespace indigo;
-
-Molecule::Molecule ()
-{
-   _aromatized = false;
-}
-
-Molecule::~Molecule ()
-{
-}
-
-Molecule& Molecule::asMolecule ()
-{
-   return *this;
-}
-
-void Molecule::clear ()
-{
-   BaseMolecule::clear();
-
-   _pseudo_atom_values.clear();
-   _atoms.clear();
-   _bond_orders.clear();
-   _connectivity.clear();
-   _aromaticity.clear();
-   _implicit_h.clear();
-   _total_h.clear();
-   _valence.clear();
-   _radicals.clear();
-
-   _aromatized = false;
-}
-
-void Molecule::_flipBond (int atom_parent, int atom_from, int atom_to)
-{
-   int src_bond_idx = findEdgeIndex(atom_parent, atom_from);
-   int bond_order = getBondOrder(src_bond_idx);
-
-   addBond(atom_parent, atom_to, bond_order);
-}
-
-void Molecule::_mergeWithSubmolecule (BaseMolecule &bmol, const Array<int> &vertices,
-           const Array<int> *edges, const Array<int> &mapping, int skip_flags)
-{
-   Molecule &mol = bmol.asMolecule();
-   int i;
-
-   // atoms and pseudo-atoms and connectivities and implicit H counters
-   for (i = 0; i < vertices.size(); i++)
-   {
-      int newidx = mapping[vertices[i]];
-
-      _atoms.expand(newidx + 1);
-      _atoms[newidx] = mol._atoms[vertices[i]];
-
-      if (mol.isPseudoAtom(vertices[i]))
-         setPseudoAtom(newidx, mol.getPseudoAtom(vertices[i]));
-
-      bool nei_mapped = 
-         (getVertex(newidx).degree() == mol.getVertex(vertices[i]).degree());
-
-      if (mol._connectivity.size() > vertices[i])
-      {
-         _connectivity.expandFill(newidx + 1, -1);
-         if (nei_mapped)
-            _connectivity[newidx] = mol._connectivity[vertices[i]];
-      }
-
-      if (mol._atoms[vertices[i]].explicit_valence && mol._valence.size() > vertices[i])
-      {
-         _valence.expandFill(newidx + 1, -1);
-         if (nei_mapped)
-            _valence[newidx] = mol._valence[vertices[i]];
-      }
-      if (mol._implicit_h.size() > vertices[i])
-      {
-         _implicit_h.expandFill(newidx + 1, -1);
-         if (nei_mapped)
-            _implicit_h[newidx] = mol._implicit_h[vertices[i]];
-      }
-      if (mol._radicals.size() > vertices[i])
-      {
-         _radicals.expandFill(newidx + 1, -1);
-         if (nei_mapped)
-            _radicals[newidx] = mol._radicals[vertices[i]];
-      }
-   }
-
-   // bonds
-   if (edges != 0)
-      for (i = 0; i < edges->size(); i++)
-      {
-         const Edge &edge = mol.getEdge(edges->at(i));
-         int beg = mapping[edge.beg];
-         int end = mapping[edge.end];
-
-         if (beg == -1 || end == -1)
-            // must have been thrown before in mergeWithSubgraph()
-            throw Error("_mergeWithSubmolecule: internal");
-
-         int idx = findEdgeIndex(beg, end);
-
-         _bond_orders.expand(idx + 1);
-         _bond_orders[idx] = mol._bond_orders[edges->at(i)];
-      }
-   else
-      for (i = mol.edgeBegin(); i < mol.edgeEnd(); i = mol.edgeNext(i))
-      {
-         const Edge &edge = mol.getEdge(i);
-         int beg = mapping[edge.beg];
-         int end = mapping[edge.end];
-
-         if (beg == -1 || end == -1)
-            continue;
-
-         int idx = findEdgeIndex(beg, end);
-
-         _bond_orders.expand(idx + 1);
-         _bond_orders[idx] = mol._bond_orders[i];
-      }
-}
-
-/*
-void Molecule::setQueryBondAromatic (int idx)
-{
-   setBondAromatic(idx);
-   _q_bonds->at(idx).type = 0;
-   _q_bonds->at(idx).can_be_aromatic = false;
-}
-
-void Molecule::setQueryBondFuzzyAromatic (int idx)
-{
-   _q_bonds->at(idx).can_be_aromatic = true;
-}
-
-*/
-
-void Molecule::_validateVertexConnectivity (int idx, bool validate)
-{
-   if (validate)
-   {
-      getAtomConnectivity_noImplH(idx);
-      getImplicitH(idx);
-      getAtomValence(idx);
-   }
-   else
-   {
-      if (_connectivity.size() > idx)
-         _connectivity[idx] = -1;
-      if (_implicit_h.size() > idx && !_atoms[idx].explicit_impl_h)
-         _implicit_h[idx] = -1;
-      if (_total_h.size() > idx)
-         _total_h[idx] = -1;
-      if (_valence.size() > idx && !_atoms[idx].explicit_valence)
-         _valence[idx] = -1;
-   }
-}
-
-void Molecule::setBondOrder (int idx, int order, bool keep_connectivity)
-{
-   const Edge &edge = getEdge(idx);
-
-   //if (_atoms[edge.beg].explicit_valence || _atoms[edge.end].explicit_valence)
-   //   throw Error("setBondOrder(): explicit valence on atom");
-
-   //if (_atoms[edge.beg].explicit_impl_h || _atoms[edge.end].explicit_impl_h)
-   //   throw Error("setBondOrder(): explicit H count on atom");
-
-   if (keep_connectivity && _bond_orders[idx] != BOND_AROMATIC && order != BOND_AROMATIC)
-      throw Error("setBondOrder(): keep_connectivity must be used only with aromatic bonds");
-
-   // If connectivity should be kept then calculate connectivity and 
-   // all dependent constants (valence, implicit hydrogens) 
-   _validateVertexConnectivity(edge.beg, keep_connectivity);
-   _validateVertexConnectivity(edge.end, keep_connectivity);
-
-   if (_bond_orders[idx] == BOND_AROMATIC || order == BOND_AROMATIC)
-      _aromaticity.clear();
-
-   _bond_orders[idx] = order;
-
-   if (order != BOND_DOUBLE)
-      cis_trans.setParity(idx, 0);
-
-   _aromatized = false;
-}
-
-void Molecule::setBondOrder_Silent (int idx, int order)
-{
-   _bond_orders[idx] = order;
-}
-
-void Molecule::setAtomCharge (int idx, int charge)
-{
-   _atoms[idx].charge = charge;
-
-   _validateVertexConnectivity(idx, false);
-}
-
-void Molecule::setAtomIsotope (int idx, int isotope)
-{
-   _atoms[idx].isotope = isotope;
-}
-
-void Molecule::setAtomRadical (int idx, int radical)
-{
-   _radicals.expandFill(idx + 1, -1);
-   _radicals[idx] = radical;
-
-   _validateVertexConnectivity(idx, false);
-}
-
-void Molecule::setExplicitValence (int idx, int valence)
-{
-   _valence.expandFill(idx + 1, -1);
-   _valence[idx] = valence;
-   _atoms[idx].explicit_valence = true;
-
-   // _validateVertexConnectivity(idx, false);
-}
-
-void Molecule::resetExplicitValence (int idx)
-{
-   if (_valence.size() > idx)
-      _valence[idx] = -1;
-   _atoms[idx].explicit_valence = false;
-
-   // _validateVertexConnectivity(idx, false);
-}
-
-void Molecule::setValence (int idx, int valence)
-{
-   _valence.expandFill(idx + 1, -1);
-   _valence[idx] = valence;
-
-   //_validateVertexConnectivity(idx, false);
-}
-
-void Molecule::setImplicitH (int idx, int impl_h)
-{
-   _implicit_h.expandFill(idx + 1, -1);
-   _implicit_h[idx] = impl_h;
-   _atoms[idx].explicit_impl_h = true;
-
-   _validateVertexConnectivity(idx, false);
-}
-
-void Molecule::resetImplicitH (int idx)
-{
-   _atoms[idx].explicit_impl_h = false;
-   _validateVertexConnectivity(idx, false);
-}
-
-bool Molecule::isImplicitHSet (int idx)
-{
-   return _atoms[idx].explicit_impl_h;
-}
-
-void Molecule::setPseudoAtom (int idx, const char *text)
-{
-   _atoms[idx].number = ELEM_PSEUDO;
-   _atoms[idx].pseudoatom_value_idx = _pseudo_atom_values.add(text);
-   // TODO: take care of memory allocated here in _pseudo_atom_values
-}
-
-int Molecule::getVacantPiOrbitals (int atom_idx, int conn, int *lonepairs_out)
-{
-   int group = Element::group(getAtomNumber(atom_idx));
-   int charge = getAtomCharge(atom_idx);
-   int radical = getAtomRadical(atom_idx);
-
-   return BaseMolecule::getVacantPiOrbitals(group, charge, radical, conn, lonepairs_out);
-}
-
-int Molecule::getVacantPiOrbitals (int atom_idx, int *lonepairs_out)
-{
-   return getVacantPiOrbitals(atom_idx, getAtomConnectivity(atom_idx), lonepairs_out);
-}
-
-int Molecule::getAtomConnectivity (int idx)
-{
-   int conn = getAtomConnectivity_noImplH(idx);
-
-   if (conn < 0)
-      return -1;
-
-   int impl_h = getImplicitH(idx);
-
-   if (impl_h < 0)
-      return -1;
-
-   return impl_h + conn;
-}
-
-int Molecule::getAtomConnectivity_noImplH (int idx)
-{
-   if (_connectivity.size() > idx && _connectivity[idx] >= 0)
-      return _connectivity[idx];
-
-   int conn = calcAtomConnectivity_noImplH(idx);
-
-   _connectivity.expandFill(idx + 1, -1);
-   _connectivity[idx] = conn;
-   return conn;
-}
-
-int Molecule::calcAtomConnectivity_noImplH (int idx)
-{
-   const Vertex &vertex = getVertex(idx);
-   int i, conn = 0;
-
-   for (i = vertex.neiBegin(); i != vertex.neiEnd(); i = vertex.neiNext(i))
-   {
-      int order = getBondOrder(vertex.neiEdge(i));
-
-      if (order == BOND_AROMATIC)
-         return -1;
-      // not checking order == -1 because it is not QueryMolecule
-
-      conn += order;
-   }
-
-   return conn;
-}
-
-int Molecule::totalHydrogensCount ()
-{
-   int i, total_h = 0;
-
-   for (i = vertexBegin(); i < vertexEnd(); i = vertexNext(i))
-   {
-      if (getAtomNumber(i) == ELEM_H)
-         total_h++;
-
-      total_h += getImplicitH(i);
-   }
-
-   return total_h;
-}
-
-int Molecule::matchAtomsCmp (Graph &g1, Graph &g2,
-                             int idx1, int idx2, void *userdata)
-{
-   Molecule &m1 = ((BaseMolecule &)g1).asMolecule();
-   Molecule &m2 = ((BaseMolecule &)g2).asMolecule();
-
-   if (m1.isPseudoAtom(idx1) && !m2.isPseudoAtom(idx2))
-      return 1;
-
-   if (!m1.isPseudoAtom(idx1) && m2.isPseudoAtom(idx2))
-      return -1;
-
-   if (m1.isRSite(idx1) && !m2.isRSite(idx2))
-      return 1;
-
-   if (!m1.isRSite(idx1) && m2.isRSite(idx2))
-      return -1;
-
-   bool pseudo = false;
-
-   if (m1.isRSite(idx1) && m2.isRSite(idx2))
-   {
-      int res = m2.getRSiteBits(idx2) - m1.getRSiteBits(idx1);
-      if (res != 0)
-         return res;
-      pseudo = true;
-   }
-   if (m1.isPseudoAtom(idx1) && m2.isPseudoAtom(idx2))
-   {
-      int res = strcmp(m1.getPseudoAtom(idx1), m2.getPseudoAtom(idx2));
-
-      if (res != 0)
-         return res;
-      pseudo = true;
-   }
-   else
-   {
-      if (m1.getAtomNumber(idx1) > m2.getAtomNumber(idx2))
-         return 1;
-      if (m1.getAtomNumber(idx1) < m2.getAtomNumber(idx2))
-         return -1;
-   }
-
-   if (m1.getAtomIsotope(idx1) > m2.getAtomIsotope(idx2))
-      return 1;
-   if (m1.getAtomIsotope(idx1) < m2.getAtomIsotope(idx2))
-      return -1;
-
-   if (m1.getAtomCharge(idx1) > m2.getAtomCharge(idx2))
-      return 1;
-   if (m1.getAtomCharge(idx1) < m2.getAtomCharge(idx2))
-      return -1;
-
-   if (!pseudo && m1.getAtomValence(idx1) > m2.getAtomValence(idx2))
-      return 1;
-   if (!pseudo && m1.getAtomValence(idx1) < m2.getAtomValence(idx2))
-      return -1;
-
-   if (!pseudo && m1.getAtomRadical(idx1) > m2.getAtomRadical(idx2))
-      return 1;
-   if (!pseudo && m1.getAtomRadical(idx1) < m2.getAtomRadical(idx2))
-      return -1;
-
-   return 0;
-}
-
-int Molecule::getAtomAromaticity (int idx)
-{
-   if (_aromaticity.size() > idx && _aromaticity[idx] >= 0)
-      return _aromaticity[idx];
-
-   const Vertex &vertex = getVertex(idx);
-   int i;
-
-   for (i = vertex.neiBegin(); i != vertex.neiEnd(); i = vertex.neiNext(i))
-   {
-      int order = getBondOrder(vertex.neiEdge(i));
-
-      if (order == BOND_AROMATIC)
-      {
-         _aromaticity.expandFill(idx + 1, -1);
-         _aromaticity[idx] = ATOM_AROMATIC;
-         return ATOM_AROMATIC;
-      }
-         
-      // not checking order == -1 because it is not QueryMolecule
-   }
-   _aromaticity.expandFill(idx + 1, -1);
-   _aromaticity[idx] = ATOM_ALIPHATIC;
-   return ATOM_ALIPHATIC;
-}
-
-void Molecule::_removeAtoms (const Array<int> &indices, const int *mapping)
-{
-   int i;
-
-   for (i = 0; i < indices.size(); i++)
-   {
-      int idx = indices[i];
-      const Vertex &vertex = getVertex(idx);
-      int j;
-
-      for (j = vertex.neiBegin(); j != vertex.neiEnd(); j = vertex.neiNext(j))
-      {
-         int nei = vertex.neiVertex(j);
-         int order = getBondOrder(vertex.neiEdge(j));
-
-         if (mapping[nei] < 0) // the neighbor is marked for removal too
-            continue;
-
-         if (_implicit_h.size() > nei && _implicit_h[nei] >= 0)
-         {
-            if (order == BOND_SINGLE)
-               _implicit_h[nei]++;
-            else if (order == BOND_DOUBLE)
-               _implicit_h[nei] += 2;
-            else if (order == BOND_TRIPLE)
-               _implicit_h[nei] += 3;
-            else
-               _implicit_h[nei] = -1;
-         }
-
-         if (_connectivity.size() > nei && _connectivity[nei] >= 0)
-         {
-            if (order == BOND_SINGLE)
-               _connectivity[nei]--;
-            else if (order == BOND_DOUBLE)
-               _connectivity[nei] -= 2;
-            else if (order == BOND_TRIPLE)
-               _connectivity[nei] -= 3;
-            else
-               _connectivity[nei] = -1;
-         }
-      }
-   }
-}
-
-void Molecule::unfoldHydrogens (Array<int> *markers_out, int max_h_cnt )
-{
-   int i, j, v_end = vertexEnd();
-
-   if (markers_out != 0)
-   {
-      markers_out->clear_resize(vertexEnd());
-      markers_out->zerofill();
-   }
-
-   for (i = vertexBegin(); i < v_end; i = vertexNext(i))
-   {
-      if (isPseudoAtom(i) || isRSite(i))
-         continue;
-
-      int impl_h = getImplicitH(i);
-      int h_cnt;
-      if ((max_h_cnt == -1) || (max_h_cnt > impl_h))
-         h_cnt = impl_h;
-      else
-         h_cnt = max_h_cnt;
-
-      for (j = 0; j < h_cnt; j++)
-      {
-         int new_h_idx = addAtom(ELEM_H);
-
-         addBond(i, new_h_idx, BOND_SINGLE);
-         if (markers_out != 0)
-         {
-            markers_out->expandFill(new_h_idx + 1, 0);
-            markers_out->at(new_h_idx) = 1;
-         }
-
-         stereocenters.registerUnfoldedHydrogen(i, new_h_idx);
-      }
-
-      _validateVertexConnectivity(i, false);
-      _implicit_h[i] = impl_h - h_cnt;
-   }
-}
-
-int Molecule::getImplicitH (int idx)
-{
-   int conn = getAtomConnectivity_noImplH(idx);
-   return _getImplicitHForConnectivity(idx, conn, true, true);
-}
-
-int Molecule::getImplicitH_NoThrow (int idx, int fallback)
-{
-   try
-   {
-      return getImplicitH(idx);
-   }
-   catch (Element::Error &)
-   {
-      return fallback;
-   }
-}
-
-
-int Molecule::calcImplicitHForConnectivity (int idx, int conn)
-{
-   return _getImplicitHForConnectivity(idx, conn, false, false);
-}
- 
-int Molecule::_getImplicitHForConnectivity (int idx, int conn, bool use_cache, bool to_throw)
-{
-   if (_atoms[idx].number == ELEM_PSEUDO)
-      throw Error("getImplicitH() does not work on pseudo-atoms");
-
-   if (_atoms[idx].number == ELEM_RSITE)
-      throw Error("getImplicitH() does not work on R-sites");
-
-   if (use_cache)
-   {
-      if (_implicit_h.size() > idx && _implicit_h[idx] >= 0)
-         return _implicit_h[idx];
-   }
-
-   const _Atom &atom = _atoms[idx];
-
-   int radical = 0;
-
-   if (_radicals.size() > idx && _radicals[idx] >= 0)
-      radical = _radicals[idx];
-   
-   if (conn < 0)
-      return -1;
-
-   int implicit_h;
-
-   if (atom.explicit_valence)
-   {
-      // Explicit valence means that the molecule was converted from Molfile.
-      // Conventions are that if we have explicit valence, we discard radical
-      // and charge when calculating implicit hydgogens.
-      implicit_h = _valence[idx] - Element::calcValenceMinusHyd(atom.number, 0, 0, conn);
-
-      if (implicit_h < 0 && to_throw)
-         throw Error("valence %d specified on %s, charge %d, radical %d, but %d bonds are drawn",
-                    _valence[idx], Element::toString(atom.number), atom.charge, radical, conn);
-   }
-   else
-   {
-      int valence;
-
-      // special case of 5-connected nitrogen like "CN(=O)=O".
-      // It should really be C[N+](O-)=O, but we let people live in happy ignorance.
-      if (isNitrogenV5(idx))
-      {
-         valence = 4;
-         implicit_h = 0;
-      }
-      else
-         Element::calcValence(atom.number, atom.charge, radical,
-                              conn, valence, implicit_h, to_throw);
-      if (use_cache)
-      {
-         _valence.expandFill(idx + 1, -1);
-         _valence[idx] = valence;
-      }
-   }
-
-   if (use_cache)
-   {
-      _implicit_h.expandFill(idx + 1, -1);
-      _implicit_h[idx] = implicit_h;
-   }
-
-   return implicit_h;
-}
-
-
-bool Molecule::isNitrogenV5 (int idx)
-{
-   if (getAtomNumber(idx) != ELEM_N)
-      return false;
-
-   if (getAtomCharge(idx) != 0)
-      return false;
-
-   int radical = 0;
-
-   if (_radicals.size() > idx && _radicals[idx] >= 0)
-      radical = _radicals[idx];
-
-   int conn = getAtomConnectivity_noImplH(idx);
-   int radical_elections = Element::radicalElectrons(radical);
-   return (radical_elections == 0 && conn == 5) || (radical_elections == 1 && conn == 4);
-}
-
-int Molecule::getAtomNumber (int idx)
-{
-   return _atoms[idx].number;
-}
-
-int Molecule::getAtomCharge (int idx)
-{
-   return _atoms[idx].charge;
-}
-
-int Molecule::getAtomIsotope (int idx)
-{
-   return _atoms[idx].isotope;
-}
-
-int Molecule::getAtomValence (int idx)
-{
-   if (_valence.size() > idx && _valence[idx] >= 0)
-      return _valence[idx];
-
-
-   if (isNitrogenV5(idx))
-   {
-      _valence.expandFill(idx + 1, -1);
-      _valence[idx] = 4;
-      return 4;
-   }
-
-   const _Atom &atom = _atoms[idx];
-
-   int impl_h = getImplicitH_NoThrow(idx, 0);
-   int radical = 0;
-   int conn = getAtomConnectivity_noImplH(idx);
-<<<<<<< HEAD
-
-=======
-  
->>>>>>> 46514e16
-   if (conn < 0)
-   {
-      int val = Element::calcValenceByCharge(atom.number, atom.charge);
-
-      if (val > 0)
-      {
-         _valence.expandFill(idx + 1, -1);
-         _valence[idx] = val;
-         return val;
-      }
-
-      int val = Element::calcValenceByCharge(atom.number, atom.charge);
-
-      if (val > 0)
-      {
-         _valence.expandFill(idx + 1, -1);
-         _valence[idx] = val;
-         return val;
-      }
-
-      return -1;
-   }
-
-   if (_radicals.size() > idx && _radicals[idx] >= 0)
-      radical = _radicals[idx];
-
-   int normal_val, normal_hyd;
-
-   try
-   {
-      Element::calcValence(atom.number, atom.charge, radical, conn, normal_val, normal_hyd, true);
-   }
-   catch (Element::Error &)
-   {
-      _valence.expandFill(idx + 1, -1);
-      _valence[idx] = conn;
-      return conn;
-   }
-
-   if (impl_h != normal_hyd && radical == 0)
-   {
-      // try to put additional radicals
-
-      // first try a singlet radical
-      if (Element::calcValence(atom.number, atom.charge, RADICAL_SINGLET,
-                               conn, normal_val, normal_hyd, false) &&
-                               impl_h == normal_hyd)
-      {
-         _radicals.expandFill(idx + 1, -1);
-         _radicals[idx] = RADICAL_SINGLET;
-      }
-      else
-      {
-         // try a douplet radical
-         if (Element::calcValence(atom.number, atom.charge, RADICAL_DOUPLET,
-                                  conn, normal_val, normal_hyd, false) &&
-                                  impl_h == normal_hyd)
-         {
-            _radicals.expandFill(idx + 1, -1);
-            _radicals[idx] = RADICAL_DOUPLET;
-         }
-      }
-   }
-
-   if (impl_h == normal_hyd)
-   {
-      _valence.expandFill(idx + 1, -1);
-      _valence[idx] = normal_val;
-      return normal_val;
-   }
-   else
-   {
-      // radicals have not helped, calculate 'explicit' valence
-      int val = Element::calcValenceMinusHyd(atom.number, atom.charge, radical, conn) + impl_h;
-
-      _valence.expandFill(idx + 1, -1);
-      _valence[idx] = val;
-      _atoms[idx].unusual_valence = true;
-      return val;
-   }
-}
-
-int Molecule::getAtomRadical (int idx)
-{
-   if (_radicals.size() > idx && _radicals[idx] >= 0)
-      return _radicals[idx];
-
-   const _Atom &atom = _atoms[idx];
-   int conn = getAtomConnectivity_noImplH(idx);
-
-   if (conn == -1)
-      return 0;
-
-   int normal_val, normal_hyd;
-   
-   if (isNitrogenV5(idx))
-   {
-      normal_val = 4;
-      normal_hyd = 0;
-   }
-   else
-      Element::calcValence(atom.number, atom.charge, 0, conn, normal_val, normal_hyd, true);
-   
-   int impl_h = getImplicitH(idx);
-
-   if (impl_h == normal_hyd)
-   {
-      _radicals.expandFill(idx + 1, -1);
-      _radicals[idx] = 0;
-      return 0;
-   }
-
-   // first try a singlet radical
-   if (Element::calcValence(atom.number, atom.charge, RADICAL_SINGLET,
-                            conn, normal_val, normal_hyd, false) &&
-                            impl_h == normal_hyd)
-   {
-      _radicals.expandFill(idx + 1, -1);
-      _radicals[idx] = RADICAL_SINGLET;
-      return RADICAL_SINGLET;
-   }
-   // then try a douplet radical
-   if (Element::calcValence(atom.number, atom.charge, RADICAL_DOUPLET,
-                               conn, normal_val, normal_hyd, false) &&
-                               impl_h == normal_hyd)
-   {
-      _radicals.expandFill(idx + 1, -1);
-      _radicals[idx] = RADICAL_DOUPLET;
-      return RADICAL_DOUPLET;
-   }
-
-   // Give up: we have a nonstandard valence like [PH5], or elemental carbon [C]
-
-   _radicals.expandFill(idx + 1, -1);
-   _radicals[idx] = 0;
-   return 0;
-
-   /*
-   // check for extra valence (like in )
-   if (Element::calcValence(atom.number, atom.charge, 0, conn + impl_h,
-           normal_val, normal_hyd, false) && normal_hyd == 0)
-   {
-      _radicals.expandFill(idx + 1, -1);
-      _radicals[idx] = 0;
-      return 0;
-   }
-
-   // give up; probably this molecule was obtained from an incorrect SMILES string like [N+]
-   // (while the correct one is [N+H4])
-   throw Element::Error("no radical can make %s (charge %d, connectivity %d) have %d hydrogens",
-              Element::toString(atom.number), atom.charge, conn, impl_h);
-    * */
-}
-
-void Molecule::saveBondOrders (Molecule &mol, Array<int> &orders)
-{
-   orders.copy(mol._bond_orders);
-}
-
-void Molecule::loadBondOrders (Molecule &mol, Array<int> &orders)
-{
-   mol._bond_orders.copy(orders);
-}
-
-int Molecule::getAtomSubstCount (int idx)
-{
-   int i, res = 0;
-   const Vertex &vertex = getVertex(idx);
-
-   for (i = vertex.neiBegin(); i != vertex.neiEnd(); i = vertex.neiNext(i))
-   {
-      if (_atoms[vertex.neiVertex(i)].number != ELEM_H)
-         res++;
-   }
-
-   return res;
-}
-
-int Molecule::getAtomRingBondsCount (int idx)
-{
-   int i, res = 0;
-   const Vertex &vertex = getVertex(idx);
-
-   for (i = vertex.neiBegin(); i != vertex.neiEnd(); i = vertex.neiNext(i))
-   {
-      if (getEdgeTopology(vertex.neiEdge(i)) == TOPOLOGY_RING)
-         res++;
-   }
-
-   return res;
-}
-
-bool Molecule::isSaturatedAtom (int idx)
-{
-   int i;
-   const Vertex &vertex = getVertex(idx);
-
-   for (i = vertex.neiBegin(); i != vertex.neiEnd(); i = vertex.neiNext(i))
-      if (getBondOrder(vertex.neiEdge(i)) != BOND_SINGLE)
-         return false;
-
-   return true;
-}
-
-int Molecule::getBondOrder (int idx)
-{
-   return _bond_orders[idx];
-}
-
-int Molecule::getBondTopology (int idx)
-{
-   return getEdgeTopology(idx);
-}
-
-int Molecule::getExplicitValence (int idx)
-{
-   if (_atoms[idx].explicit_valence)
-      return _valence[idx];
-   return -1;
-}
-
-int Molecule::getExplicitOrUnusualValence (int idx)
-{
-   getAtomValence(idx);
-   if (_atoms[idx].explicit_valence || _atoms[idx].unusual_valence)
-      return _valence[idx];
-   return -1;
-}
-
-bool Molecule::atomNumberBelongs (int idx, const int *numbers, int count)
-{
-   int number = _atoms[idx].number;
-   int i;
-
-   for (i = 0; i < count; i++)
-      if (number == numbers[i])
-         return true;
-
-   return false;
-}
-
-bool Molecule::possibleAtomNumber (int idx, int number)
-{
-   return _atoms[idx].number == number;
-}
-
-bool Molecule::possibleAtomNumberAndCharge (int idx, int number, int charge)
-{
-   return _atoms[idx].number == number && _atoms[idx].charge == charge;
-}
-
-bool Molecule::possibleAtomNumberAndIsotope (int idx, int number, int isotope)
-{
-   return _atoms[idx].number == number && _atoms[idx].isotope == isotope;
-}
-
-bool Molecule::possibleAtomIsotope (int idx, int isotope)
-{
-   return _atoms[idx].isotope == isotope;
-}
-
-bool Molecule::possibleAtomCharge (int idx, int charge)
-{
-   return _atoms[idx].charge == charge;
-}
-
-void Molecule::getAtomDescription (int idx, Array<char> &description)
-{
-   _Atom &atom = _atoms[idx];
-   ArrayOutput output(description);
-
-   if (atom.isotope != 0)
-      output.printf("%d", atom.isotope);
-
-   if (isPseudoAtom(idx))
-      output.printf("%s", getPseudoAtom(idx));
-   else
-      output.printf("%s", Element::toString(atom.number));
-
-   if (atom.charge == -1)
-      output.printf("-");
-   else if (atom.charge == 1)
-      output.printf("+");
-   else if (atom.charge > 0)
-      output.printf("+%d", atom.charge);
-   else if (atom.charge < 0)
-      output.printf("-%d", -atom.charge);
-
-   output.writeChar(0);
-}
-
-void Molecule::getBondDescription (int idx, Array<char> &description)
-{
-   ArrayOutput output(description);
-
-   switch (_bond_orders[idx])
-   {
-      case BOND_SINGLE: output.printf("single"); return;
-      case BOND_DOUBLE: output.printf("double"); return;
-      case BOND_TRIPLE: output.printf("triple"); return;
-      case BOND_AROMATIC: output.printf("aromatic"); return;
-   }
-}
-
-bool Molecule::possibleBondOrder (int idx, int order)
-{
-   return _bond_orders[idx] == order;
-}
-
-int Molecule::addAtom (int number)
-{
-   int idx = _addBaseAtom();
-
-   _atoms.expand(idx + 1);
-   memset(&_atoms[idx], 0, sizeof(_Atom));
-   _atoms[idx].number = number;
-   return idx;
-}
-
-int Molecule::addBond (int beg, int end, int order)
-{
-   int idx = _addBaseBond(beg, end);
-
-   _bond_orders.expand(idx + 1);
-   _bond_orders[idx] = order;
-
-   _aromaticity.clear();
-   _aromatized = false;
-
-   _validateVertexConnectivity(beg, false);
-   _validateVertexConnectivity(end, false);
-
-   return idx;
-}
-
-bool Molecule::isPseudoAtom (int idx)
-{
-   return _atoms[idx].number == ELEM_PSEUDO;
-}
-
-const char * Molecule::getPseudoAtom (int idx)
-{
-   const _Atom &atom = _atoms[idx];
-   
-   if (atom.number != ELEM_PSEUDO)
-      throw Error("getPseudoAtom(): atom #%d is not a pseudoatom", idx);
-
-   const char *res = _pseudo_atom_values.at(atom.pseudoatom_value_idx);
-
-   if (res == 0)
-      throw Error("pseudoatom string is zero");
-
-   return res;
-}
-
-BaseMolecule * Molecule::neu ()
-{
-   return new Molecule();
-}
-
-bool Molecule::bondStereoCare (int idx)
-{
-   if (!cis_trans.exists())
-      return false;
-   // In ordinary molecule all bond's stereoconfigurations are important
-   return cis_trans.getParity(idx) != 0;
-}
-
-bool Molecule::aromatize ()
-{
-   bool arom_found = MoleculeAromatizer::aromatizeBonds(*this);
-   _aromatized = true;
-   return arom_found;
-}
-
-bool Molecule::dearomatize ()
-{
-   return MoleculeDearomatizer::dearomatizeMolecule(*this);
-}
-
-int Molecule::getAtomMaxH (int idx)
-{
-   return getAtomTotalH(idx);
-}
-
-int Molecule::getAtomMinH (int idx)
-{
-   return getAtomTotalH(idx);
-}
-
-int Molecule::getAtomTotalH (int idx)
-{
-   if (_total_h.size() > idx && _total_h[idx] >= 0)
-      return _total_h[idx];
-
-   int i, h = getImplicitH(idx);
-
-   if (h == -1)
-      throw Error("can not calculate implicit hydrogens on atom #%d", idx);
-
-   const Vertex &vertex = getVertex(idx);
-
-   for (i = vertex.neiBegin(); i != vertex.neiEnd(); i = vertex.neiNext(i))
-      if (getAtomNumber(vertex.neiVertex(i)) == ELEM_H)
-         h++;
-
-   _total_h.expandFill(idx + 1, -1);
-   _total_h[idx] = h;
-
-   return h;
-}
-
-bool Molecule::isRSite (int atom_idx)
-{
-   return _atoms[atom_idx].number == ELEM_RSITE;
-}
-
-int Molecule::getRSiteBits (int atom_idx)
-{
-   if (_atoms[atom_idx].number != ELEM_RSITE)
-      throw Error("getRSiteBits(): atom #%d is not an r-site", atom_idx);
-   return _atoms[atom_idx].rgroup_bits;
-}
-
-void Molecule::setRSiteBits (int atom_idx, int bits)
-{
-   if (_atoms[atom_idx].number != ELEM_RSITE)
-      throw Error("setRSiteBits(): atom #%d is not an r-site", atom_idx);
-   _atoms[atom_idx].rgroup_bits = bits;
-}
-
-
-void Molecule::allowRGroupOnRSite (int atom_idx, int rg_idx)
-{
-   if (_atoms[atom_idx].number != ELEM_RSITE)
-      throw Error("allowRGroupOnRSite(): atom #%d is not an r-site", atom_idx);
-
-   if (rg_idx < 1 || rg_idx > 32)
-      throw Error("allowRGroupOnRSite(): rgroup number %d is invalid", rg_idx);
-
-   rg_idx--;
-
-   _atoms[atom_idx].rgroup_bits |= (1 << rg_idx);
-}
-
-bool Molecule::convertableToImplicitHydrogen (int idx)
-{
-   if (getAtomNumber(idx) == ELEM_H &&
-       getAtomIsotope(idx) == 0 && getVertex(idx).degree() == 1)
-   {
-      int nei = getVertex(idx).neiVertex(getVertex(idx).neiBegin());
-      if (getAtomNumber(nei) != ELEM_H || getAtomIsotope(nei) != 0)
-      {
-         if (stereocenters.getType(nei) > 0)
-            if (getVertex(nei).degree() == 3)
-               return false; // not ignoring hydrogens around stereocenters with lone pair
-
-         return true;
-      }
-   }
-   return false;
-}
-
-void Molecule::invalidateHCounters ()
-{
-   _implicit_h.clear();
-   _total_h.clear();
-   _connectivity.clear();
-}
-
-void Molecule::checkForConsistency (Molecule &mol)
-{
-   int i;
-   for (i = mol.vertexBegin(); i < mol.vertexEnd(); i = mol.vertexNext(i))
-   {
-      const Vertex &vertex = mol.getVertex(i);
-
-      if (mol.isPseudoAtom(i) || mol.isRSite(i))
-         continue;
-
-      // check that all explicit hydrogens are lone or 1-connected
-      if (mol.getAtomNumber(i) == ELEM_H && vertex.degree() > 1)
-         throw Error("%d-connected hydrogen atom", vertex.degree());
-
-      // check if molecule was drawn with inconsistent aromatic bonds (or query bonds)
-      if (mol.getImplicitH(i) == -1)
-         throw Error("can not calculate implicit hydrogens on atom %d", i);
-
-      mol.getAtomRadical(i);
-   }
-}
-
-bool Molecule::isAromatized ()
-{
-   return _aromatized;
-}
-
-// Moved this method here to supply both Smiles and CML savers
-bool Molecule::shouldWriteHCount (Molecule &mol, int idx)
-{
-   bool aromatic = (mol.getAtomAromaticity(idx) == ATOM_AROMATIC);
-
-   int atom_number = mol.getAtomNumber(idx);
-
-   // Should we write the H count for an aromatic atom or not?
-   // In a better world, we would have been checking that the hydrogens
-   // 'make difference' by de-aromatizing the molecule and comparing
-   // the hydrogen counts in the de-aromatized atoms with the atoms we
-   // are writing now.
-   // In the real world, de-aromatization is complicated and takes time,
-   // so we write hydrogen counts on all aromatic atoms, except
-   // C and O, for which we can always tell the number of hydrogens by
-   // the charge, radical, and the number of bonds.
-   if (aromatic && atom_number != ELEM_C && atom_number != ELEM_O)
-      return true;
-
-   // We should write the H count if it is less than the normal (lowest valence)
-   // count, like in atoms with radicals.
-   if (mol.getAtomRadical_NoThrow(idx, -1) > 0)
-      return true;
-
-   // We also should write the H count if it exceeds the normal (lowest valence)
-   // count, like in [PH5]
-   int charge = mol.getAtomCharge(idx);
-   int normal_val, normal_hyd;
-
-   int impl_h = mol.getImplicitH_NoThrow(idx, -1);
-   if (mol.isNitrogenV5(idx))
-   {
-      normal_val = 4;
-      normal_hyd = 0;
-   }
-   else
-   {
-      if (impl_h < 0)
-         return false;
-
-      int conn = mol.getAtomConnectivity_noImplH(idx);
-
-      if (conn < 0)
-         return false; // this is an aromatic atom -- dealed with that before
-
-      if (!Element::calcValence(atom_number, charge, 0, conn, normal_val, normal_hyd, false))
-         return true;
-   }
-
-   if (impl_h != normal_hyd)
-      return true;
-
-   return false;
-}
+/****************************************************************************
+ * Copyright (C) 2009-2011 GGA Software Services LLC
+ * 
+ * This file is part of Indigo toolkit.
+ * 
+ * This file may be distributed and/or modified under the terms of the
+ * GNU General Public License version 3 as published by the Free Software
+ * Foundation and appearing in the file LICENSE.GPL included in the
+ * packaging of this file.
+ * 
+ * This file is provided AS IS with NO WARRANTY OF ANY KIND, INCLUDING THE
+ * WARRANTY OF DESIGN, MERCHANTABILITY AND FITNESS FOR A PARTICULAR PURPOSE.
+ ***************************************************************************/
+
+#include "base_c/defs.h"
+
+#include "molecule/molecule.h"
+#include "base_cpp/output.h"
+#include "molecule/elements.h"
+#include "molecule/molecule_arom.h"
+#include "molecule/molecule_dearom.h"
+
+using namespace indigo;
+
+Molecule::Molecule ()
+{
+   _aromatized = false;
+}
+
+Molecule::~Molecule ()
+{
+}
+
+Molecule& Molecule::asMolecule ()
+{
+   return *this;
+}
+
+void Molecule::clear ()
+{
+   BaseMolecule::clear();
+
+   _pseudo_atom_values.clear();
+   _atoms.clear();
+   _bond_orders.clear();
+   _connectivity.clear();
+   _aromaticity.clear();
+   _implicit_h.clear();
+   _total_h.clear();
+   _valence.clear();
+   _radicals.clear();
+
+   _aromatized = false;
+}
+
+void Molecule::_flipBond (int atom_parent, int atom_from, int atom_to)
+{
+   int src_bond_idx = findEdgeIndex(atom_parent, atom_from);
+   int bond_order = getBondOrder(src_bond_idx);
+
+   addBond(atom_parent, atom_to, bond_order);
+}
+
+void Molecule::_mergeWithSubmolecule (BaseMolecule &bmol, const Array<int> &vertices,
+           const Array<int> *edges, const Array<int> &mapping, int skip_flags)
+{
+   Molecule &mol = bmol.asMolecule();
+   int i;
+
+   // atoms and pseudo-atoms and connectivities and implicit H counters
+   for (i = 0; i < vertices.size(); i++)
+   {
+      int newidx = mapping[vertices[i]];
+
+      _atoms.expand(newidx + 1);
+      _atoms[newidx] = mol._atoms[vertices[i]];
+
+      if (mol.isPseudoAtom(vertices[i]))
+         setPseudoAtom(newidx, mol.getPseudoAtom(vertices[i]));
+
+      bool nei_mapped = 
+         (getVertex(newidx).degree() == mol.getVertex(vertices[i]).degree());
+
+      if (mol._connectivity.size() > vertices[i])
+      {
+         _connectivity.expandFill(newidx + 1, -1);
+         if (nei_mapped)
+            _connectivity[newidx] = mol._connectivity[vertices[i]];
+      }
+
+      if (mol._atoms[vertices[i]].explicit_valence && mol._valence.size() > vertices[i])
+      {
+         _valence.expandFill(newidx + 1, -1);
+         if (nei_mapped)
+            _valence[newidx] = mol._valence[vertices[i]];
+      }
+      if (mol._implicit_h.size() > vertices[i])
+      {
+         _implicit_h.expandFill(newidx + 1, -1);
+         if (nei_mapped)
+            _implicit_h[newidx] = mol._implicit_h[vertices[i]];
+      }
+      if (mol._radicals.size() > vertices[i])
+      {
+         _radicals.expandFill(newidx + 1, -1);
+         if (nei_mapped)
+            _radicals[newidx] = mol._radicals[vertices[i]];
+      }
+   }
+
+   // bonds
+   if (edges != 0)
+      for (i = 0; i < edges->size(); i++)
+      {
+         const Edge &edge = mol.getEdge(edges->at(i));
+         int beg = mapping[edge.beg];
+         int end = mapping[edge.end];
+
+         if (beg == -1 || end == -1)
+            // must have been thrown before in mergeWithSubgraph()
+            throw Error("_mergeWithSubmolecule: internal");
+
+         int idx = findEdgeIndex(beg, end);
+
+         _bond_orders.expand(idx + 1);
+         _bond_orders[idx] = mol._bond_orders[edges->at(i)];
+      }
+   else
+      for (i = mol.edgeBegin(); i < mol.edgeEnd(); i = mol.edgeNext(i))
+      {
+         const Edge &edge = mol.getEdge(i);
+         int beg = mapping[edge.beg];
+         int end = mapping[edge.end];
+
+         if (beg == -1 || end == -1)
+            continue;
+
+         int idx = findEdgeIndex(beg, end);
+
+         _bond_orders.expand(idx + 1);
+         _bond_orders[idx] = mol._bond_orders[i];
+      }
+}
+
+/*
+void Molecule::setQueryBondAromatic (int idx)
+{
+   setBondAromatic(idx);
+   _q_bonds->at(idx).type = 0;
+   _q_bonds->at(idx).can_be_aromatic = false;
+}
+
+void Molecule::setQueryBondFuzzyAromatic (int idx)
+{
+   _q_bonds->at(idx).can_be_aromatic = true;
+}
+
+*/
+
+void Molecule::_validateVertexConnectivity (int idx, bool validate)
+{
+   if (validate)
+   {
+      getAtomConnectivity_noImplH(idx);
+      getImplicitH(idx);
+      getAtomValence(idx);
+   }
+   else
+   {
+      if (_connectivity.size() > idx)
+         _connectivity[idx] = -1;
+      if (_implicit_h.size() > idx && !_atoms[idx].explicit_impl_h)
+         _implicit_h[idx] = -1;
+      if (_total_h.size() > idx)
+         _total_h[idx] = -1;
+      if (_valence.size() > idx && !_atoms[idx].explicit_valence)
+         _valence[idx] = -1;
+   }
+}
+
+void Molecule::setBondOrder (int idx, int order, bool keep_connectivity)
+{
+   const Edge &edge = getEdge(idx);
+
+   //if (_atoms[edge.beg].explicit_valence || _atoms[edge.end].explicit_valence)
+   //   throw Error("setBondOrder(): explicit valence on atom");
+
+   //if (_atoms[edge.beg].explicit_impl_h || _atoms[edge.end].explicit_impl_h)
+   //   throw Error("setBondOrder(): explicit H count on atom");
+
+   if (keep_connectivity && _bond_orders[idx] != BOND_AROMATIC && order != BOND_AROMATIC)
+      throw Error("setBondOrder(): keep_connectivity must be used only with aromatic bonds");
+
+   // If connectivity should be kept then calculate connectivity and 
+   // all dependent constants (valence, implicit hydrogens) 
+   _validateVertexConnectivity(edge.beg, keep_connectivity);
+   _validateVertexConnectivity(edge.end, keep_connectivity);
+
+   if (_bond_orders[idx] == BOND_AROMATIC || order == BOND_AROMATIC)
+      _aromaticity.clear();
+
+   _bond_orders[idx] = order;
+
+   if (order != BOND_DOUBLE)
+      cis_trans.setParity(idx, 0);
+
+   _aromatized = false;
+}
+
+void Molecule::setBondOrder_Silent (int idx, int order)
+{
+   _bond_orders[idx] = order;
+}
+
+void Molecule::setAtomCharge (int idx, int charge)
+{
+   _atoms[idx].charge = charge;
+
+   _validateVertexConnectivity(idx, false);
+}
+
+void Molecule::setAtomIsotope (int idx, int isotope)
+{
+   _atoms[idx].isotope = isotope;
+}
+
+void Molecule::setAtomRadical (int idx, int radical)
+{
+   _radicals.expandFill(idx + 1, -1);
+   _radicals[idx] = radical;
+
+   _validateVertexConnectivity(idx, false);
+}
+
+void Molecule::setExplicitValence (int idx, int valence)
+{
+   _valence.expandFill(idx + 1, -1);
+   _valence[idx] = valence;
+   _atoms[idx].explicit_valence = true;
+
+   // _validateVertexConnectivity(idx, false);
+}
+
+void Molecule::resetExplicitValence (int idx)
+{
+   if (_valence.size() > idx)
+      _valence[idx] = -1;
+   _atoms[idx].explicit_valence = false;
+
+   // _validateVertexConnectivity(idx, false);
+}
+
+void Molecule::setValence (int idx, int valence)
+{
+   _valence.expandFill(idx + 1, -1);
+   _valence[idx] = valence;
+
+   //_validateVertexConnectivity(idx, false);
+}
+
+void Molecule::setImplicitH (int idx, int impl_h)
+{
+   _implicit_h.expandFill(idx + 1, -1);
+   _implicit_h[idx] = impl_h;
+   _atoms[idx].explicit_impl_h = true;
+
+   _validateVertexConnectivity(idx, false);
+}
+
+void Molecule::resetImplicitH (int idx)
+{
+   _atoms[idx].explicit_impl_h = false;
+   _validateVertexConnectivity(idx, false);
+}
+
+bool Molecule::isImplicitHSet (int idx)
+{
+   return _atoms[idx].explicit_impl_h;
+}
+
+void Molecule::setPseudoAtom (int idx, const char *text)
+{
+   _atoms[idx].number = ELEM_PSEUDO;
+   _atoms[idx].pseudoatom_value_idx = _pseudo_atom_values.add(text);
+   // TODO: take care of memory allocated here in _pseudo_atom_values
+}
+
+int Molecule::getVacantPiOrbitals (int atom_idx, int conn, int *lonepairs_out)
+{
+   int group = Element::group(getAtomNumber(atom_idx));
+   int charge = getAtomCharge(atom_idx);
+   int radical = getAtomRadical(atom_idx);
+
+   return BaseMolecule::getVacantPiOrbitals(group, charge, radical, conn, lonepairs_out);
+}
+
+int Molecule::getVacantPiOrbitals (int atom_idx, int *lonepairs_out)
+{
+   return getVacantPiOrbitals(atom_idx, getAtomConnectivity(atom_idx), lonepairs_out);
+}
+
+int Molecule::getAtomConnectivity (int idx)
+{
+   int conn = getAtomConnectivity_noImplH(idx);
+
+   if (conn < 0)
+      return -1;
+
+   int impl_h = getImplicitH(idx);
+
+   if (impl_h < 0)
+      return -1;
+
+   return impl_h + conn;
+}
+
+int Molecule::getAtomConnectivity_noImplH (int idx)
+{
+   if (_connectivity.size() > idx && _connectivity[idx] >= 0)
+      return _connectivity[idx];
+
+   int conn = calcAtomConnectivity_noImplH(idx);
+
+   _connectivity.expandFill(idx + 1, -1);
+   _connectivity[idx] = conn;
+   return conn;
+}
+
+int Molecule::calcAtomConnectivity_noImplH (int idx)
+{
+   const Vertex &vertex = getVertex(idx);
+   int i, conn = 0;
+
+   for (i = vertex.neiBegin(); i != vertex.neiEnd(); i = vertex.neiNext(i))
+   {
+      int order = getBondOrder(vertex.neiEdge(i));
+
+      if (order == BOND_AROMATIC)
+         return -1;
+      // not checking order == -1 because it is not QueryMolecule
+
+      conn += order;
+   }
+
+   return conn;
+}
+
+int Molecule::totalHydrogensCount ()
+{
+   int i, total_h = 0;
+
+   for (i = vertexBegin(); i < vertexEnd(); i = vertexNext(i))
+   {
+      if (getAtomNumber(i) == ELEM_H)
+         total_h++;
+
+      total_h += getImplicitH(i);
+   }
+
+   return total_h;
+}
+
+int Molecule::matchAtomsCmp (Graph &g1, Graph &g2,
+                             int idx1, int idx2, void *userdata)
+{
+   Molecule &m1 = ((BaseMolecule &)g1).asMolecule();
+   Molecule &m2 = ((BaseMolecule &)g2).asMolecule();
+
+   if (m1.isPseudoAtom(idx1) && !m2.isPseudoAtom(idx2))
+      return 1;
+
+   if (!m1.isPseudoAtom(idx1) && m2.isPseudoAtom(idx2))
+      return -1;
+
+   if (m1.isRSite(idx1) && !m2.isRSite(idx2))
+      return 1;
+
+   if (!m1.isRSite(idx1) && m2.isRSite(idx2))
+      return -1;
+
+   bool pseudo = false;
+
+   if (m1.isRSite(idx1) && m2.isRSite(idx2))
+   {
+      int res = m2.getRSiteBits(idx2) - m1.getRSiteBits(idx1);
+      if (res != 0)
+         return res;
+      pseudo = true;
+   }
+   if (m1.isPseudoAtom(idx1) && m2.isPseudoAtom(idx2))
+   {
+      int res = strcmp(m1.getPseudoAtom(idx1), m2.getPseudoAtom(idx2));
+
+      if (res != 0)
+         return res;
+      pseudo = true;
+   }
+   else
+   {
+      if (m1.getAtomNumber(idx1) > m2.getAtomNumber(idx2))
+         return 1;
+      if (m1.getAtomNumber(idx1) < m2.getAtomNumber(idx2))
+         return -1;
+   }
+
+   if (m1.getAtomIsotope(idx1) > m2.getAtomIsotope(idx2))
+      return 1;
+   if (m1.getAtomIsotope(idx1) < m2.getAtomIsotope(idx2))
+      return -1;
+
+   if (m1.getAtomCharge(idx1) > m2.getAtomCharge(idx2))
+      return 1;
+   if (m1.getAtomCharge(idx1) < m2.getAtomCharge(idx2))
+      return -1;
+
+   if (!pseudo && m1.getAtomValence(idx1) > m2.getAtomValence(idx2))
+      return 1;
+   if (!pseudo && m1.getAtomValence(idx1) < m2.getAtomValence(idx2))
+      return -1;
+
+   if (!pseudo && m1.getAtomRadical(idx1) > m2.getAtomRadical(idx2))
+      return 1;
+   if (!pseudo && m1.getAtomRadical(idx1) < m2.getAtomRadical(idx2))
+      return -1;
+
+   return 0;
+}
+
+int Molecule::getAtomAromaticity (int idx)
+{
+   if (_aromaticity.size() > idx && _aromaticity[idx] >= 0)
+      return _aromaticity[idx];
+
+   const Vertex &vertex = getVertex(idx);
+   int i;
+
+   for (i = vertex.neiBegin(); i != vertex.neiEnd(); i = vertex.neiNext(i))
+   {
+      int order = getBondOrder(vertex.neiEdge(i));
+
+      if (order == BOND_AROMATIC)
+      {
+         _aromaticity.expandFill(idx + 1, -1);
+         _aromaticity[idx] = ATOM_AROMATIC;
+         return ATOM_AROMATIC;
+      }
+         
+      // not checking order == -1 because it is not QueryMolecule
+   }
+   _aromaticity.expandFill(idx + 1, -1);
+   _aromaticity[idx] = ATOM_ALIPHATIC;
+   return ATOM_ALIPHATIC;
+}
+
+void Molecule::_removeAtoms (const Array<int> &indices, const int *mapping)
+{
+   int i;
+
+   for (i = 0; i < indices.size(); i++)
+   {
+      int idx = indices[i];
+      const Vertex &vertex = getVertex(idx);
+      int j;
+
+      for (j = vertex.neiBegin(); j != vertex.neiEnd(); j = vertex.neiNext(j))
+      {
+         int nei = vertex.neiVertex(j);
+         int order = getBondOrder(vertex.neiEdge(j));
+
+         if (mapping[nei] < 0) // the neighbor is marked for removal too
+            continue;
+
+         if (_implicit_h.size() > nei && _implicit_h[nei] >= 0)
+         {
+            if (order == BOND_SINGLE)
+               _implicit_h[nei]++;
+            else if (order == BOND_DOUBLE)
+               _implicit_h[nei] += 2;
+            else if (order == BOND_TRIPLE)
+               _implicit_h[nei] += 3;
+            else
+               _implicit_h[nei] = -1;
+         }
+
+         if (_connectivity.size() > nei && _connectivity[nei] >= 0)
+         {
+            if (order == BOND_SINGLE)
+               _connectivity[nei]--;
+            else if (order == BOND_DOUBLE)
+               _connectivity[nei] -= 2;
+            else if (order == BOND_TRIPLE)
+               _connectivity[nei] -= 3;
+            else
+               _connectivity[nei] = -1;
+         }
+      }
+   }
+}
+
+void Molecule::unfoldHydrogens (Array<int> *markers_out, int max_h_cnt )
+{
+   int i, j, v_end = vertexEnd();
+
+   if (markers_out != 0)
+   {
+      markers_out->clear_resize(vertexEnd());
+      markers_out->zerofill();
+   }
+
+   for (i = vertexBegin(); i < v_end; i = vertexNext(i))
+   {
+      if (isPseudoAtom(i) || isRSite(i))
+         continue;
+
+      int impl_h = getImplicitH(i);
+      int h_cnt;
+      if ((max_h_cnt == -1) || (max_h_cnt > impl_h))
+         h_cnt = impl_h;
+      else
+         h_cnt = max_h_cnt;
+
+      for (j = 0; j < h_cnt; j++)
+      {
+         int new_h_idx = addAtom(ELEM_H);
+
+         addBond(i, new_h_idx, BOND_SINGLE);
+         if (markers_out != 0)
+         {
+            markers_out->expandFill(new_h_idx + 1, 0);
+            markers_out->at(new_h_idx) = 1;
+         }
+
+         stereocenters.registerUnfoldedHydrogen(i, new_h_idx);
+      }
+
+      _validateVertexConnectivity(i, false);
+      _implicit_h[i] = impl_h - h_cnt;
+   }
+}
+
+int Molecule::getImplicitH (int idx)
+{
+   int conn = getAtomConnectivity_noImplH(idx);
+   return _getImplicitHForConnectivity(idx, conn, true, true);
+}
+
+int Molecule::getImplicitH_NoThrow (int idx, int fallback)
+{
+   try
+   {
+      return getImplicitH(idx);
+   }
+   catch (Element::Error &)
+   {
+      return fallback;
+   }
+}
+
+
+int Molecule::calcImplicitHForConnectivity (int idx, int conn)
+{
+   return _getImplicitHForConnectivity(idx, conn, false, false);
+}
+ 
+int Molecule::_getImplicitHForConnectivity (int idx, int conn, bool use_cache, bool to_throw)
+{
+   if (_atoms[idx].number == ELEM_PSEUDO)
+      throw Error("getImplicitH() does not work on pseudo-atoms");
+
+   if (_atoms[idx].number == ELEM_RSITE)
+      throw Error("getImplicitH() does not work on R-sites");
+
+   if (use_cache)
+   {
+      if (_implicit_h.size() > idx && _implicit_h[idx] >= 0)
+         return _implicit_h[idx];
+   }
+
+   const _Atom &atom = _atoms[idx];
+
+   int radical = 0;
+
+   if (_radicals.size() > idx && _radicals[idx] >= 0)
+      radical = _radicals[idx];
+   
+   if (conn < 0)
+      return -1;
+
+   int implicit_h;
+
+   if (atom.explicit_valence)
+   {
+      // Explicit valence means that the molecule was converted from Molfile.
+      // Conventions are that if we have explicit valence, we discard radical
+      // and charge when calculating implicit hydgogens.
+      implicit_h = _valence[idx] - Element::calcValenceMinusHyd(atom.number, 0, 0, conn);
+
+      if (implicit_h < 0 && to_throw)
+         throw Error("valence %d specified on %s, charge %d, radical %d, but %d bonds are drawn",
+                    _valence[idx], Element::toString(atom.number), atom.charge, radical, conn);
+   }
+   else
+   {
+      int valence;
+
+      // special case of 5-connected nitrogen like "CN(=O)=O".
+      // It should really be C[N+](O-)=O, but we let people live in happy ignorance.
+      if (isNitrogenV5(idx))
+      {
+         valence = 4;
+         implicit_h = 0;
+      }
+      else
+         Element::calcValence(atom.number, atom.charge, radical,
+                              conn, valence, implicit_h, to_throw);
+      if (use_cache)
+      {
+         _valence.expandFill(idx + 1, -1);
+         _valence[idx] = valence;
+      }
+   }
+
+   if (use_cache)
+   {
+      _implicit_h.expandFill(idx + 1, -1);
+      _implicit_h[idx] = implicit_h;
+   }
+
+   return implicit_h;
+}
+
+
+bool Molecule::isNitrogenV5 (int idx)
+{
+   if (getAtomNumber(idx) != ELEM_N)
+      return false;
+
+   if (getAtomCharge(idx) != 0)
+      return false;
+
+   int radical = 0;
+
+   if (_radicals.size() > idx && _radicals[idx] >= 0)
+      radical = _radicals[idx];
+
+   int conn = getAtomConnectivity_noImplH(idx);
+   int radical_elections = Element::radicalElectrons(radical);
+   return (radical_elections == 0 && conn == 5) || (radical_elections == 1 && conn == 4);
+}
+
+int Molecule::getAtomNumber (int idx)
+{
+   return _atoms[idx].number;
+}
+
+int Molecule::getAtomCharge (int idx)
+{
+   return _atoms[idx].charge;
+}
+
+int Molecule::getAtomIsotope (int idx)
+{
+   return _atoms[idx].isotope;
+}
+
+int Molecule::getAtomValence (int idx)
+{
+   if (_valence.size() > idx && _valence[idx] >= 0)
+      return _valence[idx];
+
+
+   if (isNitrogenV5(idx))
+   {
+      _valence.expandFill(idx + 1, -1);
+      _valence[idx] = 4;
+      return 4;
+   }
+
+   const _Atom &atom = _atoms[idx];
+
+   int impl_h = getImplicitH(idx);
+   int radical = 0;
+   int conn = getAtomConnectivity_noImplH(idx);
+  
+   if (conn < 0)
+   {
+      int val = Element::calcValenceByCharge(atom.number, atom.charge);
+
+      if (val > 0)
+      {
+         _valence.expandFill(idx + 1, -1);
+         _valence[idx] = val;
+         return val;
+      }
+
+      return -1;
+   }
+
+   if (_radicals.size() > idx && _radicals[idx] >= 0)
+      radical = _radicals[idx];
+
+   int normal_val, normal_hyd;
+
+   Element::calcValence(atom.number, atom.charge, radical, conn, normal_val, normal_hyd, true);
+
+   if (impl_h != normal_hyd && radical == 0)
+   {
+      // try to put additional radicals
+
+      // first try a singlet radical
+      if (Element::calcValence(atom.number, atom.charge, RADICAL_SINGLET,
+                               conn, normal_val, normal_hyd, false) &&
+                               impl_h == normal_hyd)
+      {
+         _radicals.expandFill(idx + 1, -1);
+         _radicals[idx] = RADICAL_SINGLET;
+      }
+      else
+      {
+         // try a douplet radical
+         if (Element::calcValence(atom.number, atom.charge, RADICAL_DOUPLET,
+                                  conn, normal_val, normal_hyd, false) &&
+                                  impl_h == normal_hyd)
+         {
+            _radicals.expandFill(idx + 1, -1);
+            _radicals[idx] = RADICAL_DOUPLET;
+         }
+      }
+   }
+
+   if (impl_h == normal_hyd)
+   {
+      _valence.expandFill(idx + 1, -1);
+      _valence[idx] = normal_val;
+      return normal_val;
+   }
+   else
+   {
+      // radicals have not helped, calculate 'explicit' valence
+      int val = Element::calcValenceMinusHyd(atom.number, atom.charge, radical, conn) + impl_h;
+
+      _valence.expandFill(idx + 1, -1);
+      _valence[idx] = val;
+      _atoms[idx].unusual_valence = true;
+      return val;
+   }
+}
+
+int Molecule::getAtomRadical (int idx)
+{
+   if (_radicals.size() > idx && _radicals[idx] >= 0)
+      return _radicals[idx];
+
+   const _Atom &atom = _atoms[idx];
+   int conn = getAtomConnectivity_noImplH(idx);
+
+   if (conn == -1)
+      return 0;
+
+   int normal_val, normal_hyd;
+   
+   if (isNitrogenV5(idx))
+   {
+      normal_val = 4;
+      normal_hyd = 0;
+   }
+   else
+      Element::calcValence(atom.number, atom.charge, 0, conn, normal_val, normal_hyd, true);
+   
+   int impl_h = getImplicitH(idx);
+
+   if (impl_h == normal_hyd)
+   {
+      _radicals.expandFill(idx + 1, -1);
+      _radicals[idx] = 0;
+      return 0;
+   }
+
+   // first try a singlet radical
+   if (Element::calcValence(atom.number, atom.charge, RADICAL_SINGLET,
+                            conn, normal_val, normal_hyd, false) &&
+                            impl_h == normal_hyd)
+   {
+      _radicals.expandFill(idx + 1, -1);
+      _radicals[idx] = RADICAL_SINGLET;
+      return RADICAL_SINGLET;
+   }
+   // then try a douplet radical
+   if (Element::calcValence(atom.number, atom.charge, RADICAL_DOUPLET,
+                               conn, normal_val, normal_hyd, false) &&
+                               impl_h == normal_hyd)
+   {
+      _radicals.expandFill(idx + 1, -1);
+      _radicals[idx] = RADICAL_DOUPLET;
+      return RADICAL_DOUPLET;
+   }
+
+   // Give up: we have a nonstandard valence like [PH5], or elemental carbon [C]
+
+   _radicals.expandFill(idx + 1, -1);
+   _radicals[idx] = 0;
+   return 0;
+
+   /*
+   // check for extra valence (like in )
+   if (Element::calcValence(atom.number, atom.charge, 0, conn + impl_h,
+           normal_val, normal_hyd, false) && normal_hyd == 0)
+   {
+      _radicals.expandFill(idx + 1, -1);
+      _radicals[idx] = 0;
+      return 0;
+   }
+
+   // give up; probably this molecule was obtained from an incorrect SMILES string like [N+]
+   // (while the correct one is [N+H4])
+   throw Element::Error("no radical can make %s (charge %d, connectivity %d) have %d hydrogens",
+              Element::toString(atom.number), atom.charge, conn, impl_h);
+    * */
+}
+
+void Molecule::saveBondOrders (Molecule &mol, Array<int> &orders)
+{
+   orders.copy(mol._bond_orders);
+}
+
+void Molecule::loadBondOrders (Molecule &mol, Array<int> &orders)
+{
+   mol._bond_orders.copy(orders);
+}
+
+int Molecule::getAtomSubstCount (int idx)
+{
+   int i, res = 0;
+   const Vertex &vertex = getVertex(idx);
+
+   for (i = vertex.neiBegin(); i != vertex.neiEnd(); i = vertex.neiNext(i))
+   {
+      if (_atoms[vertex.neiVertex(i)].number != ELEM_H)
+         res++;
+   }
+
+   return res;
+}
+
+int Molecule::getAtomRingBondsCount (int idx)
+{
+   int i, res = 0;
+   const Vertex &vertex = getVertex(idx);
+
+   for (i = vertex.neiBegin(); i != vertex.neiEnd(); i = vertex.neiNext(i))
+   {
+      if (getEdgeTopology(vertex.neiEdge(i)) == TOPOLOGY_RING)
+         res++;
+   }
+
+   return res;
+}
+
+bool Molecule::isSaturatedAtom (int idx)
+{
+   int i;
+   const Vertex &vertex = getVertex(idx);
+
+   for (i = vertex.neiBegin(); i != vertex.neiEnd(); i = vertex.neiNext(i))
+      if (getBondOrder(vertex.neiEdge(i)) != BOND_SINGLE)
+         return false;
+
+   return true;
+}
+
+int Molecule::getBondOrder (int idx)
+{
+   return _bond_orders[idx];
+}
+
+int Molecule::getBondTopology (int idx)
+{
+   return getEdgeTopology(idx);
+}
+
+int Molecule::getExplicitValence (int idx)
+{
+   if (_atoms[idx].explicit_valence)
+      return _valence[idx];
+   return -1;
+}
+
+int Molecule::getExplicitOrUnusualValence (int idx)
+{
+   getAtomValence(idx);
+   if (_atoms[idx].explicit_valence || _atoms[idx].unusual_valence)
+      return _valence[idx];
+   return -1;
+}
+
+bool Molecule::atomNumberBelongs (int idx, const int *numbers, int count)
+{
+   int number = _atoms[idx].number;
+   int i;
+
+   for (i = 0; i < count; i++)
+      if (number == numbers[i])
+         return true;
+
+   return false;
+}
+
+bool Molecule::possibleAtomNumber (int idx, int number)
+{
+   return _atoms[idx].number == number;
+}
+
+bool Molecule::possibleAtomNumberAndCharge (int idx, int number, int charge)
+{
+   return _atoms[idx].number == number && _atoms[idx].charge == charge;
+}
+
+bool Molecule::possibleAtomNumberAndIsotope (int idx, int number, int isotope)
+{
+   return _atoms[idx].number == number && _atoms[idx].isotope == isotope;
+}
+
+bool Molecule::possibleAtomIsotope (int idx, int isotope)
+{
+   return _atoms[idx].isotope == isotope;
+}
+
+bool Molecule::possibleAtomCharge (int idx, int charge)
+{
+   return _atoms[idx].charge == charge;
+}
+
+void Molecule::getAtomDescription (int idx, Array<char> &description)
+{
+   _Atom &atom = _atoms[idx];
+   ArrayOutput output(description);
+
+   if (atom.isotope != 0)
+      output.printf("%d", atom.isotope);
+
+   if (isPseudoAtom(idx))
+      output.printf("%s", getPseudoAtom(idx));
+   else
+      output.printf("%s", Element::toString(atom.number));
+
+   if (atom.charge == -1)
+      output.printf("-");
+   else if (atom.charge == 1)
+      output.printf("+");
+   else if (atom.charge > 0)
+      output.printf("+%d", atom.charge);
+   else if (atom.charge < 0)
+      output.printf("-%d", -atom.charge);
+
+   output.writeChar(0);
+}
+
+void Molecule::getBondDescription (int idx, Array<char> &description)
+{
+   ArrayOutput output(description);
+
+   switch (_bond_orders[idx])
+   {
+      case BOND_SINGLE: output.printf("single"); return;
+      case BOND_DOUBLE: output.printf("double"); return;
+      case BOND_TRIPLE: output.printf("triple"); return;
+      case BOND_AROMATIC: output.printf("aromatic"); return;
+   }
+}
+
+bool Molecule::possibleBondOrder (int idx, int order)
+{
+   return _bond_orders[idx] == order;
+}
+
+int Molecule::addAtom (int number)
+{
+   int idx = _addBaseAtom();
+
+   _atoms.expand(idx + 1);
+   memset(&_atoms[idx], 0, sizeof(_Atom));
+   _atoms[idx].number = number;
+   return idx;
+}
+
+int Molecule::addBond (int beg, int end, int order)
+{
+   int idx = _addBaseBond(beg, end);
+
+   _bond_orders.expand(idx + 1);
+   _bond_orders[idx] = order;
+
+   _aromaticity.clear();
+   _aromatized = false;
+
+   _validateVertexConnectivity(beg, false);
+   _validateVertexConnectivity(end, false);
+
+   return idx;
+}
+
+bool Molecule::isPseudoAtom (int idx)
+{
+   return _atoms[idx].number == ELEM_PSEUDO;
+}
+
+const char * Molecule::getPseudoAtom (int idx)
+{
+   const _Atom &atom = _atoms[idx];
+   
+   if (atom.number != ELEM_PSEUDO)
+      throw Error("getPseudoAtom(): atom #%d is not a pseudoatom", idx);
+
+   const char *res = _pseudo_atom_values.at(atom.pseudoatom_value_idx);
+
+   if (res == 0)
+      throw Error("pseudoatom string is zero");
+
+   return res;
+}
+
+BaseMolecule * Molecule::neu ()
+{
+   return new Molecule();
+}
+
+bool Molecule::bondStereoCare (int idx)
+{
+   if (!cis_trans.exists())
+      return false;
+   // In ordinary molecule all bond's stereoconfigurations are important
+   return cis_trans.getParity(idx) != 0;
+}
+
+bool Molecule::aromatize ()
+{
+   bool arom_found = MoleculeAromatizer::aromatizeBonds(*this);
+   _aromatized = true;
+   return arom_found;
+}
+
+bool Molecule::dearomatize ()
+{
+   return MoleculeDearomatizer::dearomatizeMolecule(*this);
+}
+
+int Molecule::getAtomMaxH (int idx)
+{
+   return getAtomTotalH(idx);
+}
+
+int Molecule::getAtomMinH (int idx)
+{
+   return getAtomTotalH(idx);
+}
+
+int Molecule::getAtomTotalH (int idx)
+{
+   if (_total_h.size() > idx && _total_h[idx] >= 0)
+      return _total_h[idx];
+
+   int i, h = getImplicitH(idx);
+
+   if (h == -1)
+      throw Error("can not calculate implicit hydrogens on atom #%d", idx);
+
+   const Vertex &vertex = getVertex(idx);
+
+   for (i = vertex.neiBegin(); i != vertex.neiEnd(); i = vertex.neiNext(i))
+      if (getAtomNumber(vertex.neiVertex(i)) == ELEM_H)
+         h++;
+
+   _total_h.expandFill(idx + 1, -1);
+   _total_h[idx] = h;
+
+   return h;
+}
+
+bool Molecule::isRSite (int atom_idx)
+{
+   return _atoms[atom_idx].number == ELEM_RSITE;
+}
+
+int Molecule::getRSiteBits (int atom_idx)
+{
+   if (_atoms[atom_idx].number != ELEM_RSITE)
+      throw Error("getRSiteBits(): atom #%d is not an r-site", atom_idx);
+   return _atoms[atom_idx].rgroup_bits;
+}
+
+void Molecule::setRSiteBits (int atom_idx, int bits)
+{
+   if (_atoms[atom_idx].number != ELEM_RSITE)
+      throw Error("setRSiteBits(): atom #%d is not an r-site", atom_idx);
+   _atoms[atom_idx].rgroup_bits = bits;
+}
+
+
+void Molecule::allowRGroupOnRSite (int atom_idx, int rg_idx)
+{
+   if (_atoms[atom_idx].number != ELEM_RSITE)
+      throw Error("allowRGroupOnRSite(): atom #%d is not an r-site", atom_idx);
+
+   if (rg_idx < 1 || rg_idx > 32)
+      throw Error("allowRGroupOnRSite(): rgroup number %d is invalid", rg_idx);
+
+   rg_idx--;
+
+   _atoms[atom_idx].rgroup_bits |= (1 << rg_idx);
+}
+
+bool Molecule::convertableToImplicitHydrogen (int idx)
+{
+   if (getAtomNumber(idx) == ELEM_H &&
+       getAtomIsotope(idx) == 0 && getVertex(idx).degree() == 1)
+   {
+      int nei = getVertex(idx).neiVertex(getVertex(idx).neiBegin());
+      if (getAtomNumber(nei) != ELEM_H || getAtomIsotope(nei) != 0)
+      {
+         if (stereocenters.getType(nei) > 0)
+            if (getVertex(nei).degree() == 3)
+               return false; // not ignoring hydrogens around stereocenters with lone pair
+
+         return true;
+      }
+   }
+   return false;
+}
+
+void Molecule::invalidateHCounters ()
+{
+   _implicit_h.clear();
+   _total_h.clear();
+   _connectivity.clear();
+}
+
+void Molecule::checkForConsistency (Molecule &mol)
+{
+   int i;
+   for (i = mol.vertexBegin(); i < mol.vertexEnd(); i = mol.vertexNext(i))
+   {
+      const Vertex &vertex = mol.getVertex(i);
+
+      if (mol.isPseudoAtom(i) || mol.isRSite(i))
+         continue;
+
+      // check that all explicit hydrogens are lone or 1-connected
+      if (mol.getAtomNumber(i) == ELEM_H && vertex.degree() > 1)
+         throw Error("%d-connected hydrogen atom", vertex.degree());
+
+      // check if molecule was drawn with inconsistent aromatic bonds (or query bonds)
+      if (mol.getImplicitH(i) == -1)
+         throw Error("can not calculate implicit hydrogens on atom %d", i);
+
+      mol.getAtomRadical(i);
+   }
+}
+
+bool Molecule::isAromatized ()
+{
+   return _aromatized;
+}
+
+// Moved this method here to supply both Smiles and CML savers
+bool Molecule::shouldWriteHCount (Molecule &mol, int idx)
+{
+   bool aromatic = (mol.getAtomAromaticity(idx) == ATOM_AROMATIC);
+
+   int atom_number = mol.getAtomNumber(idx);
+
+   // Should we write the H count for an aromatic atom or not?
+   // In a better world, we would have been checking that the hydrogens
+   // 'make difference' by de-aromatizing the molecule and comparing
+   // the hydrogen counts in the de-aromatized atoms with the atoms we
+   // are writing now.
+   // In the real world, de-aromatization is complicated and takes time,
+   // so we write hydrogen counts on all aromatic atoms, except
+   // C and O, for which we can always tell the number of hydrogens by
+   // the charge, radical, and the number of bonds.
+   if (aromatic && atom_number != ELEM_C && atom_number != ELEM_O)
+      return true;
+
+   // We should write the H count if it is less than the normal (lowest valence)
+   // count, like in atoms with radicals.
+   if (mol.getAtomRadical_NoThrow(idx, -1) > 0)
+      return true;
+
+   // We also should write the H count if it exceeds the normal (lowest valence)
+   // count, like in [PH5]
+   int charge = mol.getAtomCharge(idx);
+   int normal_val, normal_hyd;
+
+   int impl_h = mol.getImplicitH_NoThrow(idx, -1);
+   if (mol.isNitrogenV5(idx))
+   {
+      normal_val = 4;
+      normal_hyd = 0;
+   }
+   else
+   {
+      if (impl_h < 0)
+         return false;
+
+      int conn = mol.getAtomConnectivity_noImplH(idx);
+
+      if (conn < 0)
+         return false; // this is an aromatic atom -- dealed with that before
+
+      if (!Element::calcValence(atom_number, charge, 0, conn, normal_val, normal_hyd, false))
+         return true;
+   }
+
+   if (impl_h != normal_hyd)
+      return true;
+
+   return false;
+}