/****************************************************************************
 * Copyright (C) 2009-2013 GGA Software Services LLC
 *
 * This file is part of Indigo toolkit.
 *
 * This file may be distributed and/or modified under the terms of the
 * GNU General Public License version 3 as published by the Free Software
 * Foundation and appearing in the file LICENSE.GPL included in the
 * packaging of this file.
 *
 * This file is provided AS IS with NO WARRANTY OF ANY KIND, INCLUDING THE
 * WARRANTY OF DESIGN, MERCHANTABILITY AND FITNESS FOR A PARTICULAR PURPOSE.
 ***************************************************************************/

#ifndef __base_molecule__
#define __base_molecule__

#include "graph/graph.h"
#include "base_cpp/red_black.h"
#include "math/algebra.h"
#include "molecule/molecule_stereocenters.h"
#include "molecule/molecule_cis_trans.h"
#include "molecule/molecule_allene_stereo.h"
#include "base_cpp/obj_array.h"
#include "molecule/molecule_rgroups.h"
#include "molecule/molecule_arom.h"
#include "molecule/molecule_standardize.h"

#ifdef _WIN32
#pragma warning(push)
#pragma warning(disable:4251)
#endif

namespace indigo
{

enum
{
   CHARGE_UNKNOWN = -100
};

enum
{
   ATOM_AROMATIC = 1,
   ATOM_ALIPHATIC = 2
};

enum
{
   BOND_ZERO   = 0,
   BOND_SINGLE = 1,
   BOND_DOUBLE = 2,
   BOND_TRIPLE = 3,
   BOND_AROMATIC = 4
};

enum
{
   BOND_UP = 1,
   BOND_DOWN = 2,
   BOND_EITHER = 3
};


// Flags that disables copying information in making submolecule,
// merging with molecule and cloning procedures
enum
{
   SKIP_ALL = -1,
   SKIP_CIS_TRANS = 0x01,
   SKIP_STEREOCENTERS = 0x02,
   SKIP_XYZ = 0x04,
   SKIP_RGROUP_FRAGMENTS = 0x08,
   SKIP_ATTACHMENT_POINTS = 0x16
};

class Molecule;
class QueryMolecule;

class DLLEXPORT BaseMolecule : public Graph
{
public:
   class DLLEXPORT SGroup
   {
   public:
      enum
      {
         SG_TYPE_GEN = 0,
         SG_TYPE_DAT,
         SG_TYPE_SUP,
         SG_TYPE_SRU,
         SG_TYPE_MUL,
         SG_TYPE_MON,
         SG_TYPE_MER,
         SG_TYPE_COP,
         SG_TYPE_CRO,
         SG_TYPE_MOD,
         SG_TYPE_GRA,
         SG_TYPE_COM,
         SG_TYPE_MIX,
         SG_TYPE_FOR,
         SG_TYPE_ANY
      };
      enum
      {
         SG_TYPE = 1,
         SG_CLASS,
         SG_LABEL,
         SG_DISPLAY_OPTION,
         SG_BRACKET_STYLE,
         SG_DATA,
         SG_DATA_NAME,
         SG_DATA_TYPE,
         SG_DATA_DESCRIPTION,
         SG_DATA_DISPLAY,
         SG_DATA_LOCATION,
         SG_DATA_TAG,
         SG_QUERY_CODE,
         SG_QUERY_OPER,
         SG_PARENT,
         SG_CHILD,
         SG_ATOMS,
         SG_BONDS
      };

      class _SgroupRef
      {
      public:
         int  sg_type;
         int  sg_idx;
      };

      SGroup ();
      
      Array<int> atoms; // represented with SAL in Molfile format
      Array<int> bonds; // represented with SBL in Molfile format
      Array<Vec2f[2]> brackets; // represented with SDI in Molfile format
      int    sgroup_type;
      int    brk_style; // represented with SBT in Molfile format
      int    original_group;
      int    parent_group; // parent group number; represented with SPL in Molfile format 
      virtual ~SGroup ();
<<<<<<< HEAD

   private:
      SGroup(const SGroup &sg);
=======
   private:
      SGroup (const SGroup &); // no implicit copy
>>>>>>> bb96e084
   };

   typedef RedBlackMap<int,int> Mapping;
   class DLLEXPORT DataSGroup : public SGroup
   {
   public:
      DataSGroup ();
      virtual ~DataSGroup ();

      Array<char> description; // SDT in Molfile format (filed units or format)
      Array<char> name;        // SDT in Molfile format (field name)
      Array<char> type;        // SDT in Molfile format (field type)
      Array<char> querycode;   // SDT in Molfile format (query code)
      Array<char> queryoper;   // SDT in Molfile format (query operator)
      Array<char> data;        // SCD/SED in Molfile format (field data)
      Vec2f       display_pos; // SDD in Molfile format
      bool        detached;    // or attached
      bool        relative;    // or absolute
      bool        display_units;
      int         num_chars;   // number of characters 
      int         dasp_pos;
      char        tag;         // tag  
<<<<<<< HEAD

   private:
      DataSGroup(DataSGroup &dsg);
=======
   private:
      DataSGroup (const DataSGroup &); // no implicit copy
>>>>>>> bb96e084
   };

   class DLLEXPORT Superatom : public SGroup
   {
   public:
      Superatom ();
      virtual ~Superatom ();

      Array<char> subscript; // SMT in Molfile format
      Array<char> sa_class;  // SCL in Molfile format
      int   contracted;      // display option (-1 if undefined, 0 - expanded, 1 - contracted)
                             // SDS in Molfile format

      class _AttachmentPoint
      {
      public:
         int  aidx;
         int  lvidx;
         Array<char> apid;
      };
   
      ObjPool<_AttachmentPoint> attachment_points;  // SAP in Molfile format

      class _BondConnection
      {
      public:
         int   bond_idx;
         Vec2f bond_dir;
      };

      Array<_BondConnection> bond_connections;  // SBV in Molfile format
<<<<<<< HEAD

   private: Superatom(Superatom &spa);
=======
   private:
      Superatom (const Superatom &); // no implicit copy
>>>>>>> bb96e084
   };

   class DLLEXPORT RepeatingUnit : public SGroup
   {
   public:
      enum
      {
         HEAD_TO_HEAD = 1,
         HEAD_TO_TAIL,
         EITHER
      };

      RepeatingUnit ();
      virtual ~RepeatingUnit ();

      int connectivity;
      Array<char> subscript; // SMT in Molfile format
<<<<<<< HEAD

   private: RepeatingUnit(RepeatingUnit &ru);
=======
   private:
      RepeatingUnit (const RepeatingUnit &); // no implicit copy
>>>>>>> bb96e084
   };

   class DLLEXPORT MultipleGroup : public SGroup
   {
   public:
      MultipleGroup ();
      virtual ~MultipleGroup ();
      static void collapse (BaseMolecule& bm, int id, Mapping& mapAtom, Mapping& mapBondInv);
      static void collapse (BaseMolecule& bm, int id);
      static void collapse (BaseMolecule& bm);

      Array<int> parent_atoms;
      int multiplier;
<<<<<<< HEAD

   private: MultipleGroup(MultipleGroup &mg);
=======
   private:
      MultipleGroup (const MultipleGroup &); // no implicit copy
>>>>>>> bb96e084
   };

   BaseMolecule ();
   virtual ~BaseMolecule ();

   // Casting methods. Invalid casting throws exceptions.
   virtual Molecule& asMolecule ();
   virtual QueryMolecule& asQueryMolecule ();
   virtual bool isQueryMolecule ();

   virtual void clear ();

   // 'neu' means 'new' in German
   virtual BaseMolecule * neu () = 0;

   virtual int getAtomNumber         (int idx) = 0; // > 0 -- ELEM_***, 0 -- pseudo-atom, -1 -- not sure
   virtual int getAtomCharge         (int idx) = 0; // charge or CHARGE_UNKNOWN if not sure
   virtual int getAtomIsotope        (int idx) = 0; // > 0 -- isotope, -1 -- not sure
   virtual int getAtomRadical        (int idx) = 0; // > 0 -- RADICAL_***, -1 -- not sure
   virtual int getAtomAromaticity    (int idx) = 0; // ATOM_AROMATIC, ATOM_ALIPHATIC, or -1 -- not sure
   virtual int getExplicitValence    (int idx) = 0; // explicit valence or -1 if not set
   virtual int getAtomValence        (int idx) = 0; // >= 0 -- valence, -1 is not set explicitly
   virtual int getAtomSubstCount     (int idx) = 0;
   virtual int getAtomRingBondsCount (int idx) = 0; // >= 0 -- ring bonds count, -1 -- not sure

   int getAtomRadical_NoThrow (int idx, int fallback);
   int getAtomValence_NoThrow (int idx, int fallback);

   virtual int getAtomMaxH   (int idx) = 0;
   virtual int getAtomMinH   (int idx) = 0;
   virtual int getAtomTotalH (int idx) = 0;

   int possibleAtomTotalH (int idx, int hcount);

   virtual bool isPseudoAtom (int idx) = 0;
   virtual const char * getPseudoAtom (int idx) = 0;

   int countRSites ();
   int countSGroups ();

   bool findSgroupParentById (int id, int &sg_parent, SGroup::_SgroupRef &sg_ref);

   int findSgroups (int property, int value, Array<BaseMolecule::SGroup::_SgroupRef> &sgs);
   int findSgroups (int property, const char *value, Array<BaseMolecule::SGroup::_SgroupRef> &sgs);
   int findSgroups (int property, Array<int> &value, Array<BaseMolecule::SGroup::_SgroupRef> &sgs);

   virtual bool  isRSite (int atom_idx) = 0;
   virtual dword getRSiteBits (int atom_idx) = 0;
   virtual void  allowRGroupOnRSite (int atom_idx, int rg_idx) = 0;

   void getAllowedRGroups (int atom_idx, Array<int> &rgroup_list);
   int  getSingleAllowedRGroup (int atom_idx);
   int  getRSiteAttachmentPointByOrder (int idx, int order) const;
   void setRSiteAttachmentOrder (int atom_idx, int att_atom_idx, int order);

   void addAttachmentPoint (int order, int atom_index);
   int  getAttachmentPoint (int order, int index) const;
   void removeAttachmentPointsFromAtom (int atom_index);
   int  attachmentPointCount () const;
   void removeAttachmentPoints ();

   void getAttachmentIndicesForAtom (int atom_idx, Array<int> &res);

   virtual bool isSaturatedAtom    (int idx) = 0;

   virtual int  getBondOrder      (int idx) = 0; // > 0 -- BOND_***, -1 -- not sure
   virtual int  getBondTopology   (int idx) = 0; // > 0 -- TOPOLOGY_***, -1 -- not sure

   // true if the atom number belongs to the given list, false otherwise
   virtual bool atomNumberBelongs (int idx, const int *numbers, int count) = 0;

   // true if the atom can have that number, false otherwise
   virtual bool possibleAtomNumber (int idx, int number) = 0;

   // true if the atom can have that number and that charge, false otherwise
   virtual bool possibleAtomNumberAndCharge (int idx, int number, int charge) = 0;

   // true if the atom can have that number and that charge, false otherwise
   virtual bool possibleAtomNumberAndIsotope (int idx, int number, int isotope) = 0;

   // true if the atom can have that isotope index, false otherwise
   virtual bool possibleAtomIsotope (int idx, int isotope) = 0;

   // true if the atom can have that isotope index, false otherwise
   virtual bool possibleAtomCharge (int idx, int charge) = 0;

   // human-readable atom and bond desciptions for diagnostic purposes
   virtual void getAtomDescription (int idx, Array<char> &description) = 0;
   virtual void getBondDescription (int idx, Array<char> &description) = 0;

   // true if the bond can be that order, false otherwise
   virtual bool possibleBondOrder (int idx, int order) = 0;

   // true if bond stereoconfiguration is important
   virtual bool bondStereoCare (int idx) = 0;

   // Returns true if some bonds were changed
   virtual bool aromatize (const AromaticityOptions &options) = 0;
   // Returns true if all bonds were dearomatized
   virtual bool dearomatize (const AromaticityOptions &options) = 0;

   enum
   {
      CHANGED_ATOM_NUMBER = 0x01,
      CHANGED_CONNECTIVITY = 0x02,
      CHANGED_ALL = 0xFF,
   };
   virtual void invalidateAtom (int index, int mask);

   Vec3f & getAtomXyz (int idx);
   void setAtomXyz (int idx, float x, float y, float z);
   void setAtomXyz (int idx, const Vec3f& v);

   void clearXyz ();

   MoleculeStereocenters stereocenters;
   MoleculeCisTrans cis_trans;
   MoleculeAlleneStereo allene_stereo;

   bool have_xyz;

   bool isChrial ();

   // TODO: use a single array
   ObjPool<DataSGroup> data_sgroups;
   ObjPool<Superatom>  superatoms;
   ObjPool<RepeatingUnit> repeating_units;
   ObjPool<MultipleGroup> multiple_groups;
   ObjPool<SGroup> generic_sgroups;

   MoleculeRGroups rgroups;
   
   Array<char> name;

   static bool hasCoord (BaseMolecule &mol);
   static bool hasZCoord (BaseMolecule &mol);

   void mergeWithSubmolecule (BaseMolecule &mol, const Array<int> &vertices,
                              const Array<int> *edges, Array<int> *mapping_out,
                              int skip_flags = 0);

   int mergeAtoms (int atom1, int atom2);

   void flipBond (int atom_parent, int atom_from, int atom_to);

   void makeSubmolecule (BaseMolecule &mol, const Array<int> &vertices,
                         Array<int> *mapping_out, int skip_flags = 0);
   void makeSubmolecule (BaseMolecule &other, const Filter &filter,
                         Array<int> *mapping_out, Array<int> *inv_mapping,
                         int skip_flags = 0);
   void makeEdgeSubmolecule (BaseMolecule &mol, const Array<int> &vertices,
                             const Array<int> &edges, Array<int> *v_mapping,
                             int skip_flags = 0);

   void clone (BaseMolecule &other, Array<int> *mapping, Array<int> *inv_mapping, int skip_flags = 0);

   // This is a bad hack for those who are too lazy to handle the mappings.
   // NEVER USE IT.
   void clone_KeepIndices (BaseMolecule &other, int skip_flags = 0);

   void mergeWithMolecule (BaseMolecule &other, Array<int> *mapping, int skip_flags = 0);

   void removeAtoms (const Array<int> &indices);
   void removeAtoms (const Filter &filter);
   void removeAtom  (int idx);
   void removeBonds (const Array<int> &indices);
   void removeBond  (int idx);

   void removeSgroup (int sg_type, int idx);

   void unhighlightAll ();
   void highlightAtom (int idx);
   void highlightBond (int idx);
   void highlightAtoms (const Filter &filter);
   void highlightBonds (const Filter &filter);
   void unhighlightAtom (int idx);
   void unhighlightBond (int idx);
   int countHighlightedAtoms ();
   int countHighlightedBonds ();
   bool hasHighlighting ();
   bool isAtomHighlighted (int idx);
   bool isBondHighlighted (int idx);
   void highlightSubmolecule (BaseMolecule &sub, const int *mapping, bool entire);

   static int getVacantPiOrbitals (int group, int charge, int radical, int conn, int *lonepairs_out);

   // Returns edit revision for this molecule.
   // Each time molecule is changed revision number is increased.
   // If revision number is the same then molecule hasn't been changed.
   int getEditRevision ();
   // Manually update edit revision. This is required when molecule is changed
   // directly without calling molecule methods (for example mol.cis_trans.clear() and etc.)
   void updateEditRevision ();

   void clearBondDirections ();
   int  getBondDirection (int idx) const;
   void setBondDirection (int idx, int dir);

   int  getBondDirection2 (int center_idx, int nei_idx);

   void mergeSGroupsWithSubmolecule (BaseMolecule &mol, Array<int> &mapping);

   void mergeSGroupsWithSubmolecule (BaseMolecule &mol, Array<int> &mapping, Array<int> &edge_mapping);
   void clearSGroups();

   void getSGroupAtomsCenterPoint (SGroup &sgroup, Vec2f &res);

   void getAtomSymbol (int v, Array<char> &output);

   DECL_ERROR;
protected:

   void _mergeWithSubmolecule_Sub (BaseMolecule &mol, const Array<int> &vertices,
                                   const Array<int> *edges, Array<int> &mapping,
                                   Array<int> &edge_mapping, int skip_flags);

   void _flipSGroupBond(SGroup &sgroup, int src_bond_idx, int new_bond_idx);
   void _flipSuperatomBond(Superatom &sa, int src_bond_idx, int new_bond_idx);
   
   virtual void _mergeWithSubmolecule (BaseMolecule &mol, const Array<int> &vertices,
           const Array<int> *edges, const Array<int> &mapping, int skip_flags) = 0;

   virtual void _postMergeWithSubmolecule (BaseMolecule &mol, const Array<int> &vertices,
           const Array<int> *edges, const Array<int> &mapping, int skip_flags);

   virtual void _flipBond (int atom_parent, int atom_from, int atom_to);

   virtual void _removeAtoms (const Array<int> &indices, const int *mapping);
   virtual void _removeBonds (const Array<int> &indices);

   int _addBaseAtom ();
   int _addBaseBond (int beg, int end);

   void _removeAtomsFromSGroup (SGroup &sgroup, Array<int> &mapping);
   void _removeAtomsFromMultipleGroup (MultipleGroup &mg, Array<int> &mapping);
   void _removeAtomsFromSuperatom (Superatom &sa, Array<int> &mapping);
   void _removeBondsFromSGroup (SGroup &sgroup, Array<int> &mapping);
   void _removeBondsFromSuperatom (Superatom &sa, Array<int> &mapping);
   bool _mergeSGroupWithSubmolecule (SGroup &sgroup, SGroup &super, BaseMolecule &supermol,
        Array<int> &mapping, Array<int> &edge_mapping);

   bool _cmpIndices (Array<int> &t_inds, Array<int> &q_inds);

   void _checkSgroupHierarchy(int pidx, int oidx);

   Array<int> _hl_atoms;
   Array<int> _hl_bonds;
   Array<int> _bond_directions;

   Array<Vec3f> _xyz;
   ObjArray< Array<int> > _rsite_attachment_points;
   bool _rGroupFragment;

   ObjArray< Array<int> > _attachment_index;

   // When molecule gets edited then edit revision is increased.
   // If edit revision is the same then molecule wasn't edited
   int _edit_revision;
};

}

#ifdef _WIN32
#pragma warning(pop)
#endif

#endif<|MERGE_RESOLUTION|>--- conflicted
+++ resolved
@@ -131,7 +131,6 @@
       };
 
       SGroup ();
-      
       Array<int> atoms; // represented with SAL in Molfile format
       Array<int> bonds; // represented with SBL in Molfile format
       Array<Vec2f[2]> brackets; // represented with SDI in Molfile format
@@ -140,14 +139,8 @@
       int    original_group;
       int    parent_group; // parent group number; represented with SPL in Molfile format 
       virtual ~SGroup ();
-<<<<<<< HEAD
-
-   private:
-      SGroup(const SGroup &sg);
-=======
    private:
       SGroup (const SGroup &); // no implicit copy
->>>>>>> bb96e084
    };
 
    typedef RedBlackMap<int,int> Mapping;
@@ -170,14 +163,8 @@
       int         num_chars;   // number of characters 
       int         dasp_pos;
       char        tag;         // tag  
-<<<<<<< HEAD
-
-   private:
-      DataSGroup(DataSGroup &dsg);
-=======
    private:
       DataSGroup (const DataSGroup &); // no implicit copy
->>>>>>> bb96e084
    };
 
    class DLLEXPORT Superatom : public SGroup
@@ -209,13 +196,8 @@
       };
 
       Array<_BondConnection> bond_connections;  // SBV in Molfile format
-<<<<<<< HEAD
-
-   private: Superatom(Superatom &spa);
-=======
    private:
       Superatom (const Superatom &); // no implicit copy
->>>>>>> bb96e084
    };
 
    class DLLEXPORT RepeatingUnit : public SGroup
@@ -233,13 +215,8 @@
 
       int connectivity;
       Array<char> subscript; // SMT in Molfile format
-<<<<<<< HEAD
-
-   private: RepeatingUnit(RepeatingUnit &ru);
-=======
    private:
       RepeatingUnit (const RepeatingUnit &); // no implicit copy
->>>>>>> bb96e084
    };
 
    class DLLEXPORT MultipleGroup : public SGroup
@@ -253,13 +230,8 @@
 
       Array<int> parent_atoms;
       int multiplier;
-<<<<<<< HEAD
-
-   private: MultipleGroup(MultipleGroup &mg);
-=======
    private:
       MultipleGroup (const MultipleGroup &); // no implicit copy
->>>>>>> bb96e084
    };
 
    BaseMolecule ();
