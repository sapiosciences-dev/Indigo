/****************************************************************************
 * Copyright (C) 2009-2013 GGA Software Services LLC
 * 
 * This file is part of Indigo toolkit.
 * 
 * This file may be distributed and/or modified under the terms of the
 * GNU General Public License version 3 as published by the Free Software
 * Foundation and appearing in the file LICENSE.GPL included in the
 * packaging of this file.
 * 
 * This file is provided AS IS with NO WARRANTY OF ANY KIND, INCLUDING THE
 * WARRANTY OF DESIGN, MERCHANTABILITY AND FITNESS FOR A PARTICULAR PURPOSE.
 ***************************************************************************/

#ifndef __tlscont_h__
#define __tlscont_h__

#include "base_c/defs.h"
#include "base_cpp/array.h"
#include "base_cpp/pool.h"
#include "base_cpp/os_sync_wrapper.h"
#include "base_cpp/red_black.h"
#include "base_cpp/ptr_array.h"
#include "base_c/os_tls.h"
#include "base_cpp/auto_ptr.h"

#ifdef _WIN32
#pragma warning(push)
#pragma warning(disable:4251)
#endif

namespace indigo {

// Session identifiers manager.
// Every thread have local session ID that corresponds to the all
// local session variables.
class DLLEXPORT _SIDManager {
public:
   static _SIDManager& getInst (void);
   ~_SIDManager (void);

   void  setSessionId     (qword id);
   qword allocSessionId   (void);
   qword getSessionId     (void);
   // Add specified SID to the vacant list. 
   // This method should be called before thread exit if SID was 
   // assigned automatically (not by manual TL_SET_SESSION_ID call)
   void releaseSessionId (qword id);

   DECL_ERROR;

private:
   _SIDManager (void);
   qword * _getID         () const;

   // Thread local key for storing current session ID
   TLS_IDX_TYPE _tlsIdx;
   RedBlackSet<qword> _allSIDs;
   qword _lastNewSID;
   // Array with vacant SIDs
   Array<qword> _vacantSIDs;

   static _SIDManager _instance;   
   static OsLock _lock;
};

// Macros for managing session IDs for current thread
#define TL_GET_SESSION_ID()       _SIDManager::getInst().getSessionId()
#define TL_SET_SESSION_ID(id)     _SIDManager::getInst().setSessionId(id)
#define TL_ALLOC_SESSION_ID()     _SIDManager::getInst().allocSessionId()
#define TL_RELEASE_SESSION_ID(id) _SIDManager::getInst().releaseSessionId(id)

// Container that keeps one instance of specifed type per session
template <typename T>
class _SessionLocalContainer {
public:
   T& getLocalCopy (void)
   {
      return getLocalCopy(_SIDManager::getInst().getSessionId());
   }

   T& getLocalCopy (const qword id)
   {
      OsLocker locker(_lock.ref());
      AutoPtr<T>& ptr = _map.findOrInsert(id);
      if (ptr.get() == NULL)
         ptr.reset(new T());
      return ptr.ref();
   }

private:
   typedef RedBlackObjMap<qword, AutoPtr<T> > _Map;

   _Map           _map;
   ThreadSafeStaticObj<OsLock> _lock;
};

// Macros for working with global variables per each session
// By tradition this macros start with TL_, but should start with SL_
#define TL_DECL_EXT(type, name) extern _SessionLocalContainer< type > TLSCONT_##name
#define TL_DECL(type, name) static _SessionLocalContainer< type > TLSCONT_##name
#define TL_GET(type, name) type& name = (TLSCONT_##name).getLocalCopy()
#define TL_DECL_GET(type, name) TL_DECL(type, name); TL_GET(type, name)
#define TL_GET2(type, name, realname) type& name = (TLSCONT_##realname).getLocalCopy()
#define TL_GET_BY_ID(type, name, id) type& name = (TLSCONT_##name).getLocalCopy(id)
#define TL_DEF(className, type, name) _SessionLocalContainer< type > className::TLSCONT_##name
#define TL_DEF_EXT(type, name) _SessionLocalContainer< type > TLSCONT_##name

// Pool for local variables, reused in consecutive function calls, 
// but not required to preserve their state
template <typename T>
class _ReusableVariablesPool {
public:
   _ReusableVariablesPool  () { is_valid = true; }
   ~_ReusableVariablesPool () { is_valid = false; }
   bool isValid () const { return is_valid; }

   T& getVacant (int& idx)
   {  
      OsLocker locker(_lock);
      if (_vacant_indices.size() != 0)
      {
         idx = _vacant_indices.pop();
         return *_objects[idx];
      }
      _objects.add(new T);
      idx = _objects.size() - 1;
      _vacant_indices.reserve(idx + 1);
      return *_objects[idx];
   }

   void release (int idx)
   {
      OsLocker locker(_lock);
      _vacant_indices.push(idx);
   }

   T& getByIndex (int idx)
   {
      return *_objects[idx];
   }

private:
   OsLock _lock;
   bool is_valid;

   PtrArray< T > _objects;
   Array<int> _vacant_indices;
};

// Utility class for automatically release call
template <typename T>
class _ReusableVariablesAutoRelease {
public:
   _ReusableVariablesAutoRelease () : _idx(-1), _var_pool(0) {}
   
   void init (int idx, _ReusableVariablesPool< T > *var_pool) 
   {
      _idx = idx;
      _var_pool = var_pool;
   }

   ~_ReusableVariablesAutoRelease (void)
   {
      if (_var_pool == 0)
         return;
      // Check if the _var_pool destructor have not been called already
      // (this can happen on program exit)
      if (_var_pool->isValid())
         _var_pool->release(_idx);
   }
<<<<<<< HEAD
private:
   _ReusableVariablesAutoRelease (const _ReusableVariablesAutoRelease &other); // no copy constructor

=======
protected:
>>>>>>> 2af968ac
   int _idx;
   _ReusableVariablesPool< T >* _var_pool;
};

// Abstract proxy class to call a destructor for an allocated data
class Destructor
{
public:
   virtual void callDestructor (void *data) = 0;

   virtual ~Destructor() {};
};

// Proxy destructor class for a type T
template <typename T>
class DestructorT : public Destructor
{
public:
   virtual void callDestructor (void *data)
   {
      ((T*)data)->~T();
   }
};

// Template function to create proxy destructor
template <typename T>
Destructor *createDestructor (T *t)
{
   return new DestructorT<T>();
}

// Variables pool that can reuse objects allocations that are initialized in the same order
class _LocalVariablesPool
{
public:
   _LocalVariablesPool ()
   {
      reset();
   }

   ~_LocalVariablesPool ()
   {
      for (int i = 0; i < data.size(); i++)
      {
         destructors[i]->callDestructor(data[i]);
         free(data[i]);
      }
   }

   template <typename T>
   size_t hash ()
   {
      // Use simple and fast class size as a class hash to check that initialization order is the same
      return sizeof(T);
   }

   template <typename T>
   T& getVacant ()
   {
      data.expandFill(index + 1, 0);
      destructors.expand(index + 1);
      type_hash.expandFill(index + 1, 0);

      if (data[index] == 0)
      {
         // Allocate data and destructor
         data[index] = malloc(sizeof(T));
         T *t = new (data[index]) T();
         destructors[index] = createDestructor(t);

         type_hash[index] = hash<T>();
      }
         
      // Class hash check to verify initialization order
      if (type_hash[index] != hash<T>())
         throw Exception("VariablesPool: invalid initialization order");

      T *t = (T*)data[index];
      index++;
      return *t;
   }

   void reset ()
   {
      index = 0;
   }

private:
   Array<void *> data;
   Array<size_t> type_hash;
   PtrArray<Destructor> destructors;
   int index;
};

// Auto release class that additionally calls reset method for LocalVariablesPool 
class _LocalVariablesPoolAutoRelease : public _ReusableVariablesAutoRelease<_LocalVariablesPool>
{
public:
   ~_LocalVariablesPoolAutoRelease ()
   {
      if (_var_pool == 0)
         return;
      if (_var_pool->isValid())
      {
         _LocalVariablesPool &local_pool = _var_pool->getByIndex(_idx);
         local_pool.reset();
      }
   }
};                   


}

// "Quasi-static" variable definition
#define QS_DEF(TYPE, name) \
   static ThreadSafeStaticObj<_ReusableVariablesPool< TYPE > > _POOL_##name; \
   int _POOL_##name##_idx;                                             \
   TYPE &name = _POOL_##name->getVacant(_POOL_##name##_idx);           \
   _ReusableVariablesAutoRelease< TYPE > _POOL_##name##_auto_release;  \
   _POOL_##name##_auto_release.init(_POOL_##name##_idx, _POOL_##name.ptr())

//
// Reusable class members definition
// By tradition this macros start with TL_, but should start with SL_
// To work with them you should first define commom pool with CP_DECL,
// then define it in the source class with CP_DEF(cls), and initialize
// in the constructor via CP_INIT before any TL_CP_ initializations
//

// Add this to class definition  
#define TL_CP_DECL(TYPE, name) \
   typedef TYPE _##name##_TYPE; \
   TYPE &name

// Add this to constructor initialization list
#define TL_CP_GET(name) \
   name(_local_pool.getVacant<_##name##_TYPE>())

#define CP_DECL \
   _LocalVariablesPoolAutoRelease _local_pool_autorelease;                                      \
   static _LocalVariablesPool& _getLocalPool (_LocalVariablesPoolAutoRelease &auto_release);    \
   _LocalVariablesPool &_local_pool                                                             \

#define CP_INIT _local_pool(_getLocalPool(_local_pool_autorelease))

#define CP_DEF(cls) \
   _LocalVariablesPool& cls::_getLocalPool (_LocalVariablesPoolAutoRelease &auto_release)       \
   {                                                                                            \
      static ThreadSafeStaticObj< _ReusableVariablesPool< _LocalVariablesPool > > _shared_pool; \
                                                                                                \
      int idx;                                                                                  \
      _LocalVariablesPool &var = _shared_pool->getVacant(idx);                                  \
      auto_release.init(idx, _shared_pool.ptr());                                               \
      return var;                                                                               \
   }                                                                                            \

#ifdef _WIN32
#pragma warning(pop)
#endif

#endif // __tlscont_h__<|MERGE_RESOLUTION|>--- conflicted
+++ resolved
@@ -169,13 +169,7 @@
       if (_var_pool->isValid())
          _var_pool->release(_idx);
    }
-<<<<<<< HEAD
-private:
-   _ReusableVariablesAutoRelease (const _ReusableVariablesAutoRelease &other); // no copy constructor
-
-=======
 protected:
->>>>>>> 2af968ac
    int _idx;
    _ReusableVariablesPool< T >* _var_pool;
 };
