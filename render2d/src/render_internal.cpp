--- conflicted
+++ resolved
@@ -1,7643 +1,3820 @@
-<<<<<<< HEAD
-/****************************************************************************
- * Copyright (C) 2009-2013 GGA Software Services LLC
- *
- * This file is part of Indigo toolkit.
- *
- * This file may be distributed and/or modified under the terms of the
- * GNU General Public License version 3 as published by the Free Software
- * Foundation and appearing in the file LICENSE.GPL included in the
- * packaging of this file.
- *
- * This file is provided AS IS with NO WARRANTY OF ANY KIND, INCLUDING THE
- * WARRANTY OF DESIGN, MERCHANTABILITY AND FITNESS FOR A PARTICULAR PURPOSE.
- ***************************************************************************/
-
-#include "base_cpp/output.h"
-#include "base_cpp/scanner.h"
-#include "molecule/molecule.h"
-#include "molecule/query_molecule.h"
-#include "reaction/reaction.h"
-#include "reaction/query_reaction.h"
-#include "render_context.h"
-#include "render_internal.h"
-
-using namespace indigo;
-
-#define BOND_STEREO_BOLD 10001
-
-static bool ElementHygrodenOnLeft[] =
-{
-   false,  // filler
-   false,  //ELEM_H
-   false,  //ELEM_He
-   false,  //ELEM_Li
-   false,  //ELEM_Be
-   false,  //ELEM_B
-   false,  //ELEM_C
-   false,  //ELEM_N
-   true,   //ELEM_O
-   true,   //ELEM_F
-   false,  //ELEM_Ne
-   false,  //ELEM_Na
-   false,  //ELEM_Mg
-   false,  //ELEM_Al
-   false,  //ELEM_Si
-   false,  //ELEM_P
-   true,   //ELEM_S
-   true,   //ELEM_Cl
-   false,  //ELEM_Ar
-   false,  //ELEM_K
-   false,  //ELEM_Ca
-   false,  //ELEM_Sc
-   false,  //ELEM_Ti
-   false,  //ELEM_V
-   false,  //ELEM_Cr
-   false,  //ELEM_Mn
-   false,  //ELEM_Fe
-   false,  //ELEM_Co
-   false,  //ELEM_Ni
-   false,  //ELEM_Cu
-   false,  //ELEM_Zn
-   false,  //ELEM_Ga
-   false,  //ELEM_Ge
-   false,  //ELEM_As
-   true,   //ELEM_Se
-   true,   //ELEM_Br
-   false,  //ELEM_Kr
-   false,  //ELEM_Rb
-   false,  //ELEM_Sr
-   false,  //ELEM_Y
-   false,  //ELEM_Zr
-   false,  //ELEM_Nb
-   false,  //ELEM_Mo
-   false,  //ELEM_Tc
-   false,  //ELEM_Ru
-   false,  //ELEM_Rh
-   false,  //ELEM_Pd
-   false,  //ELEM_Ag
-   false,  //ELEM_Cd
-   false,  //ELEM_In
-   false,  //ELEM_Sn
-   false,  //ELEM_Sb
-   false,  //ELEM_Te
-   true,   //ELEM_I
-   false,  //ELEM_Xe
-   false,  //ELEM_Cs
-   false,  //ELEM_Ba
-   false,  //ELEM_La
-   false,  //ELEM_Ce
-   false,  //ELEM_Pr
-   false,  //ELEM_Nd
-   false,  //ELEM_Pm
-   false,  //ELEM_Sm
-   false,  //ELEM_Eu
-   false,  //ELEM_Gd
-   false,  //ELEM_Tb
-   false,  //ELEM_Dy
-   false,  //ELEM_Ho
-   false,  //ELEM_Er
-   false,  //ELEM_Tm
-   false,  //ELEM_Yb
-   false,  //ELEM_Lu
-   false,  //ELEM_Hf
-   false,  //ELEM_Ta
-   false,  //ELEM_W
-   false,  //ELEM_Re
-   false,  //ELEM_Os
-   false,  //ELEM_Ir
-   false,  //ELEM_Pt
-   false,  //ELEM_Au
-   false,  //ELEM_Hg
-   false,  //ELEM_Tl
-   false,  //ELEM_Pb
-   false,  //ELEM_Bi
-   false,  //ELEM_Po
-   false,  //ELEM_At
-   false,  //ELEM_Rn
-   false,  //ELEM_Fr
-   false,  //ELEM_Ra
-   false,  //ELEM_Ac
-   false,  //ELEM_Th
-   false,  //ELEM_Pa
-   false,  //ELEM_U
-   false,  //ELEM_Np
-   false,  //ELEM_Pu
-   false,  //ELEM_Am
-   false,  //ELEM_Cm
-   false,  //ELEM_Bk
-   false,  //ELEM_Cf
-   false,  //ELEM_Es
-   false,  //ELEM_Fm
-   false,  //ELEM_Md
-   false,  //ELEM_No
-   false   //ELEM_Lr
-};
-
-static bool _isBondWide (const BondDescr& bd)
-{
-   return bd.type == BOND_DOUBLE || bd.type == BOND_TRIPLE ||
-      bd.queryType == QueryMolecule::QUERY_BOND_DOUBLE_OR_AROMATIC ||
-      bd.queryType == QueryMolecule::QUERY_BOND_SINGLE_OR_AROMATIC ||
-      bd.queryType == QueryMolecule::QUERY_BOND_SINGLE_OR_DOUBLE;
-}
-
-RenderOptions::RenderOptions ()
-{
-   clear();
-}
-
-void RenderOptions::clear()
-{
-   baseColor.set(0, 0, 0);
-   backgroundColor.set(-1, -1, -1);
-   highlightThicknessEnable = false;
-   highlightThicknessFactor = 1.8f;
-   highlightColorEnable = true;
-   highlightColor.set(1, 0, 0);
-   aamColor.set(0, 0, 0);
-   commentFontFactor = 20;
-   commentSpacing = 0.5;
-   titleFontFactor = 20;
-   titleSpacing = 0.5;
-   labelMode = LABEL_MODE_TERMINAL_HETERO;
-   highlightedLabelsVisible = false;
-   boldBondDetection = true;
-   implHVisible = true;
-   commentColor.set(0,0,0);
-   titleColor.set(0,0,0);
-   dataGroupColor.set(0,0,0);
-   mode = MODE_NONE;
-   hdc = 0;
-   output = NULL;
-   showAtomIds = false;
-   showBondIds = false;
-   atomBondIdsFromOne = false;
-   showBondEndIds = false;
-   showNeighborArcs = false;
-   showValences = true;
-   atomColoring = false;
-   stereoMode = STEREO_STYLE_OLD;
-   showReactingCenterUnchanged = false;
-   centerDoubleBondWhenStereoAdjacent = false;
-   showCycles = false;
-   agentsBelowArrow = true;
-   collapseSuperatoms = false;
-   atomColorProp.clear();
-}
-
-IMPL_ERROR(MoleculeRenderInternal, "molecule render internal");
-
-CP_DEF(MoleculeRenderInternal);
-
-MoleculeRenderInternal::MoleculeRenderInternal (const RenderOptions& opt, const RenderSettings& settings, RenderContext& cw) :
-_mol(NULL), _cw(cw), _settings(settings), _opt(opt), CP_INIT, TL_CP_GET(_data), TL_CP_GET(_atomMapping), TL_CP_GET(_atomMappingInv), TL_CP_GET(_bondMappingInv), isRFragment(false)
-{
-   _data.clear();
-   _atomMapping.clear();
-   _atomMappingInv.clear();
-   _bondMappingInv.clear();
-}
-
-void MoleculeRenderInternal::setMolecule (BaseMolecule* mol)
-{
-   _mol = mol;
-   _data.clear();
-   _atomMapping.clear();
-
-   if ((_opt.collapseSuperatoms && _mol->superatoms.size() > 0) || _mol->multiple_groups.size() > 0) {
-      _prepareSGroups();
-   }
-
-   int i;
-
-   // data
-   _data.atoms.clear();
-   _data.atoms.resize(_mol->vertexEnd());
-   for (i = _mol->vertexBegin(); i != _mol->vertexEnd(); i = _mol->vertexNext(i))
-      _ad(i).clear();
-
-   _data.bonds.clear();
-   _data.bonds.resize(_mol->edgeEnd());
-   for (i = _mol->edgeBegin(); i != _mol->edgeEnd(); i = _mol->edgeNext(i))
-      _bd(i).clear();
-}
-
-void MoleculeRenderInternal::setIsRFragment (bool isRFragment)
-{
-   this->isRFragment = isRFragment;
-}
-
-void MoleculeRenderInternal::setScaleFactor (const float scaleFactor, const Vec2f& min, const Vec2f& max)
-{
-   _scale = scaleFactor;
-   _min.copy(min);
-   _max.copy(max);
-}
-
-void mapArray (Array<int>& dst, const Array<int>& src, const int* mapping)
-{
-   for (int i = 0; i < src.size(); ++i) {
-      int j = mapping == NULL ? i : mapping[i];
-      dst[j] = src[i];
-   }
-}
-
-void MoleculeRenderInternal::setReactionComponentProperties (const Array<int>* aam,
-                                                             const Array<int>* reactingCenters,
-                                                             const Array<int>* inversions)
-{
-   if (aam != NULL)
-      _data.aam.copy(*aam);
-   if (reactingCenters != NULL)
-      _data.reactingCenters.copy(*reactingCenters);
-   if (inversions != NULL)
-      _data.inversions.copy(*inversions);
-}
-
-void MoleculeRenderInternal::setQueryReactionComponentProperties (const Array<int>* exactChanges)
-{
-   if (exactChanges != NULL)
-      _data.exactChanges.copy(*exactChanges);
-}
-
-void MoleculeRenderInternal::render ()
-{
-   _initCoordinates();
-
-   _initBondData();
-
-   _initBondEndData();
-
-   _findNeighbors();
-
-   _initBoldStereoBonds();
-
-   _findRings();
-
-   _determineDoubleBondShift();
-
-   _determineStereoGroupsMode();
-
-   _initAtomData();
-
-   _initRGroups();
-
-   _findCenteredCase();
-
-   _prepareLabels();
-
-   _initDataSGroups();
-
-   _initSruGroups();
-
-   _initMulGroups();
-
-   _initSupGroups();
-
-   _extendRenderItems();
-
-   _findAnglesOverPi();
-
-   _calculateBondOffset();
-
-   _applyBondOffset();
-
-   _setBondCenter();
-
-   _renderLabels();
-
-   _renderBonds();
-
-   _renderRings();
-
-   _renderSGroups();
-
-   _renderBondIds();
-
-   _renderAtomIds();
-
-   _renderEmptyRFragment();
-}
-
-BondEnd& MoleculeRenderInternal::_be (int beid)
-{
-   return _data.bondends[beid];
-}
-
-const BondEnd& MoleculeRenderInternal::_be (int beid) const
-{
-   return _data.bondends[beid];
-}
-
-BondDescr& MoleculeRenderInternal::_bd (int bid)
-{
-   return _data.bonds[bid];
-}
-
-const BondDescr& MoleculeRenderInternal::_bd (int bid) const
-{
-   return _data.bonds[bid];
-}
-
-AtomDesc& MoleculeRenderInternal::_ad (int aid)
-{
-   return _data.atoms[aid];
-}
-
-const AtomDesc& MoleculeRenderInternal::_ad (int aid) const
-{
-   return _data.atoms[aid];
-}
-
-int MoleculeRenderInternal::_getOpposite (int beid) const
-{
-   int bid = _be(beid).bid;
-   const BondDescr& bd = _bd(bid);
-   if (bd.be1 == beid)
-      return bd.be2;
-   if (bd.be2 == beid)
-      return bd.be1;
-   throw Error("The bond end given is not adjacent to this bond");
-}
-
-void MoleculeRenderInternal::_determineDoubleBondShift()
-{
-   // determine double bond shift direction, if any
-   // (the bond may not be double or appear to be centered later on - so far we don't care)
-   for (int i = _mol->edgeBegin(); i < _mol->edgeEnd(); i = _mol->edgeNext(i))
-   {
-      BondDescr& bd = _bd(i);
-      const BondEnd& be1 = _be(bd.be1);
-      const BondEnd& be2 = _be(bd.be2);
-
-      if (bd.inRing)
-         if (be1.lRing < 0)
-            bd.lineOnTheRight = true;
-         else if (be2.lRing < 0)
-            bd.lineOnTheRight = false;
-         else
-         {
-            const Ring& r1 = _data.rings[be1.lRing];
-            const Ring& r2 = _data.rings[be2.lRing];
-            // compare the ratios of double bonds in the two rings
-            bd.lineOnTheRight = r1.dblBondCount * r2.bondEnds.size() < r2.dblBondCount * r1.bondEnds.size();
-         }
-      else
-      {
-         const BondEnd& bel1 = _be(be1.lnei);
-         const BondEnd& ber1 = _be(be1.rnei);
-         // right neighbor for the second bond end is on the left of the bond!
-         const BondEnd& bel2 = _be(be2.rnei);
-         const BondEnd& ber2 = _be(be2.lnei);
-
-         // angles adjacent to the bond
-         float al1 = be1.lang, ar1 = ber1.lang,
-            al2 = bel2.lang, ar2 = be2.lang;
-         int neiBalance =
-            (al1 < M_PI ? 1 : 0) +
-            (al2 < M_PI ? 1 : 0) +
-            (ar1 < M_PI ? -1 : 0) +
-            (ar2 < M_PI ? -1 : 0);
-         if (neiBalance > 0)
-            bd.lineOnTheRight = false;
-         else if (neiBalance < 0)
-            bd.lineOnTheRight = true;
-         else
-         {
-            // compare the number of wide (double, triple, etc.) bonds on both sides
-            int wideNeiBalance =
-               (al1 < M_PI && _isBondWide(_bd(bel1.bid)) ? 1 : 0) +
-               (al2 < M_PI && _isBondWide(_bd(bel2.bid)) ? 1 : 0) +
-               (ar1 < M_PI && _isBondWide(_bd(ber1.bid)) ? -1 : 0) +
-               (ar2 < M_PI && _isBondWide(_bd(ber2.bid)) ? -1 : 0);
-            if (wideNeiBalance > 0)
-               bd.lineOnTheRight = false;
-            else if (wideNeiBalance < 0)
-               bd.lineOnTheRight = true;
-            else
-            {
-               // compare the number of wide (double, triple, etc.) bonds on both sides
-               int stereoBalance =
-                  (al1 < M_PI && _bd(bel1.bid).stereodir != 0 ? 1 : 0) +
-                  (al2 < M_PI && _bd(bel2.bid).stereodir != 0 ? 1 : 0) +
-                  (ar1 < M_PI && _bd(ber1.bid).stereodir != 0 ? -1 : 0) +
-                  (ar2 < M_PI && _bd(ber2.bid).stereodir != 0 ? -1 : 0);
-               if (stereoBalance > 0)
-                  bd.lineOnTheRight = true;
-               else if (stereoBalance < 0)
-                  bd.lineOnTheRight = false;
-               else
-                  bd.lineOnTheRight = (al1 + al2 < ar1 + ar2);
-            }
-         }
-      }
-   }
-}
-
-void MoleculeRenderInternal::_extendRenderItem (RenderItem& item, const float extent)
-{
-   Vec2f exv(extent, extent);
-   item.bbsz.addScaled(exv, 2);
-   item.bbp.sub(exv);
-   item.relpos.add(exv);
-}
-
-#define __minmax(inv, t1, t2) (inv ? __min(t1, t2) : __max(t1, t2))
-bool MoleculeRenderInternal::_clipRaySegment (float& offset, const Vec2f& p, const Vec2f& d, const Vec2f& n0, const Vec2f& a, const Vec2f& b, const float w)
-{
-   Vec2f ab, pa, pb;
-   ab.diff(b, a);
-   ab.normalize();
-   Vec2f n(n0);
-   float dot = Vec2f::dot(ab, n);
-   if (fabs(dot) < 1e-4)
-      return 0;
-   if (dot < 0)
-      n.negate();
-   pa.diff(a, p);
-   pb.diff(b, p);
-   float ta = Vec2f::dot(pa, n);
-   float tb = Vec2f::dot(pb, n);
-   float tl = -w/2;
-   float tr = w/2;
-   float t = 0;
-   bool f = false;
-   bool inv = Vec2f::dot(ab, d) < 0;
-   if (ta < tl + 1e-8 && tl < tb + 1e-8)
-   {
-      t = f ? __minmax(inv, t, tl) : tl;
-      f = true;
-   }
-   if (ta < tr + 1e-8 && tr < tb + 1e-8)
-   {
-      t = f ? __minmax(inv, t, tr) : tr;
-      f = true;
-   }
-   if (tl < ta + 1e-8 && ta < tr + 1e-8)
-   {
-      t = f ? __minmax(inv, t, ta) : ta;
-      f = true;
-   }
-   if (tl < tb + 1e-8 && tb < tr + 1e-8)
-   {
-      t = f ? __minmax(inv, t, tb) : tb;
-      f = true;
-   }
-
-   if (!f)
-      return false;
-   pa.addScaled(ab, (t - ta)/fabs(dot));
-   offset = Vec2f::dot(d, pa);
-   return true;
-}
-
-bool MoleculeRenderInternal::_clipRayBox (float& offset, const Vec2f& p, const Vec2f& d, const Vec2f& rp, const Vec2f& sz, const float w)
-{
-   Vec2f n(-d.y, d.x);
-   Vec2f a, b;
-   bool f = false;
-   float t = 0, tt = 0;
-
-   a.set(rp.x, rp.y);
-   b.set(rp.x + sz.x, rp.y);
-   if (_clipRaySegment(tt, p, d, n, a, b, w))
-   {
-      f = true;
-      t = __max(t, tt);
-   }
-
-   a.set(rp.x, rp.y);
-   b.set(rp.x, rp.y + sz.y);
-   if (_clipRaySegment(tt, p, d, n, a, b, w))
-   {
-      f = true;
-      t = __max(t, tt);
-   }
-
-   a.set(rp.x + sz.x, rp.y);
-   b.set(rp.x + sz.x, rp.y + sz.y);
-   if (_clipRaySegment(tt, p, d, n, a, b, w))
-   {
-      f = true;
-      t = __max(t, tt);
-   }
-
-   a.set(rp.x, rp.y + sz.y);
-   b.set(rp.x + sz.x, rp.y + sz.y);
-   if (_clipRaySegment(tt, p, d, n, a, b, w))
-   {
-      f = true;
-      t = __max(t, tt);
-   }
-
-   if (f)
-      offset = t;
-   return f;
-}
-
-const char* MoleculeRenderInternal::_getStereoGroupText (int type)
-{
-   switch (type)
-   {
-   case MoleculeStereocenters::ATOM_ABS:
-      return "abs";
-   case MoleculeStereocenters::ATOM_AND:
-      return "and";
-   case MoleculeStereocenters::ATOM_OR:
-      return "or";
-   case MoleculeStereocenters::ATOM_ANY:
-      return "any";
-   default:
-      throw Error("Unknown stereocenter type");
-   }
-}
-
-void MoleculeRenderInternal::_initRGroups()
-{
-   if (_mol->attachmentPointCount() > 0) {
-      for (int i = 1; i <= _mol->attachmentPointCount(); ++i)
-         for (int j = 0, k; (k = _mol->getAttachmentPoint(i, j)) >= 0; ++j)
-            _ad(k).isRGroupAttachmentPoint = true;
-   }
-}
-
-int MoleculeRenderInternal::_parseColorString (Scanner& scanner, float& r, float& g, float& b)
-{
-   if (!scanner.tryReadFloat(r))
-      return -1;
-   scanner.skipSpace();
-   if (scanner.isEOF())
-      return -1;
-   if (scanner.readChar() != ',')
-      return -1;
-   scanner.skipSpace();
-   if (!scanner.tryReadFloat(g))
-      return -1;
-   scanner.skipSpace();
-   if (scanner.isEOF())
-      return -1;
-   if (scanner.readChar() != ',')
-      return -1;
-   scanner.skipSpace();
-   if (!scanner.tryReadFloat(b))
-      return -1;
-   return 1;
-}
-
-void MoleculeRenderInternal::_initDataSGroups()
-{
-   BaseMolecule& bm = *_mol;
-   const char* atomColorProp = _opt.atomColorProp.size() > 0 ? _opt.atomColorProp.ptr() : NULL;
-   for (int i = bm.data_sgroups.begin(); i < bm.data_sgroups.end(); i = bm.data_sgroups.next(i)) {
-      const BaseMolecule::DataSGroup& group = bm.data_sgroups[i];
-      if (atomColorProp != NULL && strcmp(atomColorProp, group.description.ptr()) == 0) {
-         Vec3f color;
-         BufferScanner scanner(group.data);
-         if (_parseColorString(scanner, color.x, color.y, color.z) < 0)
-            throw Error("Color value format invalid");
-         for (int j = 0; j < group.atoms.size(); ++j) {
-            AtomDesc& ad = _ad(group.atoms[j]);
-            if (ad.hcolorSet)
-               throw Error("An atom belongs to more then one color group");
-            ad.hcolor.copy(color);
-            ad.hcolorSet = true;
-         }
-         continue;
-      }
-      SGroup& sg = _data.sgroups.push();
-      int tii = _pushTextItem(sg, RenderItem::RIT_DATASGROUP);
-      TextItem& ti = _data.textitems[tii];
-      ti.text.copy(group.data);
-      ti.text.push(0);
-      ti.fontsize = FONT_SIZE_DATA_SGROUP;
-      _cw.setTextItemSize(ti);
-      const AtomDesc& ad = _ad(group.atoms[0]);
-      if (!group.detached) {
-         ti.bbp.copy(_ad(group.atoms[0]).pos);
-         ti.bbp.x += ad.boundBoxMax.x + _settings.unit * 2;
-         ti.bbp.y -= ti.bbsz.y/2;
-      } else if (group.relative) {
-         _objDistTransform(ti.bbp, group.display_pos);
-         ti.bbp.add(_ad(group.atoms[0]).pos);
-      } else {
-         _objCoordTransform(ti.bbp, group.display_pos);
-      }
-   }
-}
-
-void MoleculeRenderInternal::_loadBrackets(SGroup& sg, const Array<Vec2f[2]>& coord, bool transformCoordinates)
-{
-   for (int j = 0; j < coord.size(); ++j) {
-      Vec2f a(coord[j][0]), b(coord[j][1]);
-      int bracketId = _data.brackets.size();
-      if (j == 0)
-         sg.bibegin = bracketId, sg.bicount = 1;
-      else
-         sg.bicount++;
-      RenderItemBracket& bracket =_data.brackets.push();
-      bracket.p0.copy(a);
-      bracket.p1.copy(b);
-      if (transformCoordinates) {
-         bracket.p0.set(a.x - _min.x, _max.y - a.y);
-         bracket.p0.scale(_scale);
-         bracket.p1.set(b.x - _min.x, _max.y - b.y);
-         bracket.p1.scale(_scale);
-      }
-      bracket.d.diff(bracket.p1, bracket.p0);
-      bracket.length = bracket.d.length();
-      bracket.d.normalize();
-      bracket.n.copy(bracket.d);
-      bracket.n.rotateL(-1, 0);
-      bracket.width = bracket.length * 0.15f;
-      bracket.q0.lineCombin(bracket.p0, bracket.n, bracket.width);
-      bracket.q1.lineCombin(bracket.p1, bracket.n, bracket.width);
-      bracket.invertUpperLowerIndex = bracket.n.x > 0;
-   }
-}
-
-void MoleculeRenderInternal::_loadBracketsAuto(const BaseMolecule::SGroup& group, SGroup& sg) {
-   if (group.brackets.size() == 0 || Vec2f::distSqr(group.brackets.at(0)[0], group.brackets.at(0)[1]) < EPSILON)
-      _placeBrackets(sg, group.atoms);
-   else
-      _loadBrackets(sg, group.brackets, true);
-}
-
-void MoleculeRenderInternal::_positionIndex(SGroup& sg, int ti, bool lower)
-{
-   RenderItemBracket& bracket = _data.brackets[sg.bibegin + sg.bicount - 1];
-   TextItem& index = _data.textitems[ti];
-   if (bracket.invertUpperLowerIndex)
-      lower = !lower;
-   _cw.setTextItemSize(index, lower ? bracket.p1 : bracket.p0);
-   float xShift = (fabs(index.bbsz.x * bracket.n.x) + fabs(index.bbsz.y * bracket.n.y)) / 2 + _settings.unit;
-   float yShift = (fabs(index.bbsz.x * bracket.d.x) + fabs(index.bbsz.y * bracket.d.y)) / 2;
-   index.bbp.addScaled(bracket.n, -xShift);
-   index.bbp.addScaled(bracket.d, lower ? -yShift : yShift);
-}
-
-void MoleculeRenderInternal::_initSruGroups()
-{
-   BaseMolecule& bm = *_mol;
-   for (int i = bm.repeating_units.begin(); i < bm.repeating_units.end(); i = bm.repeating_units.next(i)) {
-      const BaseMolecule::RepeatingUnit& group = bm.repeating_units[i];
-      SGroup& sg = _data.sgroups.push();
-      _loadBracketsAuto(group, sg);
-      int tiIndex = _pushTextItem(sg, RenderItem::RIT_SGROUP);
-      TextItem& index = _data.textitems[tiIndex];
-      index.fontsize = FONT_SIZE_ATTR;
-      bprintf(index.text, group.subscript.size() > 0 ? group.subscript.ptr() : "n");
-      _positionIndex(sg, tiIndex, true);
-      if (group.connectivity != BaseMolecule::RepeatingUnit::HEAD_TO_TAIL) {
-         int tiConn = _pushTextItem(sg, RenderItem::RIT_SGROUP);
-         TextItem& conn = _data.textitems[tiConn];
-         conn.fontsize = FONT_SIZE_ATTR;
-         if (group.connectivity == BaseMolecule::RepeatingUnit::HEAD_TO_HEAD) {
-            bprintf(conn.text, "hh");
-         } else {
-            bprintf(conn.text, "eu");
-         }
-         _positionIndex(sg, tiConn, false);
-      }
-   }
-}
-
-void MoleculeRenderInternal::_initMulGroups()
-{
-   BaseMolecule& bm = *_mol;
-   for (int i = bm.multiple_groups.begin(); i < bm.multiple_groups.end(); i = bm.multiple_groups.next(i)) {
-      const BaseMolecule::MultipleGroup& group = bm.multiple_groups[i];
-      SGroup& sg = _data.sgroups.push();
-      _loadBracketsAuto(group, sg);
-      int tiIndex = _pushTextItem(sg, RenderItem::RIT_SGROUP);
-      TextItem& index = _data.textitems[tiIndex];
-      index.fontsize = FONT_SIZE_ATTR;
-      bprintf(index.text, "%d", group.multiplier);
-      _positionIndex(sg, tiIndex, true);
-   }
-}
-
-void MoleculeRenderInternal::_placeBrackets(SGroup& sg, const Array<int>& atoms)
-{
-   QS_DEF(Array<Vec2f[2]>, brackets);
-   brackets.clear();
-   Vec2f min, max, a, b;
-   for (int i = 0; i < atoms.size(); ++i) {
-      int aid = atoms[i];
-      const AtomDesc& ad = _ad(aid);
-      a.sum(ad.pos, ad.boundBoxMin);
-      b.sum(ad.pos, ad.boundBoxMax);
-      if (i == 0) {
-         min.copy(a);
-         max.copy(b);
-      } else {
-         min.min(a);
-         max.max(b);
-      }
-   }
-   float extent = _settings.unit * 3;
-   min.sub(Vec2f(extent, extent));
-   max.add(Vec2f(extent, extent));
-   Vec2f* const & left = brackets.push();
-   left[0].set(min.x, max.y);
-   left[1].set(min.x, min.y);
-   Vec2f* const & right = brackets.push();
-   right[0].set(max.x, min.y);
-   right[1].set(max.x, max.y);
-   _loadBrackets(sg, brackets, false);
-}
-
-void MoleculeRenderInternal::_initSupGroups()
-{
-   BaseMolecule& bm = *_mol;
-   for (int i = bm.superatoms.begin(); i < bm.superatoms.end(); i = bm.superatoms.next(i)) {
-      const BaseMolecule::Superatom& group = bm.superatoms[i];
-      SGroup& sg = _data.sgroups.push();
-      _placeBrackets(sg, group.atoms);
-      int tiIndex = _pushTextItem(sg, RenderItem::RIT_SGROUP);
-      TextItem& index = _data.textitems[tiIndex];
-      index.fontsize = FONT_SIZE_ATTR;
-      bprintf(index.text, "%s", group.subscript.ptr());
-      _positionIndex(sg, tiIndex, true);
-   }
-}
-
-void MoleculeRenderInternal::_prepareSGroups()
-{
-   {
-      BaseMolecule* newMol = NULL;
-      BaseMolecule& bm1 = *_mol;
-      if (bm1.isQueryMolecule())
-         newMol = new QueryMolecule();
-      else
-         newMol = new Molecule();
-      newMol->clone(bm1, &_atomMapping, &_atomMappingInv);
-      _bondMappingInv.clear();
-      for (int i = newMol->edgeBegin(); i < newMol->edgeEnd(); i = newMol->edgeNext(i))
-         _bondMappingInv.insert(i, BaseMolecule::findMappedEdge(*newMol, *_mol, i, _atomMappingInv.ptr()));
-      _mol = newMol;
-   }
-
-   BaseMolecule& bm = *_mol;
-   if (_opt.collapseSuperatoms) {
-      for (int i = bm.superatoms.begin(); i < bm.superatoms.end(); i = bm.superatoms.next(i)) {
-         const BaseMolecule::Superatom& group = bm.superatoms[i];
-         Vec3f centre;
-         for (int i = 0; i < group.atoms.size(); ++i) {
-            int aid = group.atoms[i];
-            centre.add(bm.getAtomXyz(aid));
-         }
-         centre.scale(1.0f / group.atoms.size());
-         int said = -1;
-
-         if (bm.isQueryMolecule()) {
-            AutoPtr<QueryMolecule::Atom> atom;
-            atom.reset(new QueryMolecule::Atom(QueryMolecule::ATOM_PSEUDO, group.subscript.ptr()));
-            said = bm.asQueryMolecule().addAtom(atom.release());
-         } else {
-            Molecule& mol = bm.asMolecule();
-            said = mol.addAtom(ELEM_PSEUDO);
-            mol.setPseudoAtom(said, group.subscript.ptr());
-         }
-         QS_DEF(RedBlackSet<int>, groupAtoms);
-         groupAtoms.clear();
-         for (int j = 0; j < group.atoms.size(); ++j) {
-            groupAtoms.insert(group.atoms[j]);
-         }
-         Vec3f pos;
-         int posCnt = 0;
-         while (group.atoms.size() > 0) {
-            int aid = group.atoms[0];
-            const Vertex& v = bm.getVertex(aid);
-            bool posCounted = false;
-            for (int j = v.neiBegin(); j < v.neiEnd(); j = v.neiNext(j)) {
-               int naid = v.neiVertex(j);
-               if (!groupAtoms.find(naid)) {
-                  pos.add(bm.getAtomXyz(aid));
-                  posCounted = true;
-                  posCnt++;
-                  int nbid = v.neiEdge(j), bid = -1;
-                  if (bm.findEdgeIndex(naid, said) < 0) {
-                     if (bm.isQueryMolecule()) {
-                        QueryMolecule& qm = bm.asQueryMolecule();
-                        bid = qm.addBond(said, naid, qm.getBond(nbid).clone());
-                     }else{
-                        Molecule& mol = bm.asMolecule();
-                        bid = mol.addBond(said, naid, mol.getBondOrder(nbid));
-                        mol.setEdgeTopology(bid, mol.getBondTopology(nbid));
-                     }
-                     if (_bondMappingInv.find(bid))
-                        _bondMappingInv.remove(bid);
-                     _bondMappingInv.insert(bid, _bondMappingInv.at(nbid));
-                  }
-               }
-            }
-            bm.removeAtom(aid);
-         }
-         if (posCnt == 0)
-            pos.copy(centre);
-         else
-            pos.scale(1.f / posCnt);
-         bm.setAtomXyz(said, pos.x, pos.y, pos.z);
-      }
-   }
-
-   QS_DEF(BaseMolecule::Mapping, mapAtom);
-   mapAtom.clear();
-   for (int i = bm.multiple_groups.begin(); i < bm.multiple_groups.end(); i = bm.multiple_groups.next(i)) {
-      BaseMolecule::MultipleGroup::collapse(bm, i, mapAtom, _bondMappingInv);
-   }
-}
-
-int dblcmp (double a, double b, void* context) {
-   return a > b ? 1 : (a < b ? -1 : 0);
-}
-
-struct Segment {
-   int id;
-   Vec2f p0, p1;
-   int beg, end;
-   int pos;
-};
-
-struct Event {
-   int id;
-   Vec2f p;
-   bool begin;
-};
-
-int evcmp (const Event& a, const Event& b, void* context) {
-   if (a.p.x > b.p.x)
-      return 1;
-   if (a.p.x < b.p.x)
-      return -1;
-   if (a.p.y > b.p.y)
-      return 1;
-   if (a.p.y < b.p.y)
-      return -1;
-   if (a.begin && !b.begin)
-      return 1;
-   if (!a.begin && b.begin)
-      return -1;
-   return 0;
-}
-
-float getFreeAngle (const ObjArray<Vec2f>& pp) {
-   QS_DEF(Array<float>, angle);
-   angle.clear();
-   int len = pp.size();
-   for (int j = 0; j < len; ++j) {
-      Vec2f d;
-      d.diff(pp[(j + 1) % len], pp[j]);
-      angle.push(atan2f(d.y, d.x));
-   }
-   angle.qsort(dblcmp, NULL);
-   int j0 = -1;
-   float maxAngle = -1;
-   for (int j = 0; j < angle.size() - 1; ++j) {
-      float a = angle[j + 1] - angle[j];
-      if (a > maxAngle) {
-         maxAngle = a;
-         j0 = j;
-      }
-   }
-   return angle[j0] + maxAngle / 4;
-}
-
-int loopDist (int i, int j, int len) {
-   if (i > j) {
-      int t;
-      __swap(i, j, t);
-   }
-   int d1 = j - i;
-   int d2 = i + len - j;
-   return __min(d1, d2);
-}
-
-class SegmentList : protected RedBlackSet<int> {
-public:
-   SegmentList (ObjArray<Segment>& ss) : segments(ss) {
-      xPos = 0;
-   }
-
-   // returns true if no intersection was detected upon this insertion
-   bool insertSegment (double pos, int seg) {
-      xPos = pos;
-      if (find(seg))
-         return false;
-      int curId = insert(seg);
-      int nextId = next(curId);
-      int prevId = nextPost(curId);
-      Segment& segmentCurrent = segments[seg];
-      segmentCurrent.pos = curId;
-      if (nextId < end()) {
-         int nextSeg = key(nextId);
-         if (loopDist(seg, nextSeg, segments.size()) > 1) {
-            const Segment& segmentNext = segments[nextSeg];
-            bool intersectNext = Vec2f::segmentsIntersect(segmentCurrent.p0, segmentCurrent.p1, segmentNext.p0, segmentNext.p1);
-            if (intersectNext)
-               return false;
-         }
-      }
-      if (prevId < end()) {
-         int prevSeg = key(prevId);
-         if (loopDist(seg, prevSeg, segments.size()) > 1) {
-            const Segment& segmentPrev = segments[prevSeg];
-            bool intersectPrev = Vec2f::segmentsIntersect(segmentCurrent.p0, segmentCurrent.p1, segmentPrev.p0, segmentPrev.p1);
-            if (intersectPrev)
-               return false;
-         }
-      }
-      return true;
-   }
-
-   void removeSegment (int segmentId) {
-      _removeNode(segments[segmentId].pos);
-   }
-
-   double xPos;
-
-protected:
-   virtual int _compare (int key, const Node &node) const
-   {
-      const Segment& a = segments[key];
-      const Segment& b = segments[node.key];
-      double ya = a.p0.y + (xPos - a.p0.x) * (a.p1.y - a.p0.y) / (a.p1.x - a.p0.x);
-      double yb = b.p0.y + (xPos - b.p0.x) * (b.p1.y - b.p0.y) / (b.p1.x - b.p0.x);
-      return ya > yb ? 1 : (ya < yb ? -1 : 0);
-   }
-
-private:
-   ObjArray<Segment>& segments;
-
-   SegmentList (const SegmentList& other);
-};
-
-float getMinDotProduct (const ObjArray<Vec2f>& pp, float tilt) {
-   float minDot = 1.0;
-   for (int j = 0; j < pp.size(); ++j) {
-      Vec2f a, b, d;
-      a.copy(pp[j]);
-      b.copy(pp[(j + 1) % pp.size()]);
-      a.rotate(tilt);
-      b.rotate(tilt);
-      d.diff(b, a);
-      float dot = fabs(d.x / d.length());
-      if (dot < minDot)
-         minDot = dot;
-   }
-   return minDot;
-}
-
-bool MoleculeRenderInternal::_ringHasSelfIntersectionsSimple(const Ring& ring) {
-   for (int j = 0; j < ring.bondEnds.size(); ++j) {
-      for (int k = j + 2; k < __min(ring.bondEnds.size(), ring.bondEnds.size() + j - 1); ++k)
-      {
-         const BondEnd& be1 = _be(ring.bondEnds[j]);
-         const BondEnd& be2 = _be(ring.bondEnds[k]);
-         const BondDescr& b1 = _bd(be1.bid);
-         const BondDescr& b2 = _bd(be2.bid);
-         const Vec2f& a00 = _ad(b1.beg).pos;
-         const Vec2f& a01 = _ad(b1.end).pos;
-         const Vec2f& a10 = _ad(b2.beg).pos;
-         const Vec2f& a11 = _ad(b2.end).pos;
-         if (Vec2f::segmentsIntersect(a00, a01, a10, a11))
-            return true;
-      }
-   }
-   return false;
-}
-
-bool MoleculeRenderInternal::_ringHasSelfIntersections(const Ring& ring) {
-   QS_DEF(ObjArray<Vec2f>, pp);
-   pp.clear();
-   int len = ring.bondEnds.size();
-   for (int j = 0; j < len; ++j) {
-      pp.push().copy(_ad(_be(ring.bondEnds[j]).aid).pos);
-   }
-
-   float tilt = getFreeAngle(pp) + (float)(M_PI / 2);
-
-   QS_DEF(ObjArray<Event>, events);
-   events.clear();
-   events.reserve(2 * len);
-   QS_DEF(ObjArray<Segment>, segments);
-   segments.clear();
-   segments.reserve(len);
-   for (int j = 0; j < len; ++j) {
-      Vec2f p1, p2;
-      p1.copy(pp[j]);
-      p2.copy(pp[(j + 1) % len]);
-      p1.rotate(tilt);
-      p2.rotate(tilt);
-      bool revOrder = (p1.x > p2.x) || (p1.x == p2.x && p1.y > p2.y);
-      Segment& segment = segments.push();
-      segment.id = j;
-      segment.p0.copy(revOrder ? p2 : p1);
-      segment.p1.copy(revOrder ? p1 : p2);
-      Event& ev1 = events.push();
-      ev1.id = j;
-      ev1.begin = true;
-      ev1.p.copy(segment.p0);
-      Event& ev2 = events.push();
-      ev2.id = j;
-      ev2.begin = false;
-      ev2.p.copy(segment.p1);
-   }
-
-   // order the events
-   events.qsort(evcmp, NULL);
-
-   // sweep line pass
-   SegmentList sl(segments);
-   for (int i = 0; i < events.size(); ++i) {
-      Event& ev = events[i];
-      if (ev.begin) {
-         if (!sl.insertSegment(ev.p.x + 1e-4, ev.id))
-            return true; // intersection detected
-      } else {
-         sl.removeSegment(ev.id);
-      }
-   }
-
-   return false;
-}
-
-void MoleculeRenderInternal::_findRings()
-{
-   QS_DEF(RedBlackSet<int>, mask);
-   for (int i = 0; i < _data.bondends.size(); ++i)
-   {
-      BondEnd& be = _be(i);
-      if (be.lRing != -1)
-         continue;
-      mask.clear();
-      int rid = _data.rings.size();
-      _data.rings.push();
-      Ring& ring = _data.rings[rid];
-      ring.bondEnds.push(i);
-
-      int j = be.next;
-      mask.insert(be.aid);
-      for (int c = 0; j != i; j = _be(j).next, ++c)
-      {
-         if (c > _data.bondends.size() || j < 0 || _be(j).lRing != -1)
-            break;
-         int aid = _be(j).aid;
-         if (mask.find(aid)) {
-            while(ring.bondEnds.size() > 1 && _be(ring.bondEnds.top()).aid != aid) {
-               _be(ring.bondEnds.top()).lRing = -2;
-               ring.bondEnds.pop();
-            }
-            ring.bondEnds.pop();
-         } else {
-            mask.insert(aid);
-         }
-         ring.bondEnds.push(j);
-      }
-      if (i != j || ring.bondEnds.size() < 3)
-      {
-         for (int j = 0; j < ring.bondEnds.size(); ++j)
-            _be(ring.bondEnds[j]).lRing = -2;
-         _data.rings.pop();
-         continue;
-      }
-
-      bool selfIntersection = _ringHasSelfIntersections(ring);
-      if (selfIntersection) {
-         for (int j = 0; j < ring.bondEnds.size(); ++j)
-            _be(ring.bondEnds[j]).lRing = -2;
-         _data.rings.pop();
-         continue;
-      }
-
-      // for the inner loops, sum of the angles should be (n-2)*pi,
-      // for the outer ones (n+2)*pi
-      float angleSum = 0;
-      for (int j = 0; j < ring.bondEnds.size(); ++j) {
-         int j1 = (j + 1) % ring.bondEnds.size();
-         const Vec2f& da = _be(ring.bondEnds[j]).dir;
-         const Vec2f& db = _be(ring.bondEnds[j1]).dir;
-         float angle = (float)M_PI - atan2(-Vec2f::cross(da, db), Vec2f::dot(da, db));
-         angleSum += angle;
-      }
-
-      // sum of all angles for inner loop is (n - 2) Pi and (n + 2) Pi for the outer one
-      bool inner = (angleSum < ring.bondEnds.size() * M_PI);
-
-      if (!inner)
-      {
-         for (int j = 0; j < ring.bondEnds.size(); ++j)
-            _be(ring.bondEnds[j]).lRing = -2;
-         _data.rings.pop();
-         continue;
-      }
-
-      for (int j = 0; j < ring.bondEnds.size(); ++j)
-         _be(ring.bondEnds[j]).lRing = rid;
-
-      if (_opt.showCycles)
-      {
-         float cycleLineOffset = _settings.unit * 9;
-         QS_DEF(Array<Vec2f>, vv);
-         vv.clear();
-         for (int j = 0; j < ring.bondEnds.size() + 1; ++j)
-         {
-            const BondEnd& be = _be(ring.bondEnds[j % ring.bondEnds.size()]);
-            Vec2f v = be.dir;
-            v.rotateL(be.lang / 2);
-            v.scale(cycleLineOffset);
-            v.add(_ad(be.aid).pos);
-            vv.push(v);
-         }
-         _cw.setSingleSource(CWC_BLUE);
-         _cw.setLineWidth(_settings.unit);
-         _cw.drawPoly(vv);
-      }
-   }
-
-   for (int i = 0; i < _data.rings.size(); ++i)
-   {
-      Ring& ring = _data.rings[i];
-
-      Array<Vec2f> pp;
-      for (int j = 0; j < ring.bondEnds.size(); ++j)
-         pp.push().copy(_ad(_be(ring.bondEnds[j]).aid).pos);
-
-      for (int j = 0; j < ring.bondEnds.size(); ++j)
-         ring.center.add(pp[j]);
-      ring.center.scale(1.0f / ring.bondEnds.size());
-
-      //{
-      //   TextItem ti;
-      //   bprintf(ti.text, "%.2f", angleSum);
-      //   ti.color = CWC_BLUE;
-      //   ti.fontsize = _settings.labelFont;
-      //   _cw.setTextItemSize(ti, ring.center);
-      //   _cw.drawTextItemText(ti);
-      //}
-
-      float r = -1;
-      for (int j = 0; j < ring.bondEnds.size(); ++j)
-      {
-         Vec2f df;
-         BondEnd& be = _be(ring.bondEnds[j]);
-         df.diff(pp[j], ring.center);
-         float l = fabs(Vec2f::dot(df, be.lnorm));
-         if (r < 0 || l < r)
-            r = l;
-         ring.angles.push(atan2(df.y, df.x));
-      }
-      ring.radius = r;
-
-      ring.aromatic = true;
-      int dblBondCount = 0;
-      for (int i = 0; i < ring.bondEnds.size(); ++i)
-      {
-         int type = _bd(_be(ring.bondEnds[i]).bid).type;
-         if (type != BOND_AROMATIC)
-            ring.aromatic = false;
-         if (type == BOND_DOUBLE)
-            dblBondCount++;
-      }
-      ring.dblBondCount = dblBondCount;
-   }
-
-   for (int i = _mol->edgeBegin(); i < _mol->edgeEnd(); i = _mol->edgeNext(i))
-   {
-      BondDescr& bd = _bd(i);
-      BondEnd& be1 = _be(bd.be1);
-      BondEnd& be2 = _be(bd.be2);
-      bd.inRing = (be1.lRing >= 0 || be2.lRing >= 0);
-      bd.aromRing = ((be1.lRing >= 0) ? _data.rings[be1.lRing].aromatic : false) ||
-         ((be2.lRing >= 0) ? _data.rings[be2.lRing].aromatic : false);
-   }
-}
-
-void MoleculeRenderInternal::_prepareLabels()
-{
-   for (int i = _mol->vertexBegin(); i < _mol->vertexEnd(); i = _mol->vertexNext(i))
-      _prepareLabelText(i);
-}
-
-void MoleculeRenderInternal::_objCoordTransform(Vec2f& p, const Vec2f& v) const
-{
-   p.set((v.x - _min.x) * _scale, (_max.y - v.y) * _scale);
-}
-
-void MoleculeRenderInternal::_objDistTransform(Vec2f& p, const Vec2f& v) const
-{
-   p.set(v.x * _scale, -v.y * _scale);
-}
-
-void MoleculeRenderInternal::_initCoordinates()
-{
-   Vec2f v;
-   for (int i = _mol->vertexBegin(); i < _mol->vertexEnd(); i = _mol->vertexNext(i))
-   {
-      Vec2f::projectZ(v, _mol->getAtomXyz(i));
-      _objCoordTransform(_ad(i).pos, v);
-   }
-}
-
-void MoleculeRenderInternal::_determineStereoGroupsMode()
-{
-   const MoleculeStereocenters& sc = _mol->stereocenters;
-
-   _lopt.stereoMode = STEREOGROUPS_HIDE;
-   if (_opt.stereoMode == STEREO_STYLE_NONE)
-      return;
-   bool allAbs = true, singleAndGroup = true, none = true;
-   int andGid = -1;
-   for (int i = sc.begin(); i < sc.end(); i = sc.next(i))
-   {
-      int aid, type, gid, pyramid[4];
-      sc.get(i, aid, type, gid, pyramid);
-
-      if (type != MoleculeStereocenters::ATOM_ANY)
-         none = false;
-      if (type != MoleculeStereocenters::ATOM_ABS)
-         allAbs = false;
-      if (type != MoleculeStereocenters::ATOM_AND || (andGid > 0 && andGid != gid))
-         singleAndGroup = false;
-      else
-         andGid = gid;
-
-      if (!allAbs && !singleAndGroup)
-         break;
-   }
-
-   if (_opt.stereoMode == STEREO_STYLE_OLD)
-   {
-      if (singleAndGroup)
-         return;
-
-      if (allAbs && !none)
-      {
-
-         TextItem& tiChiral = _data.textitems[_pushTextItem(RenderItem::RIT_CHIRAL, CWC_BASE, false)];
-         bprintf(tiChiral.text, "Chiral");
-         tiChiral.fontsize = FONT_SIZE_LABEL;
-         _cw.setTextItemSize(tiChiral);
-         tiChiral.bbp.set((_max.x - _min.x) * _scale - tiChiral.bbsz.x, -tiChiral.bbsz.y * 2);
-         _cw.setSingleSource(CWC_BASE);
-         _cw.drawTextItemText(tiChiral);
-         return;
-      }
-   }
-
-   _lopt.stereoMode = STEREOGROUPS_SHOW;
-   int aid, type, groupId, pyramid[4];
-   for (int i = sc.begin(); i < sc.end(); i = sc.next(i))
-   {
-      sc.get(i, aid, type, groupId, pyramid);
-      AtomDesc& ad = _ad(aid);
-
-      ad.stereoGroupType = type;
-      if (type == MoleculeStereocenters::ATOM_AND || type == MoleculeStereocenters::ATOM_OR)
-         ad.stereoGroupNumber = groupId;
-   }
-}
-
-bool MoleculeRenderInternal::_isSingleHighlighted (int aid)
-{
-   const Vertex& vertex = _mol->getVertex(aid);
-   if (!_vertexIsHighlighted(aid))
-      return false;
-   if (_opt.highlightedLabelsVisible)
-      return true;
-   for (int j = vertex.neiBegin(); j < vertex.neiEnd(); j = vertex.neiNext(j))
-      if (_edgeIsHighlighted(vertex.neiEdge(j)))
-         return false;
-   return true;
-}
-
-bool MoleculeRenderInternal::_vertexIsHighlighted (int aid)
-{
-   return _mol->isAtomHighlighted(aid);
-}
-
-bool MoleculeRenderInternal::_edgeIsHighlighted (int bid)
-{
-   return _mol->isBondHighlighted(bid);
-}
-
-bool MoleculeRenderInternal::_hasQueryModifiers (int aid)
-{
-   bool hasConstraints = false;
-   QUERY_MOL_BEGIN(_mol);
-   QueryMolecule::Atom& qa = qmol.getAtom(aid);
-   hasConstraints = qa.hasConstraint(QueryMolecule::ATOM_RING_BONDS) ||
-      qa.hasConstraint(QueryMolecule::ATOM_RING_BONDS_AS_DRAWN) ||
-      qa.hasConstraint(QueryMolecule::ATOM_SUBSTITUENTS) ||
-      qa.hasConstraint(QueryMolecule::ATOM_SUBSTITUENTS_AS_DRAWN) ||
-      qa.hasConstraint(QueryMolecule::ATOM_UNSATURATION) ||
-      qa.hasConstraint(QueryMolecule::ATOM_TOTAL_H);
-   QUERY_MOL_END;
-   return hasConstraints ||
-      _ad(aid).fixed || _ad(aid).exactChange;
-}
-
-void MoleculeRenderInternal::_findNearbyAtoms ()
-{
-   float maxDistance = _settings.neighboringAtomDistanceTresholdA * 2;
-   RedBlackObjMap<int, RedBlackObjMap<int, Array<int> > > buckets;
-
-   for (int i = _mol->vertexBegin(); i < _mol->vertexEnd(); i = _mol->vertexNext(i)) {
-      const Vec2f& v = _ad(i).pos;
-      int xBucket = (int)(v.x / maxDistance);
-      int yBucket = (int)(v.y / maxDistance);
-      RedBlackObjMap<int, Array<int> >& bucketRow = buckets.findOrInsert(yBucket);
-      Array<int>& bucket = bucketRow.findOrInsert(xBucket);
-      bucket.push(i);
-   }
-
-   for (int i = _mol->vertexBegin(); i < _mol->vertexEnd(); i = _mol->vertexNext(i)) {
-      const Vec2f& v = _ad(i).pos;
-      int xBucket = (int)(v.x / maxDistance);
-      int yBucket = (int)(v.y / maxDistance);
-      for (int j = 0; j < 3; ++j) {
-         for (int k = 0; k < 3; ++k) {
-            int x = xBucket + j - 1;
-            int y = yBucket + k - 1;
-            if (!buckets.find(y))
-               continue;
-            RedBlackObjMap<int, Array<int> >& bucketRow = buckets.at(y);
-            if (!bucketRow.find(x))
-               continue;
-            const Array<int>& bucket = bucketRow.at(x);
-            for (int r = 0; r < bucket.size(); ++r) {
-               int aid = bucket[r];
-               if (aid == i)
-                  continue;
-               const Vec2f& v1 = _ad(aid).pos;
-               if (Vec2f::dist(v, v1) < maxDistance) {
-                  _ad(i).nearbyAtoms.push(aid);
-               }
-            }
-         }
-      }
-      //const Array<int>& natoms = _ad(i).nearbyAtoms;
-      //printf("%02d:", i);
-      //for (int j = 0; j < natoms.size(); ++j) {
-      //   printf(" %02d", natoms[j]);
-      //}
-      //printf("\n");
-   }
-   //printf("\n");
-}
-
-int _argMax (float* vv, int length) {
-   int iMax = 0;
-   for (int i = 1; i < length; ++i) {
-      if (vv[iMax] < vv[i])
-         iMax = i;
-   }
-   return iMax;
-}
-
-float _sqr (float a) {
-   return a * a;
-}
-
-void MoleculeRenderInternal::_initHydroPos (int aid) {
-   AtomDesc& ad = _ad(aid);
-   const Vertex& v = _mol->getVertex(aid);
-   if (v.degree() == 0 && ElementHygrodenOnLeft[ad.label]) {
-      ad.implHPosWeights[HYDRO_POS_RIGHT] = 0.2f; // weights are relative, absoute values don't matter
-      ad.implHPosWeights[HYDRO_POS_LEFT] = 0.3f;
-   } else {
-      ad.implHPosWeights[HYDRO_POS_RIGHT] = 0.3f;
-      ad.implHPosWeights[HYDRO_POS_LEFT] = 0.2f;
-   }
-   ad.implHPosWeights[HYDRO_POS_UP] = 0.1f;
-   ad.implHPosWeights[HYDRO_POS_DOWN] = 0.0f;
-   ad.implHPosWeights[HYDRO_POS_RIGHT] -= ad.rightSin > _settings.minSin ? ad.rightSin : 0;
-   ad.implHPosWeights[HYDRO_POS_LEFT] -= ad.leftSin > _settings.minSin ? ad.leftSin : 0;
-   ad.implHPosWeights[HYDRO_POS_UP] -= ad.upperSin > _settings.minSin ? ad.upperSin : 0;
-   ad.implHPosWeights[HYDRO_POS_DOWN] -= ad.lowerSin > _settings.minSin ? ad.lowerSin : 0;
-}
-
-int MoleculeRenderInternal::_hydroPosFindConflict(int i) {
-   const AtomDesc& ad = _ad(i);
-   for (int j = 0; j < ad.nearbyAtoms.size(); ++j) {
-      int aid = ad.nearbyAtoms[j];
-      Vec2f d;
-      d.diff(_ad(aid).pos, ad.pos);
-      HYDRO_POS orientation = d.x < d.y ? (d.x > -d.y ? HYDRO_POS_DOWN : HYDRO_POS_LEFT) : (d.x > -d.y ? HYDRO_POS_RIGHT : HYDRO_POS_UP);
-      float aDist = __max(fabs(d.x), fabs(d.y));
-      float bDist = __min(fabs(d.x), fabs(d.y));
-      if (orientation == ad.hydroPos && bDist < _settings.neighboringAtomDistanceTresholdB && (aDist < _settings.neighboringAtomDistanceTresholdA ||
-         (aDist < _settings.neighboringAtomDistanceTresholdA * 2 && _ad(aid).hydroPos == 3 - ad.hydroPos)))
-         return orientation;
-   }
-   return -1;
-}
-
-bool MoleculeRenderInternal::_hydroPosCorrectGreedy () {
-   for (int i = _mol->vertexBegin(); i < _mol->vertexEnd(); i = _mol->vertexNext(i))
-   {
-      AtomDesc& ad = _ad(i);
-      if (!ad.showLabel || ad.implicit_h <= 0)
-         continue;
-
-      int orientation = _hydroPosFindConflict(i);
-      if (orientation >= 0) {
-         ad.implHPosWeights[orientation] -= 1;
-         ad.hydroPos = (HYDRO_POS)_argMax(ad.implHPosWeights,4);
-      }
-   }
-
-   for (int i = _mol->vertexBegin(); i < _mol->vertexEnd(); i = _mol->vertexNext(i))
-   {
-      AtomDesc& ad = _ad(i);
-      if (!ad.showLabel || ad.implicit_h <= 0)
-         continue;
-
-      int orientation = _hydroPosFindConflict(i);
-      if (orientation >= 0)
-         return false;
-   }
-   return true;
-}
-
-void MoleculeRenderInternal::_hydroPosCorrectRepulse () {
-   for (int i = _mol->vertexBegin(); i < _mol->vertexEnd(); i = _mol->vertexNext(i))
-   {
-      AtomDesc& ad = _ad(i);
-      if (!ad.showLabel || ad.implicit_h <= 0)
-         continue;
-      _initHydroPos(i);
-      for (int j = 0; j < ad.nearbyAtoms.size(); ++j) {
-         int aid = ad.nearbyAtoms[j];
-         Vec2f d;
-         d.diff(_ad(aid).pos, ad.pos);
-         if (d.length() < _settings.neighboringLabelTolerance && _ad(aid).showLabel) {
-            ad.implHPosWeights[d.x < d.y ? (d.x > -d.y ? HYDRO_POS_DOWN : HYDRO_POS_LEFT) : (d.x > -d.y ? HYDRO_POS_RIGHT : HYDRO_POS_UP)] -= 1;
-         }
-      }
-      ad.hydroPos = (HYDRO_POS)_argMax(ad.implHPosWeights,4);
-   }
-}
-
-void MoleculeRenderInternal::_initAtomData ()
-{
-   QUERY_MOL_BEGIN(_mol);
-   for (int i = 0; i < qmol.fixed_atoms.size(); ++i)
-      _ad(i).fixed = true;
-   QUERY_MOL_END;
-   for (int i = 0; i < _data.exactChanges.size(); ++i)
-      if (_data.exactChanges[i])
-         _ad(i).exactChange = true;
-
-   _findNearbyAtoms();
-   for (int i = _mol->vertexBegin(); i < _mol->vertexEnd(); i = _mol->vertexNext(i))
-   {
-      AtomDesc& ad = _ad(i);
-      BaseMolecule& bm = *_mol;
-      const Vertex& vertex = bm.getVertex(i);
-
-      //QS_DEF(Array<char>, buf);
-      //buf.clear();
-      //bm.getAtomDescription(i, buf);
-      //printf("%s\n", buf.ptr());
-
-      int atomNumber = bm.getAtomNumber(i);
-      QUERY_MOL_BEGIN(_mol);
-      if (!QueryMolecule::queryAtomIsRegular(qmol, i))
-         atomNumber = -1;
-      QUERY_MOL_END;
-      if (bm.isPseudoAtom(i))
-      {
-         ad.type = AtomDesc::TYPE_PSEUDO;
-         ad.pseudo.readString(bm.getPseudoAtom(i), true);
-      }
-      else if (atomNumber < 0 || atomNumber == ELEM_RSITE)
-         ad.type = AtomDesc::TYPE_QUERY;
-      else
-         ad.type = AtomDesc::TYPE_REGULAR;
-
-      ad.label = -1;
-      if (ad.type == AtomDesc::TYPE_REGULAR)
-         ad.label = atomNumber;
-
-      ad.queryLabel = -1;
-      if (ad.type == AtomDesc::TYPE_QUERY) {
-         if (!bm.isRSite(i)) {
-            QUERY_MOL_BEGIN(_mol);
-            ad.queryLabel = QueryMolecule::parseQueryAtom(qmol, i, ad.list);
-            if (ad.queryLabel < 0) {
-               bm.getAtomDescription(i, ad.pseudo);
-               ad.type = AtomDesc::TYPE_PSEUDO;
-               ad.pseudoAtomStringVerbose = true;
-            }
-            QUERY_MOL_END;
-         }
-      }
-
-      if (_opt.atomColoring && ad.label > 0)
-         ad.color = _cw.getElementColor(ad.label);
-
-      Vec2f h(1, 0);
-      bool hasBondOnRight = false, hasBondOnLeft = false;
-      for (int j = vertex.neiBegin(); j < vertex.neiEnd(); j = vertex.neiNext(j))
-      {
-         Vec2f d(_ad(vertex.neiVertex(j)).pos);
-         d.sub(ad.pos);
-         d.normalize();
-         if (d.x > 0)
-            ad.rightSin = __max(ad.rightSin, d.x);
-         else
-            ad.leftSin = __max(ad.leftSin, -d.x);
-         if (d.y > 0)
-            ad.lowerSin = __max(ad.lowerSin, d.y);
-         else
-            ad.upperSin = __max(ad.upperSin, -d.y);
-      }
-      if (ad.rightSin > 0.7)
-         hasBondOnRight = true;
-      if (ad.leftSin > 0.7)
-         hasBondOnLeft = true;
-
-      int charge = bm.getAtomCharge(i);
-      int isotope = bm.getAtomIsotope(i);
-      int radical = -1;
-      int valence;
-      bool query = bm.isQueryMolecule();
-
-      valence = bm.getExplicitValence(i);
-
-      if (!bm.isRSite(i) && !bm.isPseudoAtom(i)) {
-         radical = bm.getAtomRadical_NoThrow(i, -1);
-         if (!bm.isQueryMolecule())
-            ad.implicit_h = bm.asMolecule().getImplicitH_NoThrow(i, 0);
-      }
-
-      bool plainCarbon =
-         ad.label == ELEM_C &&
-         charge == (query ? CHARGE_UNKNOWN : 0) &&
-         isotope == (query ? -1 : 0) &&
-         radical <= 0 &&
-         valence == -1 &&
-         !_hasQueryModifiers(i);
-
-      ad.showLabel = true;
-      if (_opt.labelMode == LABEL_MODE_ALL || vertex.degree() == 0)
-         ;
-      else if (_opt.labelMode == LABEL_MODE_NONE)
-         ad.showLabel = false;
-      else if (plainCarbon &&
-         (_opt.labelMode == LABEL_MODE_HETERO || vertex.degree() > 1) &&
-         !_isSingleHighlighted(i))
-      {
-         ad.showLabel = false;
-         if (vertex.degree() == 2)
-         {
-            int k1 = vertex.neiBegin();
-            int k2 = vertex.neiNext(k1);
-            if (_bd(vertex.neiEdge(k1)).type == _bd(vertex.neiEdge(k2)).type)
-            {
-               float dot = Vec2f::dot(_getBondEnd(i, k1).dir, _getBondEnd(i, k2).dir);
-               if (dot < -0.97)
-                  ad.showLabel = true;
-            }
-         }
-      }
-
-      _initHydroPos(i);
-      ad.hydroPos = (HYDRO_POS)_argMax(ad.implHPosWeights,4);
-
-      int uaid = _atomMappingInv.size() > i ? _atomMappingInv[i] : i;
-      if (_data.inversions.size() > uaid) {
-         ad.inversion = _data.inversions[uaid];
-      }
-      if (_data.aam.size() > uaid) {
-         ad.aam = _data.aam[uaid];
-      }
-   }
-
-   if (!_hydroPosCorrectGreedy())
-      if (!_hydroPosCorrectGreedy())
-         _hydroPosCorrectRepulse();
-}
-
-void MoleculeRenderInternal::_findAnglesOverPi ()
-{
-   for (int i = _mol->vertexBegin(); i < _mol->vertexEnd(); i = _mol->vertexNext(i))
-   {
-      int rightmost = -1, leftmost = -1;
-      const Vertex& vertex = _mol->getVertex(i);
-      if (vertex.degree() <= 1)
-         continue;
-      for (int j = vertex.neiBegin(); j < vertex.neiEnd(); j = vertex.neiNext(j))
-      {
-         int rbeidx = _getBondEndIdx(i, j);
-         BondEnd& rbe = _be(rbeidx);
-         if (rbe.lang > M_PI)
-         {
-            leftmost = rbe.lnei;
-            rightmost = rbeidx;
-            break;
-         }
-      }
-      if (leftmost < 0)
-      {
-         for (int j = vertex.neiBegin(); j < vertex.neiEnd(); j = vertex.neiNext(j))
-         {
-            int rbeidx = _getBondEndIdx(i, j);
-            BondEnd& rbe = _be(rbeidx);
-            BondEnd& lbe = _be(rbe.lnei);
-            if (_bd(rbe.bid).type == BOND_DOUBLE &&
-               _bd(lbe.bid).type == BOND_DOUBLE && rbe.lang < M_PI)
-            {
-               rightmost = rbeidx;
-               leftmost = rbe.lnei;
-            }
-         }
-      }
-      if (leftmost < 0)
-      {
-         for (int j = vertex.neiBegin(); j < vertex.neiEnd(); j = vertex.neiNext(j))
-         {
-            BondDescr& bd = _bd(vertex.neiEdge(j));
-            if (bd.type == BOND_SINGLE && bd.stereodir == 0)
-               continue;
-            BondEnd& be = _getBondEnd(i, j);
-            if (be.lsin > 0 && be.rsin > 0 && be.lang + be.rang > M_PI)
-            {
-               leftmost = be.lnei;
-               rightmost = be.rnei;
-            }
-         }
-      }
-      if (leftmost < 0)
-         continue;
-      if (!_ad(i).showLabel) {
-         BondEnd& rmbe = _be(rightmost);
-         BondEnd& lmbe = _be(leftmost);
-         float dot = Vec2f::dot(rmbe.dir, lmbe.dir);
-         if (dot > 0 || 1 + dot < 1e-4)
-            continue;
-         float ahs = sqrt((1 + dot)/(1 - dot));
-         lmbe.offset = rmbe.offset = -ahs *
-            __min(_bd(lmbe.bid).thickness, _bd(rmbe.bid).thickness) / 2;
-      }
-   }
-}
-
-void MoleculeRenderInternal::_renderBondIds ()
-{
-   // show bond ids
-   if (_opt.showBondIds)
-   {
-      for (int i = _mol->edgeBegin(); i < _mol->edgeEnd(); i = _mol->edgeNext(i))
-      {
-         TextItem ti;
-         ti.fontsize = FONT_SIZE_INDICES;
-         ti.color = CWC_DARKGREEN;
-         int base = _opt.atomBondIdsFromOne ? 1 : 0;
-         bprintf(ti.text, "%i", i + base);
-         Vec2f v;
-         v.sum(_be(_bd(i).be1).p, _be(_bd(i).be2).p);
-         v.scale(0.5);
-         _cw.setTextItemSize(ti, v);
-         _extendRenderItem(ti, _settings.boundExtent);
-         _cw.drawItemBackground(ti);
-         _cw.drawTextItemText(ti);
-      }
-   }
-
-   // show bond end ids
-   if (_opt.showBondEndIds)
-   {
-      for (int i = 0; i < _data.bondends.size(); ++i)
-      {
-         TextItem ti;
-         ti.fontsize = FONT_SIZE_INDICES;
-         ti.color = CWC_RED;
-         bprintf(ti.text, "%i", i);
-         Vec2f v;
-         v.lineCombin2(_be(i).p, 0.75, _be(_getOpposite(i)).p, 0.25);
-         _cw.setTextItemSize(ti, v);
-         _extendRenderItem(ti, _settings.boundExtent);
-         _cw.drawItemBackground(ti);
-         _cw.drawTextItemText(ti);
-      }
-   }
-   if (_opt.showNeighborArcs)
-   {
-      for (int i = 0; i < _data.bondends.size(); ++i)
-      {
-         BondEnd& be = _be(i);
-         BondEnd& be1 = _be(be.lnei);
-         BondEnd& be2 = _be(be.rnei);
-         float a0 = atan2(be.dir.y, be.dir.x) - 0.1f;
-         float a1 = atan2(be1.dir.y, be1.dir.x) + 0.1f;
-         _cw.setSingleSource(CWC_RED);
-         _cw.drawArc(_ad(be.aid).pos, _settings.bondSpace * 3, a1, a0);
-
-         float a2 = atan2(be2.dir.y, be2.dir.x) - 0.1f;
-         float a3 = atan2(be.dir.y, be.dir.x) + 0.1f;
-         _cw.setSingleSource(CWC_DARKGREEN);
-         _cw.drawArc(_ad(be.aid).pos, _settings.bondSpace * 3 + _settings.unit, a3, a2);
-
-      }
-   }
-}
-
-void MoleculeRenderInternal::_renderAtomIds ()
-{
-   if (_opt.showAtomIds)
-   {
-      for (int i = _mol->vertexBegin(); i < _mol->vertexEnd(); i = _mol->vertexNext(i))
-      {
-         const AtomDesc &desc = _ad(i);
-         for (int i = 0; i < desc.ticount; ++i)
-         {
-            const TextItem &ti = _data.textitems[i + desc.tibegin];
-            if (ti.ritype == RenderItem::RIT_ATOMID)
-            {
-               _cw.drawItemBackground(ti);
-               _cw.drawTextItemText(ti);
-            }
-         }
-      }
-   }
-}
-
-void MoleculeRenderInternal::_renderEmptyRFragment ()
-{
-   if (!isRFragment || _data.atoms.size() > 0)
-      return;
-   int attachmentPointBegin = _data.attachmentPoints.size(); // always 0
-   int attachmentPointCount = 2;
-
-   Vec2f pos, dir1(1,0), dir2(-1,0);
-   float offset = 0.4f;
-   {
-      RenderItemAttachmentPoint& attachmentPoint = _data.attachmentPoints.push();
-
-      attachmentPoint.dir.copy(dir1);
-      attachmentPoint.p0.set(0,0);
-      attachmentPoint.p1.lineCombin(pos, dir1, offset);
-      attachmentPoint.color = CWC_BASE;
-      attachmentPoint.highlighted = false;
-      attachmentPoint.number = 1;
-   }
-   {
-      RenderItemAttachmentPoint& attachmentPoint = _data.attachmentPoints.push();
-
-      attachmentPoint.dir.copy(dir2);
-      attachmentPoint.p0.set(0,0);
-      attachmentPoint.p1.lineCombin(pos, dir2, offset);
-      attachmentPoint.color = CWC_BASE;
-      attachmentPoint.highlighted = false;
-      attachmentPoint.number = 2;
-   }
-   _cw.setSingleSource(CWC_BASE);
-   for (int i = 0; i < attachmentPointCount; ++i)
-      _cw.drawAttachmentPoint(_data.attachmentPoints[attachmentPointBegin + i]);
-}
-
-void MoleculeRenderInternal::_renderLabels ()
-{
-   for (int i = _mol->vertexBegin(); i < _mol->vertexEnd(); i = _mol->vertexNext(i))
-      _drawAtom(_ad(i));
-}
-
-void MoleculeRenderInternal::_renderRings ()
-{
-   for (int i = 0; i < _data.rings.size(); ++i)
-   {
-      const Ring& ring = _data.rings[i];
-      if (ring.aromatic)
-      {
-         float r = 0.75f * ring.radius;
-         for (int k = 0; k < ring.bondEnds.size(); ++k)
-         {
-            BondEnd& be = _be(ring.bondEnds[k]);
-            if (_edgeIsHighlighted(be.bid))
-               _cw.setHighlight();
-            float a0 = ring.angles[k],
-               a1 = ring.angles[(k + 1) % ring.bondEnds.size()];
-            if (fabs(a1 - a0) > PI)
-               _cw.drawArc(ring.center, r, __max(a0,a1), __min(a0,a1));
-            else
-               _cw.drawArc(ring.center, r, __min(a0,a1), __max(a0,a1));
-            if (_edgeIsHighlighted(be.bid))
-               _cw.resetHighlight();
-         }
-      }
-   }
-}
-
-void MoleculeRenderInternal::_renderBonds ()
-{
-   for (int i = _mol->edgeBegin(); i < _mol->edgeEnd(); i = _mol->edgeNext(i))
-      _drawBond(i);
-}
-
-void MoleculeRenderInternal::_renderSGroups ()
-{
-   for (int i = 0; i < _data.sgroups.size(); ++i) {
-      const SGroup& sg = _data.sgroups[i];
-      for (int j = 0; j < sg.ticount; ++j)
-         _cw.drawTextItemText(_data.textitems[j + sg.tibegin]);
-      for (int j = 0; j < sg.gicount; ++j)
-         _cw.drawGraphItem(_data.graphitems[j + sg.gibegin]);
-      for (int j = 0; j < sg.bicount; ++j)
-         _cw.drawBracket(_data.brackets[j + sg.bibegin]);
-   }
-}
-
-void MoleculeRenderInternal::_applyBondOffset ()
-{
-   for (int i = 0; i < _data.bondends.size(); ++i)
-   {
-      BondEnd& be = _be(i);
-      be.p.addScaled(be.dir, be.offset);
-   }
-}
-
-void MoleculeRenderInternal::_setBondCenter ()
-{
-   // find bond center
-   for (int i = _mol->edgeBegin(); i < _mol->edgeEnd(); i = _mol->edgeNext(i))
-   {
-      BondDescr& bd = _bd(i);
-      bd.center.lineCombin2(_be(bd.be1).p, 0.5f, _be(bd.be2).p, 0.5f);
-   }
-}
-
-void MoleculeRenderInternal::_findNeighbors ()
-{
-   // prepare bond end data
-   for (int i = _mol->vertexBegin(); i < _mol->vertexEnd(); i = _mol->vertexNext(i))
-   {
-      const Vertex& vertex = _mol->getVertex(i);
-      for (int j = vertex.neiBegin(); j < vertex.neiEnd(); j = vertex.neiNext(j))
-      {
-         int be1idx = _getBondEndIdx(i, j);
-         BondEnd& be1 = _be(be1idx);
-         if (vertex.degree() > 1)
-         {
-            // find right and left neighbor of each bond end
-            for (int k = vertex.neiBegin(); k < vertex.neiEnd(); k = vertex.neiNext(k))
-            {
-               if (k == j)
-                  continue;
-               int be2idx = _getBondEndIdx(i, k);
-               BondEnd& be2 = _be(be2idx);
-               float dot = Vec2f::dot(be1.dir, be2.dir);
-               float cross = -Vec2f::cross(be1.dir, be2.dir);
-               float angle = atan2(cross, dot);
-               if (angle < 0)
-                  angle += 2 * (float)M_PI;
-               float rAngle = (2 * (float)M_PI - angle);
-               if (be1.lnei < 0 || angle < be1.lang)
-               {
-                  be1.lnei = be2idx;
-                  be1.lsin = cross;
-                  be1.lcos = dot;
-                  be1.lang = angle;
-               }
-               if (be1.rnei < 0 || rAngle < be1.rang)
-               {
-                  be1.rnei = be2idx;
-                  be1.rsin = sin(rAngle);
-                  be1.rcos = cos(rAngle);
-                  be1.rang = rAngle;
-               }
-            }
-            int prev = _getOpposite(be1.lnei);
-            _be(prev).next = be1idx;
-         }
-         else if (vertex.degree() == 1)
-         {
-            int prev = _getOpposite(be1idx);
-            _be(prev).next = be1idx;
-            be1.lnei = be1.rnei = be1idx;
-            be1.lsin = be1.rsin = 0;
-            be1.lcos = be1.rcos = 1;
-            be1.lang = be1.rang = (float)(2 * M_PI);
-         }
-      }
-   }
-}
-
-void MoleculeRenderInternal::_findCenteredCase ()
-{
-   // bonds with both labels visible
-   for (int i = _mol->edgeBegin(); i < _mol->edgeEnd(); i = _mol->edgeNext(i))
-   {
-      BondEnd& be1 = _be(_bd(i).be1);
-      BondEnd& be2 = _be(_bd(i).be2);
-      if (_ad(be1.aid).showLabel && _ad(be2.aid).showLabel)
-         be1.centered = be2.centered = true;
-   }
-
-   // other cases
-   for (int i = _mol->vertexBegin(); i < _mol->vertexEnd(); i = _mol->vertexNext(i))
-   {
-      const Vertex& vertex = _mol->getVertex(i);
-      const AtomDesc& ad = _ad(i);
-      for (int j = vertex.neiBegin(); j < vertex.neiEnd(); j = vertex.neiNext(j))
-      {
-         if (_bd(vertex.neiEdge(j)).inRing)
-            continue;
-         BondEnd& be = _getBondEnd(i, j);
-         if (ad.showLabel)
-         {
-            be.centered = true;
-            continue; // prolongation is not required when label is shown
-         }
-
-         if (be.lnei == be.rnei) // zero or one neighbor
-            continue;
-         if (be.lsin < _settings.prolongAdjSinTreshold || be.rsin < _settings.prolongAdjSinTreshold) // angle should not be to large or too small
-            continue;
-         const BondDescr& bdl = _bd(_be(be.lnei).bid);
-         const BondDescr& bdr = _bd(_be(be.rnei).bid);
-
-         if (((bdl.type == BOND_SINGLE && (bdl.stereodir == 0 || _opt.centerDoubleBondWhenStereoAdjacent))
-            && (bdr.type == BOND_SINGLE && (bdr.stereodir == 0 || _opt.centerDoubleBondWhenStereoAdjacent)))
-            || (bdr.type == BOND_SINGLE && bdl.type == BOND_SINGLE && bdl.stereodir != 0 && bdr.stereodir != 0))
-         {
-            be.centered = true;
-            be.prolong = true;
-         }
-      }
-   }
-
-   for (int i = _mol->edgeBegin(); i < _mol->edgeEnd(); i = _mol->edgeNext(i))
-   {
-      BondDescr& bd = _bd(i);
-      bd.centered = _be(bd.be1).centered && _be(bd.be2).centered;
-   }
-}
-
-float MoleculeRenderInternal::_getBondOffset (int aid, const Vec2f& pos, const Vec2f& dir, const float bondWidth)
-{
-   if (!_ad(aid).showLabel)
-      return -1;
-
-   float maxOffset = 0, offset = 0;
-   for (int k = 0; k < _ad(aid).ticount; ++k)
-   {
-      TextItem& item = _data.textitems[_ad(aid).tibegin + k];
-      if (item.noBondOffset)
-         continue;
-      if (_clipRayBox(offset, pos, dir, item.bbp, item.bbsz, bondWidth))
-         maxOffset = __max(maxOffset, offset);
-   }
-   for (int k = 0; k < _ad(aid).gicount; ++k)
-   {
-      GraphItem& item = _data.graphitems[_ad(aid).gibegin + k];
-      if (item.noBondOffset)
-         continue;
-      if (_clipRayBox(offset, pos, dir, item.bbp, item.bbsz, bondWidth))
-         maxOffset = __max(maxOffset, offset);
-   }
-   return maxOffset + _settings.unit * 2;
-}
-
-void MoleculeRenderInternal::_calculateBondOffset ()
-{
-   // calculate offset for bonds
-   for (int i = _mol->vertexBegin(); i < _mol->vertexEnd(); i = _mol->vertexNext(i))
-   {
-      const Vertex& vertex = _mol->getVertex(i);
-      for (int j = vertex.neiBegin(); j < vertex.neiEnd(); j = vertex.neiNext(j))
-      {
-         BondEnd& be1 = _getBondEnd(i, j);
-         be1.offset = __max(be1.offset, _getBondOffset(i, be1.p, be1.dir, be1.width));
-      }
-   }
-
-   for (int i = _mol->edgeBegin(); i < _mol->edgeEnd(); i = _mol->edgeNext(i))
-   {
-      const BondDescr& bd = _bd(i);
-      BondEnd& be1 = _be(bd.be1);
-      BondEnd& be2 = _be(bd.be2);
-
-      // if the offsets may result in too short bond,
-      float offsum = be1.offset + be2.offset;
-      if (offsum > 1e-3f && bd.length < offsum + _settings.minBondLength)
-      {
-         // if possible, scale down the offsets so that the bond has at least the specified length
-         if (bd.length > _settings.minBondLength)
-         {
-            float factor = (bd.length - _settings.minBondLength) / offsum;
-            be1.offset *= factor;
-            be2.offset *= factor;
-         }
-         // otherwise, ignore offsets (extreme case)
-         else
-         {
-            be1.offset = be2.offset = 0;
-         }
-      }
-   }
-}
-
-void MoleculeRenderInternal::_initBondData ()
-{
-   float thicknessHighlighted = _cw.highlightedBondLineWidth();
-
-   for (int i = _mol->edgeBegin(); i < _mol->edgeEnd(); i = _mol->edgeNext(i))
-   {
-      BondDescr &d = _bd(i);
-      d.type = _mol->getBondOrder(i);
-      d.thickness = _edgeIsHighlighted(i) ? thicknessHighlighted : _settings.bondLineWidth;
-      d.queryType = -1;
-      QUERY_MOL_BEGIN(_mol);
-      {
-         QueryMolecule::Bond& qb = qmol.getBond(i);
-         d.queryType = QueryMolecule::getQueryBondType(qb);
-         d.stereoCare = qmol.bondStereoCare(i);
-         if (qb.hasConstraint(QueryMolecule::BOND_TOPOLOGY)) {
-            bool chainPossible = qb.possibleValue(QueryMolecule::BOND_TOPOLOGY, TOPOLOGY_CHAIN);
-            bool ringPossible = qb.possibleValue(QueryMolecule::BOND_TOPOLOGY, TOPOLOGY_RING);
-            d.topology = 0;
-            if (chainPossible && !ringPossible) {
-               d.topology = TOPOLOGY_CHAIN;
-            }
-            if (ringPossible && !chainPossible) {
-               d.topology = TOPOLOGY_RING;
-            }
-         }
-      }
-      QUERY_MOL_END;
-      const Edge& edge = _mol->getEdge(i);
-      d.beg = edge.beg;
-      d.end = edge.end;
-      d.vb = _ad(d.beg).pos;
-      d.ve = _ad(d.end).pos;
-      d.dir.diff(d.ve, d.vb);
-      d.length = d.dir.length();
-      d.dir.normalize();
-      d.norm.set(-d.dir.y, d.dir.x);
-      d.isShort = d.length < (_settings.bondSpace + _settings.bondLineWidth) * 2; // TODO: check
-
-      d.stereodir = _mol->getBondDirection(i);
-      d.cistrans = _mol->cis_trans.isIgnored(i);
-      int ubid = _bondMappingInv.size() > i ? _bondMappingInv.at(i) : i;
-      if (_data.reactingCenters.size() > ubid)
-         d.reactingCenter = _data.reactingCenters[ubid];
-   }
-}
-
-void MoleculeRenderInternal::_initBoldStereoBonds ()
-{
-   if (!_opt.boldBondDetection)
-      return;
-   for (int i = _mol->edgeBegin(); i < _mol->edgeEnd(); i = _mol->edgeNext(i)) {
-      BondDescr &d = _bd(i);
-      const Vertex& v1 = _mol->getVertex(d.beg);
-      const Vertex& v2 = _mol->getVertex(d.end);
-      bool hasNeighboringUpBond1 = false;
-      for (int j = v1.neiBegin(); j < v1.neiEnd(); j = v1.neiNext(j))
-         if (v1.neiEdge(j) != i && _bd(v1.neiEdge(j)).stereodir == BOND_UP && _bd(v1.neiEdge(j)).end == d.beg)
-            hasNeighboringUpBond1 = true;
-      bool hasNeighboringUpBond2 = false;
-      for (int j = v2.neiBegin(); j < v2.neiEnd(); j = v2.neiNext(j))
-         if (v2.neiEdge(j) != i && _bd(v2.neiEdge(j)).stereodir == BOND_UP && _bd(v2.neiEdge(j)).end == d.end)
-            hasNeighboringUpBond2 = true;
-      if (hasNeighboringUpBond1 && hasNeighboringUpBond2)
-         d.stereodir = BOND_STEREO_BOLD;
-   }
-}
-
-void MoleculeRenderInternal::_initBondEndData ()
-{
-   for (int i = _mol->edgeBegin(); i < _mol->edgeEnd(); i = _mol->edgeNext(i))
-   {
-      const Edge& edge = _mol->getEdge(i);
-      const AtomDesc& bdesc = _ad(edge.beg);
-      const AtomDesc& edesc = _ad(edge.end);
-
-      BondDescr& bondd = _bd(i);
-
-      bondd.be1 = _data.bondends.size();
-      _data.bondends.push();
-      bondd.be2 = _data.bondends.size();
-      _data.bondends.push();
-
-      BondEnd& be1 = _be(bondd.be1);
-      BondEnd& be2 = _be(bondd.be2);
-      be1.clear();
-      be2.clear();
-      be1.bid = be2.bid = i;
-      be1.aid = edge.beg;
-      be1.dir.diff(edesc.pos, bdesc.pos);
-      be1.dir.normalize();
-      be1.lnorm.copy(be1.dir);
-      be1.lnorm.rotate(1, 0);
-      be1.p.copy(bdesc.pos);
-
-      be2.aid = edge.end;
-      be2.dir.negation(be1.dir);
-      be2.lnorm.negation(be1.lnorm);
-      be2.p.copy(edesc.pos);
-   }
-
-   for (int i = 0; i < _data.bondends.size(); ++i)
-   {
-      BondEnd& be = _be(i);
-      const BondDescr& bd = _bd(be.bid);
-      if (bd.type == BOND_SINGLE)
-         if (bd.stereodir != 0)
-            if (bd.be1 == i) // is source end?
-               be.width = 0;
-            else
-               be.width = 2 * (_settings.bondSpace + _settings.bondLineWidth);
-         else
-            be.width = 2 * _settings.bondSpace + _settings.bondLineWidth;
-      else if (bd.type == BOND_DOUBLE ||
-         bd.type == BOND_AROMATIC ||
-         bd.type == BOND_TRIPLE ||
-         bd.queryType >= 0)
-         be.width = 4 * _settings.bondSpace + _settings.bondLineWidth;
-      else {
-         Array<char> buf;
-         _mol->getBondDescription(be.bid, buf);
-         throw Error("Unknown bond type %s. Can not determine bond width.", buf.ptr());
-      }
-
-   }
-}
-
-void MoleculeRenderInternal::_extendRenderItems ()
-{
-   for (int i = 0; i < _data.textitems.size(); ++i)
-      _extendRenderItem(_data.textitems[i], _settings.boundExtent);
-   for (int i = 0; i < _data.graphitems.size(); ++i)
-      _extendRenderItem(_data.graphitems[i], _settings.boundExtent);
-}
-
-BondEnd& MoleculeRenderInternal::_getBondEnd (int aid, int nei)
-{
-   return _be(_getBondEndIdx(aid, nei));
-}
-
-int MoleculeRenderInternal::_getBondEndIdx (int aid, int nei)
-{
-   int ne = _mol->getVertex(aid).neiEdge(nei);
-   int be = _bd(ne).getBondEnd(aid);
-   return be;
-}
-
-void MoleculeRenderInternal::_drawAtom (const AtomDesc& desc)
-{
-#ifdef RENDER_SHOW_BACKGROUND
-   for (int i = 0; i < desc.ticount; ++i)
-      _cw.drawItemBackground(_data.textitems[i + desc.tibegin]);
-   for (int i = 0; i < desc.gicount; ++i)
-      _cw.drawItemBackground(_data.graphitems[i + desc.gibegin]);
-#endif
-
-   _cw.setSingleSource(desc.color);
-   for (int i = 0; i < desc.ticount; ++i) {
-      if (desc.hcolorSet)
-         _cw.drawTextItemText(_data.textitems[i + desc.tibegin], desc.hcolor);
-      else
-         _cw.drawTextItemText(_data.textitems[i + desc.tibegin]);
-   }
-   for (int i = 0; i < desc.attachmentPointCount; ++i)
-      _cw.drawAttachmentPoint(_data.attachmentPoints[desc.attachmentPointBegin + i]);
-   for (int i = 0; i < desc.rSiteAttachmentIndexCount; ++i)
-      _cw.drawRSiteAttachmentIndex(_data.rSiteAttachmentIndices[desc.rSiteAttachmentIndexBegin + i]);
-   for (int i = 0; i < desc.gicount; ++i) {
-      if (desc.hcolorSet)
-         _cw.drawGraphItem(_data.graphitems[i + desc.gibegin], desc.hcolor);
-      else
-         _cw.drawGraphItem(_data.graphitems[i + desc.gibegin]);
-   }
-}
-
-void MoleculeRenderInternal::_writeQueryAtomToString (Output& output, int aid)
-{
-   BaseMolecule& bm = *_mol;
-   AtomDesc& ad = _ad(aid);
-
-   if (bm.isRSite(aid))
-   {
-      QS_DEF(Array<int>, rg);
-      bm.getAllowedRGroups(aid, rg);
-
-      if (rg.size() == 0)
-         output.printf("R");
-      else for (int i = 0; i < rg.size(); ++i)
-      {
-         if (i > 0)
-            output.printf(",");
-         output.printf("R%i", rg[i]);
-      }
-   } else {
-      if (!bm.isQueryMolecule())
-         throw Error("Atom type %d not supported in non-queries", ad.queryLabel);
-
-      if (ad.queryLabel == QueryMolecule::QUERY_ATOM_A) {
-         output.printf("A");
-      } else if (ad.queryLabel == QueryMolecule::QUERY_ATOM_X) {
-         output.printf("X");
-      } else if (ad.queryLabel == QueryMolecule::QUERY_ATOM_Q) {
-         output.printf("Q");
-      } else if (ad.queryLabel == QueryMolecule::QUERY_ATOM_LIST || ad.queryLabel == QueryMolecule::QUERY_ATOM_NOTLIST) {
-         if (ad.queryLabel == QueryMolecule::QUERY_ATOM_NOTLIST)
-            output.printf("!");
-         output.printf("[");
-         for (int i = 0; i < ad.list.size(); ++i)
-         {
-            if (i > 0)
-               output.printf(",");
-            output.printf("%s", Element::toString(ad.list[i]));
-         }
-         output.printf("]");
-      } else {
-         throw Error("Query atom type %d not supported", ad.queryLabel);
-      }
-   }
-}
-
-bool MoleculeRenderInternal::_writeDelimiter (bool needDelimiter, Output &output)
-{
-   if (needDelimiter)
-      output.printf(",");
-   else
-      output.printf("(");
-   return true;
-}
-
-QueryMolecule::Atom* atomNodeInConjunction (QueryMolecule::Atom& qa, int type) {
-   if (qa.type != QueryMolecule::OP_AND)
-      return NULL;
-   for (int i = 0; i < qa.children.size(); ++i)
-      if (qa.child(i)->type == type)
-         return qa.child(i);
-   return NULL;
-}
-
-void MoleculeRenderInternal::_writeQueryModifier (Output& output, int aid)
-{
-   QUERY_MOL_BEGIN(_mol);
-   {
-      bool needDelimiter = false;
-      QueryMolecule::Atom& qa = qmol.getAtom(aid);
-
-      if (qa.hasConstraint(QueryMolecule::ATOM_SUBSTITUENTS))
-      {
-         int subst = qmol.getAtomSubstCount(aid);
-         needDelimiter = _writeDelimiter(needDelimiter, output);
-         if (subst >= 0)
-            output.printf("s%i", subst);
-      }
-
-      if (qa.hasConstraint(QueryMolecule::ATOM_SUBSTITUENTS_AS_DRAWN))
-      {
-         needDelimiter = _writeDelimiter(needDelimiter, output);
-         output.printf("s*");
-      }
-
-      if (qa.hasConstraint(QueryMolecule::ATOM_RING_BONDS))
-      {
-         int ringBondCount = qmol.getAtomRingBondsCount(aid);
-         needDelimiter = _writeDelimiter(needDelimiter, output);
-         if (ringBondCount >= 0)
-            output.printf("rb%i", ringBondCount);
-      }
-
-      if (qa.hasConstraint(QueryMolecule::ATOM_RING_BONDS_AS_DRAWN))
-      {
-         needDelimiter = _writeDelimiter(needDelimiter, output);
-         output.printf("rb*");
-      }
-
-      if (qa.hasConstraint(QueryMolecule::ATOM_UNSATURATION))
-      {
-         needDelimiter = _writeDelimiter(needDelimiter, output);
-         output.printf("u");
-      }
-
-      if (qa.hasConstraint(QueryMolecule::ATOM_TOTAL_H)) {
-         QueryMolecule::Atom *qc = atomNodeInConjunction(qa, QueryMolecule::ATOM_TOTAL_H);
-         if (qc != NULL)
-         {
-            int totalH = qc->value_min;
-            needDelimiter = _writeDelimiter(needDelimiter, output);
-            output.printf("H%i", totalH);
-         }
-      }
-
-      if (_ad(aid).fixed)
-      {
-         needDelimiter = _writeDelimiter(needDelimiter, output);
-         output.printf("f");
-      }
-
-      if (needDelimiter)
-         output.printf(")");
-
-
-      if (_ad(aid).exactChange) {
-         output.printf(".ext.");
-      }
-   }
-   QUERY_MOL_END;
-}
-
-static void _expandBoundRect (AtomDesc& ad, const RenderItem& item)
-{
-   Vec2f min, max;
-   min.diff(item.bbp, ad.pos);
-   max.sum(min, item.bbsz);
-   ad.boundBoxMin.min(min);
-   ad.boundBoxMax.max(max);
-}
-
-int MoleculeRenderInternal::_findClosestBox (Vec2f& p, int aid, const Vec2f& sz, float mrg, int skip)
-{
-   const Vertex& vertex = _mol->getVertex(aid);
-   const AtomDesc& ad = _ad(aid);
-   float w2 = sz.x / 2 + mrg;
-   float h2 = sz.y / 2 + mrg;
-
-   if (vertex.degree() == 0)
-   {
-      p.set(0, -h2);
-      p.add(ad.pos);
-      return -1;
-   }
-   if (vertex.degree() == 1)
-   {
-      float offset = 0;
-      const Vec2f& d = _getBondEnd(aid, vertex.neiBegin()).dir;
-      float val = -1, dx = fabs(d.x), dy = fabs(d.y);
-      if (dx > 0.01)
-         if (val < 0 || val > w2 / dx)
-            val = w2 / dx;
-      if (dy > 0.01)
-         if (val < 0 || val > h2 / dy)
-            val = h2 / dy;
-      if (val > offset)
-         offset = val;
-      p.lineCombin(ad.pos, d, -offset);
-      return vertex.neiBegin();
-   }
-   int iMin = -1;
-   for (int i = vertex.neiBegin(); i < vertex.neiEnd(); i = vertex.neiNext(i))
-   {
-      if (skip == i)
-         continue;
-      Vec2f q;
-      const BondEnd& lbe = _getBondEnd(aid, i);
-      const BondEnd& rbe = _be(lbe.rnei);
-      const BondDescr& lbd = _bd(lbe.bid);
-      const BondDescr& rdb = _bd(rbe.bid);
-
-      // correction of positioning according to bond types
-      float turn = atan(_settings.bondSpace / lbd.length);
-      float leftShift = 0, rightShift = 0;
-      bool leftBondCentered = _be(lbd.be1).centered && _be(lbd.be2).centered;
-      bool leftTurn = false, rightTurn = false;
-      bool leftIsSourceEnd = (lbd.beg == aid);
-      bool leftBondOrientedInwards = (leftIsSourceEnd == lbd.lineOnTheRight);
-      bool leftIsStereo = lbd.stereodir > 0;
-      bool rightBondCentered = _be(rdb.be1).centered && _be(rdb.be2).centered;
-      bool rightIsSourceEnd = (rdb.beg == aid);
-      bool rightIsStereo = rdb.stereodir > 0;
-      bool rightBondOrientedInwards = (rightIsSourceEnd == !rdb.lineOnTheRight);
-
-      if (lbd.type == BOND_DOUBLE)
-      {
-         if (leftBondCentered)
-            leftShift = _settings.bondSpace;
-         else if (leftBondOrientedInwards)
-            leftShift = 2 * _settings.bondSpace;
-      }
-      else if (lbd.type == BOND_TRIPLE)
-         leftShift = 2 * _settings.bondSpace;
-      else if (leftIsStereo)
-      {
-         if (leftIsSourceEnd)
-            leftTurn = true;
-         else
-            leftShift = _settings.bondSpace;
-      }
-
-      if (rdb.type == BOND_DOUBLE)
-      {
-         if (rightBondCentered)
-            rightShift = _settings.bondSpace;
-         else if (rightBondOrientedInwards)
-            rightShift = 2 * _settings.bondSpace;
-      }
-      else if (rdb.type == BOND_TRIPLE)
-         rightShift = 2 * _settings.bondSpace;
-      else if (rightIsStereo)
-      {
-         if (rightIsSourceEnd)
-            rightTurn = true;
-         else
-            rightShift = _settings.bondSpace;
-      }
-
-      Vec2f leftDir, rightDir;
-      leftDir.copy(lbe.dir);
-      rightDir.copy(rbe.dir);
-      if (leftTurn)
-         leftDir.rotateL(turn);
-      if (rightTurn)
-         rightDir.rotateL(-turn);
-      Vec2f origin;
-      float si = Vec2f::cross(leftDir, rightDir);
-      float co = Vec2f::dot(leftDir, rightDir);
-      float ang = atan2(si, co);
-      if (ang < 0)
-         ang += 2 * (float)M_PI;
-
-      float factor = fabs(sin(ang/2));
-      Vec2f rightNorm(rightDir), leftNorm(leftDir);
-      rightNorm.rotateL((float)M_PI/2);
-      leftNorm.rotateL(-(float)M_PI/2);
-
-      float rightOffset = 0, leftOffset = 0;
-      rightOffset = w2 * fabs(leftNorm.x) + h2 * fabs(leftNorm.y);
-      leftOffset = w2 * fabs(rightNorm.x) + h2 * fabs(rightNorm.y);
-
-      float t = __max(leftShift + rightOffset, leftOffset + rightShift) / factor;
-      Vec2f median(rightDir);
-      median.rotateL(ang / 2);
-      q.addScaled(median, t);
-      if (iMin < 0 || q.lengthSqr() < p.lengthSqr()) {
-         iMin = i;
-         p.copy(q);
-      }
-   }
-   p.add(ad.pos);
-   return iMin;
-}
-
-int MoleculeRenderInternal::_findClosestCircle (Vec2f& p, int aid, float radius, int skip)
-{
-   const Vertex& vertex = _mol->getVertex(aid);
-   const AtomDesc& ad = _ad(aid);
-   if (vertex.degree() == 0)
-   {
-      p.copy(ad.pos);
-      p.y -= radius;
-      return -1;
-   }
-   if (vertex.degree() == 1)
-   {
-      p.lineCombin(ad.pos, _getBondEnd(aid, vertex.neiBegin()).dir, -radius);
-      return vertex.neiBegin();
-   }
-   int iMin = -1;
-   for (int i = vertex.neiBegin(); i < vertex.neiEnd(); i = vertex.neiNext(i))
-   {
-      if (skip == i)
-         continue;
-      Vec2f q;
-      const BondEnd& rbe = _be(i);
-      const BondEnd& lbe = _be(rbe.lnei);;
-      const BondDescr& rbd = _bd(rbe.bid);
-      const BondDescr& lbd = _bd(lbe.bid);
-
-      // correction of positioning according to bond types
-      float turn = atan(_settings.bondSpace / rbd.length);
-      float rightShift = 0, leftShift = 0;
-      bool rightBondCentered = _be(rbd.be1).centered && _be(rbd.be2).centered;
-      bool rightTurn = false, leftTurn = false;
-      bool rightIsSourceEnd = rbd.beg == aid;
-      bool rightBondOrientationLeft = !rbd.lineOnTheRight;
-      bool rightBondOrientedInwards = (rightIsSourceEnd && rightBondOrientationLeft) || (!rightIsSourceEnd && !rightBondOrientationLeft);
-      bool rightIsStereo = rbd.stereodir > 0;
-      bool leftBondCentered = _getBondEnd(aid, lbd.be1).centered && _getBondEnd(aid, lbd.be2).centered;
-      bool leftIsSourceEnd = lbd.beg == aid;
-      bool leftIsStereo = lbd.stereodir > 0;
-      bool leftBondOrientationRight = lbd.lineOnTheRight;
-      bool leftBondOrientedInwards = (leftIsSourceEnd && leftBondOrientationRight) || (!leftIsSourceEnd && !leftBondOrientationRight);
-
-      if (rbd.type == BOND_DOUBLE)
-      {
-         if (rightBondCentered)
-            rightShift = _settings.bondSpace;
-         else if (rightBondOrientedInwards)
-            rightShift = 2 * _settings.bondSpace;
-      }
-      else if (rbd.type == BOND_TRIPLE)
-         rightShift = 2 * _settings.bondSpace;
-      else if (rightIsStereo)
-      {
-         if (rightIsSourceEnd)
-            rightTurn = true;
-         else
-            rightShift = _settings.bondSpace;
-      }
-
-      if (lbd.type == BOND_DOUBLE)
-      {
-         if (leftBondCentered)
-            leftShift = _settings.bondSpace;
-         else if (leftBondOrientedInwards)
-            leftShift = 2 * _settings.bondSpace;
-      }
-      else if (lbd.type == BOND_TRIPLE)
-         leftShift = 2 * _settings.bondSpace;
-      else if (leftIsStereo)
-      {
-         if (leftIsSourceEnd)
-            leftTurn = true;
-         else
-            leftShift = _settings.bondSpace;
-      }
-
-      Vec2f rightDir, leftDir;
-      rightDir.copy(rbe.dir);
-      leftDir.copy(lbe.dir);
-      if (rightTurn)
-         rightDir.rotate(turn);
-      if (leftTurn)
-         leftDir.rotate(-turn);
-      Vec2f origin;
-      float si = Vec2f::cross(rightDir, leftDir);
-      float co = Vec2f::dot(rightDir, leftDir);
-      float ang = atan2(si, co);
-      if (ang < 0)
-         ang += (float)(2 * M_PI);
-
-      float factor = __max(fabs(si), 0.01f);
-      if (rightShift > 0)
-         origin.addScaled(leftDir, rightShift / factor);
-      if (leftShift > 0)
-         origin.addScaled(rightDir, leftShift / factor);
-
-      q.copy(rightDir);
-      q.rotate(ang/2);
-
-      float dst = radius / (float)sin2c(Vec2f::dot(rightDir, leftDir));
-      q.scale(dst);
-      q.add(origin);
-
-      if (iMin < 0 || q.lengthSqr() < p.lengthSqr())
-      {
-         iMin = i;
-         p.copy(q);
-      }
-      q.add(ad.pos);
-      //_cw.setLineWidth(_settings.unit);
-      //_cw.setSingleSource(CWC_BLUE);
-      //_cw.drawCircle(q, radius);
-
-   }
-   p.add(ad.pos);
-   return iMin;
-}
-
-enum CHARCAT {DIGIT = 0, LETTER, TAG_SUPERSCRIPT, TAG_SUBSCRIPT, TAG_NORMAL, SIGN, WHITESPACE};
-enum SCRIPT {MAIN, SUB, SUPER};
-
-void MoleculeRenderInternal::_preparePseudoAtom (int aid, int color, bool highlighted)
-{
-   AtomDesc& ad = _ad(aid);
-   const char* str = ad.pseudo.ptr();
-
-   int cnt = 0;
-   CHARCAT a = WHITESPACE, b = WHITESPACE;
-   int i0 = 0, i1;
-   SCRIPT script = MAIN, newscript = MAIN;
-   int len = (int)strlen(str);
-   GraphItem::TYPE signType;
-   // TODO: replace remembering item ids and shifting each of them with single offset value for an atom
-   Array<int> tis, gis;
-
-   TextItem fake;
-   fake.fontsize = FONT_SIZE_LABEL;
-   fake.text.push('C');
-   fake.text.push((char)0);
-   _cw.setTextItemSize(fake, ad.pos);
-   float xpos = fake.bbp.x,
-      width = fake.bbsz.x,
-      offset = _settings.unit/2,
-      totalwdt = 0,
-      upshift = -0.6f,
-      downshift = 0.2f,
-      space = width / 2;
-   ad.ypos = fake.bbp.y;
-   ad.height = fake.bbsz.y;
-   ad.leftMargin = ad.rightMargin = xpos;
-
-   if (ad.pseudoAtomStringVerbose) {
-      int id = _pushTextItem(ad, RenderItem::RIT_PSEUDO, color, highlighted);
-      tis.push(id);
-      TextItem& item = _data.textitems[id];
-      item.fontsize = FONT_SIZE_ATTR;
-      item.text.copy(str, len);
-      item.text.push((char)0);
-      _cw.setTextItemSize(item);
-      item.bbp.set(xpos, ad.ypos);
-      _expandBoundRect(ad, item);
-      totalwdt += item.bbsz.x;
-   } else {
-      for (int i = 0; i <= len; ++i) {
-         a = b;
-         i1 = i;
-         bool tag = false;
-         char c = (i == len ? ' ' : str[i]);
-         if (isspace(c))
-            b = WHITESPACE;
-         else if (isdigit(c))
-            b = DIGIT;
-         else if (c == '+' || c == '-')
-            b = SIGN, signType = ((c == '+') ? GraphItem::PLUS : GraphItem::MINUS);
-         else if (c == '\\' && i < len - 1 && str[i+1] == 'S')
-            b = TAG_SUPERSCRIPT, ++i, tag = true;
-         else if (c == '\\' && i < len - 1 && str[i+1] == 's')
-            b = TAG_SUBSCRIPT, ++i, tag = true;
-         else if (c == '\\' && i < len - 1 && str[i+1] == 'n')
-            b = TAG_NORMAL, ++i, tag = true;
-         else
-            b = LETTER;
-
-         bool aTag = a == TAG_SUPERSCRIPT || a == TAG_SUBSCRIPT || a == TAG_NORMAL;
-         if (b == TAG_SUPERSCRIPT) {
-            newscript = SUPER;
-         } else if (b == TAG_SUBSCRIPT) {
-            newscript = SUB;
-         } else if (b == TAG_NORMAL) {
-            newscript = MAIN;
-         } else if ((b == WHITESPACE && a != WHITESPACE) || (b != WHITESPACE && a == WHITESPACE) || (b == LETTER && !aTag)) {
-            newscript = MAIN;
-         } else if (b == DIGIT && a == SIGN) {
-            newscript = script;
-         } else if (b == DIGIT && a != DIGIT && !aTag) {
-            newscript = ((a == LETTER) ? SUB : MAIN);
-         } else if (b == SIGN) {
-            if (a == LETTER || a == DIGIT)
-               newscript = SUPER;
-         } else if (a == SIGN && script == SUPER) {
-            newscript = MAIN;
-         } else {
-            continue;
-         }
-
-         if (i1 > i0) {
-            if (a == SIGN && script == SUPER) {
-               int id = _pushGraphItem(ad, RenderItem::RIT_CHARGESIGN, color, highlighted);
-               gis.push(id);
-               GraphItem& sign = _data.graphitems[id];
-               _cw.setGraphItemSizeSign(sign, signType);
-
-               totalwdt += offset;
-               sign.bbp.set(xpos + totalwdt, ad.ypos + ad.height - sign.bbsz.y + upshift * ad.height);
-               _expandBoundRect(ad, sign);
-               totalwdt += sign.bbsz.x;
-            } else if (a == WHITESPACE) {
-               totalwdt += space * (i1 - i0);
-            } else {
-               float shift = (script == SUB) ? downshift : ((script == SUPER) ? upshift : 0);
-               int id = _pushTextItem(ad, RenderItem::RIT_PSEUDO, color, highlighted);
-               tis.push(id);
-               TextItem& item = _data.textitems[id];
-               item.fontsize = (script == MAIN) ? FONT_SIZE_LABEL : FONT_SIZE_ATTR;
-               item.text.copy(str + i0, i1 - i0);
-               item.text.push((char)0);
-               _cw.setTextItemSize(item);
-
-               if (cnt > 0)
-                  totalwdt += offset;
-               item.bbp.set(xpos + totalwdt, ad.ypos + ad.height - item.relpos.y + shift * ad.height);
-               _expandBoundRect(ad, item);
-               totalwdt += item.bbsz.x;
-            }
-            cnt++;
-         }
-         script = newscript;
-         i0 = i + (tag ? 1 : 0);
-      }
-   }
-   ad.rightMargin += totalwdt;
-   if (ad.hydroPos == HYDRO_POS_LEFT) {
-      float dx = totalwdt - width;
-      for (int i = 0; i < tis.size(); ++i)
-         _data.textitems[tis[i]].bbp.x -= dx;
-      for (int i = 0; i < gis.size(); ++i)
-         _data.graphitems[gis[i]].bbp.x -= dx;
-      ad.leftMargin -= dx;
-      ad.rightMargin -= dx;
-   }
-}
-
-void MoleculeRenderInternal::_prepareLabelText (int aid)
-{
-   AtomDesc& ad = _ad(aid);
-   BaseMolecule& bm = *_mol;
-   ad.boundBoxMin.set(0, 0);
-   ad.boundBoxMax.set(0, 0);
-
-   int color = ad.color;
-   bool highlighted = _vertexIsHighlighted(aid);
-
-   int tilabel = -1, tihydro = -1, tiHydroIndex = -1, tiChargeValue = -1, tiValence = -1, tiIsotope = -1, tiindex = -1;
-   int giChargeSign = -1, giRadical = -1, giRadical1 = -1, giRadical2 = -1;
-   ad.rightMargin = ad.leftMargin = ad.ypos = ad.height = 0;
-   int isotope = bm.getAtomIsotope(aid);
-
-   if (ad.type == AtomDesc::TYPE_PSEUDO) {
-      _preparePseudoAtom(aid, CWC_BASE, highlighted);
-   } else if (ad.showLabel) {
-      tilabel = _pushTextItem(ad, RenderItem::RIT_LABEL, color, highlighted);
-      {
-         TextItem& label = _data.textitems[tilabel];
-         label.fontsize = FONT_SIZE_LABEL;
-         ArrayOutput output(label.text);
-         if (ad.type == AtomDesc::TYPE_REGULAR)
-            if (ad.label == ELEM_H && isotope == 2)
-               output.printf("D");
-            else if (ad.label == ELEM_H && isotope == 3)
-               output.printf("T");
-            else
-               output.printf(Element::toString(ad.label));
-         else if (ad.type == AtomDesc::TYPE_QUERY)
-            _writeQueryAtomToString(output, aid);
-         else
-           throw Error("Neither label nor query atom type available");
-
-         _writeQueryModifier(output, aid);
-         output.writeChar(0);
-
-         _cw.setTextItemSize(label, ad.pos);
-         _expandBoundRect(ad, label);
-         ad.rightMargin = label.bbp.x + label.bbsz.x;
-         ad.leftMargin = label.bbp.x;
-         ad.ypos = label.bbp.y;
-         ad.height = label.bbsz.y;
-      }
-
-      if (bm.isRSite(aid) && bm.getVertex(aid).degree() > 1)
-      {
-         // show indices for attachment bonds
-         const Vertex& v = bm.getVertex(aid);
-         ad.rSiteAttachmentIndexBegin = _data.rSiteAttachmentIndices.size();
-
-         // Check if there are indices for attachment bonds
-         bool hasAttachmentIndex = false, hasNoAttachmentIndex = false;
-         for (int k = v.neiBegin(), j = 0; k < v.neiEnd(); k = v.neiNext(k), ++j) {
-            int apIdx = bm.getRSiteAttachmentPointByOrder(aid, j);
-            hasAttachmentIndex |= (apIdx != -1);
-            hasNoAttachmentIndex |= (apIdx == -1);
-         }
-         if (hasAttachmentIndex && hasNoAttachmentIndex)
-            throw Error("RSite %d is invalid: some attachments indices are specified and some are not");
-         if (hasNoAttachmentIndex)
-            ad.rSiteAttachmentIndexCount = 0;
-         else
-         {
-            ad.rSiteAttachmentIndexCount = v.degree();
-
-            for (int k = v.neiBegin(), j = 0; k < v.neiEnd(); k = v.neiNext(k), ++j) {
-               int apIdx = bm.getRSiteAttachmentPointByOrder(aid, j);
-               int i = v.findNeiVertex(apIdx);
-               BondEnd& be = _getBondEnd(aid, i);
-               int tii = _pushTextItem(ad, RenderItem::RIT_ATTACHMENTPOINT, CWC_BASE, false);
-               TextItem& ti = _data.textitems[tii];
-               RenderItemRSiteAttachmentIndex& item = _data.rSiteAttachmentIndices.push();
-               item.number = j + 1;
-               item.radius = 0.7f * _settings.fzz[FONT_SIZE_RSITE_ATTACHMENT_INDEX];
-               item.bbsz.set(2 * item.radius, 2 * item.radius);
-               item.bbp = ad.pos;
-               item.color = CWC_BASE;
-               item.highlighted = false;
-               item.noBondOffset = true;
-               bprintf(ti.text, "%d", item.number);
-               ti.fontsize = FONT_SIZE_RSITE_ATTACHMENT_INDEX;
-               ti.noBondOffset = true;
-               _cw.setTextItemSize(ti, ad.pos);
-               TextItem& label = _data.textitems[tilabel];
-               // this is just an upper bound, it won't be used
-               float shift = item.bbsz.length() + label.bbsz.length();
-               // one of the next conditions should be satisfied
-               if (fabs(be.dir.x) > 1e-3)
-                  shift = __min(shift, (item.bbsz.x + label.bbsz.x) / 2 / fabs(be.dir.x));
-               if (fabs(be.dir.y) > 1e-3)
-                  shift = __min(shift, (item.bbsz.y + label.bbsz.y) / 2 / fabs(be.dir.y));
-               shift += _settings.unit;
-               item.bbp.addScaled(be.dir, shift);
-               ti.bbp.addScaled(be.dir, shift);
-               be.offset = shift + item.radius;
-            }
-         }
-      }
-
-      // isotope
-      if (isotope > 0 && (ad.label != ELEM_H ||
-         isotope > 3 || isotope < 2)) {
-         tiIsotope = _pushTextItem(ad, RenderItem::RIT_ISOTOPE, color, highlighted);
-
-         TextItem& itemIsotope = _data.textitems[tiIsotope];
-         itemIsotope.fontsize = FONT_SIZE_ATTR;
-         bprintf(itemIsotope.text, "%i", isotope);
-         _cw.setTextItemSize(itemIsotope);
-
-         ad.leftMargin -= _settings.labelInternalOffset + itemIsotope.bbsz.x;
-         itemIsotope.bbp.set(ad.leftMargin, ad.ypos +
-            _settings.upperIndexShift * ad.height);
-         _expandBoundRect(ad, itemIsotope);
-      }
-
-      // hydrogen drawing
-      ad.showHydro = false;
-      if (!bm.isQueryMolecule()) {
-         int implicit_h = 0;
-
-         if (!bm.isRSite(aid) && !bm.isPseudoAtom(aid))
-            implicit_h = bm.asMolecule().getImplicitH_NoThrow(aid, 0);
-
-         if (implicit_h > 0 && _opt.implHVisible)
-         {
-            ad.showHydro = true;
-
-            tihydro = _pushTextItem(ad, RenderItem::RIT_HYDROGEN, color, highlighted);
-            Vec2f hydrogenGroupSz;
-            {
-
-               TextItem& itemHydrogen = _data.textitems[tihydro];
-               itemHydrogen.fontsize = FONT_SIZE_LABEL;
-               bprintf(itemHydrogen.text, "H");
-               _cw.setTextItemSize(itemHydrogen, ad.pos);
-               hydrogenGroupSz.x = itemHydrogen.bbsz.x + _settings.labelInternalOffset;
-               hydrogenGroupSz.y = itemHydrogen.bbsz.y;
-            }
-
-            if (implicit_h > 1)
-            {
-               tiHydroIndex = _pushTextItem(ad, RenderItem::RIT_HYDROINDEX,
-                  color, highlighted);
-
-               TextItem& itemHydroIndex = _data.textitems[tiHydroIndex];
-               TextItem& itemHydrogen = _data.textitems[tihydro];
-               itemHydroIndex.fontsize = FONT_SIZE_ATTR;
-               bprintf(itemHydroIndex.text, "%i", implicit_h);
-               _cw.setTextItemSize(itemHydroIndex, ad.pos);
-               hydrogenGroupSz.x += itemHydroIndex.bbsz.x + _settings.labelInternalOffset;
-               hydrogenGroupSz.y = __max(hydrogenGroupSz.y, _settings.lowerIndexShift * itemHydrogen.bbsz.y + itemHydroIndex.bbsz.y);
-            }
-
-            // take new reference, old one may be corrupted after adding 'tiHydroIndex'
-            TextItem& itemHydrogen = _data.textitems[tihydro];
-            if (ad.hydroPos == HYDRO_POS_LEFT) {
-               ad.leftMargin -= hydrogenGroupSz.x;
-               itemHydrogen.bbp.set(ad.leftMargin, ad.ypos);
-            } else if (ad.hydroPos == HYDRO_POS_RIGHT) {
-               ad.rightMargin += _settings.labelInternalOffset;
-               itemHydrogen.bbp.set(ad.rightMargin, ad.ypos);
-               ad.rightMargin += hydrogenGroupSz.x;
-            } else if (ad.hydroPos == HYDRO_POS_UP) {
-               itemHydrogen.bbp.y = ad.pos.y + ad.boundBoxMin.y - hydrogenGroupSz.y - _settings.unit;
-            } else if (ad.hydroPos == HYDRO_POS_DOWN) {
-               itemHydrogen.bbp.y = ad.pos.y + ad.boundBoxMax.y + _settings.unit;
-            } else {
-               throw Error("hydrogen position value invalid");
-            }
-            _expandBoundRect(ad, itemHydrogen);
-            if (tiHydroIndex > 0)
-            {
-               _data.textitems[tiHydroIndex].bbp.set(itemHydrogen.bbp.x + itemHydrogen.bbsz.x + _settings.labelInternalOffset, itemHydrogen.bbp.y + _settings.lowerIndexShift * itemHydrogen.bbsz.y);
-               _expandBoundRect(ad, _data.textitems[tiHydroIndex]);
-            }
-         }
-      }
-
-      // charge
-      int charge = bm.getAtomCharge(aid);
-      if (charge != CHARGE_UNKNOWN && charge != 0) {
-         ad.rightMargin += _settings.labelInternalOffset;
-         if (abs(charge) != 1)
-         {
-            tiChargeValue = _pushTextItem(ad, RenderItem::RIT_CHARGEVAL, color, highlighted);
-
-            TextItem& itemChargeValue = _data.textitems[tiChargeValue];
-            itemChargeValue.fontsize = FONT_SIZE_ATTR;
-            bprintf(itemChargeValue.text, "%i", abs(charge));
-            _cw.setTextItemSize(itemChargeValue);
-
-            itemChargeValue.bbp.set(ad.rightMargin, ad.ypos + _settings.upperIndexShift * ad.height);
-            _expandBoundRect(ad, itemChargeValue);
-            ad.rightMargin += itemChargeValue.bbsz.x;
-         }
-
-         GraphItem::TYPE type = charge > 0 ? GraphItem::PLUS : GraphItem::MINUS;
-         giChargeSign = _pushGraphItem(ad, RenderItem::RIT_CHARGESIGN, color, highlighted);
-
-         GraphItem& itemChargeSign = _data.graphitems[giChargeSign];
-         _cw.setGraphItemSizeSign(itemChargeSign, type);
-
-         itemChargeSign.bbp.set(ad.rightMargin, ad.ypos + _settings.upperIndexShift * ad.height);
-         _expandBoundRect(ad, itemChargeSign);
-         ad.rightMargin += itemChargeSign.bbsz.x;
-      }
-
-      // valence
-      int valence = bm.getExplicitValence(aid);
-
-      if (_opt.showValences && valence >= 0) {
-         tiValence = _pushTextItem(ad, RenderItem::RIT_VALENCE, color, highlighted);
-
-         TextItem& itemValence = _data.textitems[tiValence];
-         itemValence.fontsize = FONT_SIZE_ATTR;
-         bprintf(itemValence.text, _valenceText(valence));
-         _cw.setTextItemSize(itemValence);
-
-         ad.rightMargin += _settings.labelInternalOffset;
-         itemValence.bbp.set(ad.rightMargin, ad.ypos + _settings.upperIndexShift * ad.height);
-         _expandBoundRect(ad, itemValence);
-         ad.rightMargin += itemValence.bbsz.x;
-      }
-
-      // radical
-      int radical = -1;
-
-      if (!bm.isRSite(aid) && !bm.isPseudoAtom(aid))
-         radical = bm.getAtomRadical_NoThrow(aid, -1);
-
-      if (radical > 0)
-      {
-         const TextItem& label = _data.textitems[tilabel];
-         Vec2f ltc(label.bbp);
-
-         if (radical == RADICAL_DOUBLET)
-         {
-            giRadical = _pushGraphItem(ad, RenderItem::RIT_RADICAL, color, highlighted);
-            GraphItem& itemRadical = _data.graphitems[giRadical];
-            _cw.setGraphItemSizeDot(itemRadical);
-
-            if (!(ad.showHydro && ad.hydroPos == HYDRO_POS_RIGHT) && giChargeSign < 0 && tiValence < 0)
-            {
-               ltc.x += label.bbsz.x + _settings.radicalRightOffset;
-               ltc.y += _settings.radicalRightVertShift * ad.height;
-               itemRadical.bbp.copy(ltc);
-            }
-            else
-            {
-               ltc.x += label.bbsz.x / 2 - itemRadical.bbsz.x / 2;
-               ltc.y -= itemRadical.bbsz.y + _settings.radicalTopOffset;
-               itemRadical.bbp.copy(ltc);
-            }
-            _expandBoundRect(ad, itemRadical);
-         }
-         else
-         {
-            giRadical1 = _pushGraphItem(ad, RenderItem::RIT_RADICAL, color, highlighted);
-            giRadical2 = _pushGraphItem(ad, RenderItem::RIT_RADICAL, color, highlighted);
-
-            GraphItem& itemRadical1 = _data.graphitems[giRadical1];
-            GraphItem& itemRadical2 = _data.graphitems[giRadical2];
-
-            float dist;
-            if (radical == RADICAL_SINGLET)
-            {
-               _cw.setGraphItemSizeDot(itemRadical1);
-               _cw.setGraphItemSizeDot(itemRadical2);
-               dist = _settings.radicalTopDistDot;
-            }
-            else //if (radical == RADICAL_TRIPLET)
-            {
-               _cw.setGraphItemSizeCap(itemRadical1);
-               _cw.setGraphItemSizeCap(itemRadical2);
-               dist = _settings.radicalTopDistCap;
-            }
-
-            ltc.y -= itemRadical1.bbsz.y + _settings.radicalTopOffset;
-            ltc.x += label.bbsz.x / 2 - dist / 2 - itemRadical1.bbsz.x;
-            itemRadical1.bbp.copy(ltc);
-            ltc.x += dist + itemRadical1.bbsz.x;
-            itemRadical2.bbp.copy(ltc);
-            _expandBoundRect(ad, itemRadical1);
-            _expandBoundRect(ad, itemRadical2);
-         }
-      }
-   }
-
-   int bondEndRightToStereoGroupLabel = -1;
-   // prepare stereogroup labels
-   if ((ad.stereoGroupType > 0 && ad.stereoGroupType != MoleculeStereocenters::ATOM_ANY) || ad.inversion == STEREO_INVERTS || ad.inversion == STEREO_RETAINS) {
-      int tiStereoGroup = _pushTextItem(ad, RenderItem::RIT_STEREOGROUP, CWC_BASE, false);
-
-      TextItem& itemStereoGroup = _data.textitems[tiStereoGroup];
-      itemStereoGroup.fontsize = FONT_SIZE_ATTR;
-      ArrayOutput itemOutput(itemStereoGroup.text);
-      if (ad.stereoGroupType > 0 && ad.stereoGroupType != MoleculeStereocenters::ATOM_ANY)
-      {
-         const char* stereoGroupText = _getStereoGroupText(ad.stereoGroupType);
-         itemOutput.printf("%s", stereoGroupText);
-         if (ad.stereoGroupType != MoleculeStereocenters::ATOM_ABS)
-            itemOutput.printf("%i", ad.stereoGroupNumber);
-      }
-      if (ad.inversion == STEREO_INVERTS || ad.inversion == STEREO_RETAINS)
-      {
-         if (itemOutput.tell() > 0)
-            itemOutput.printf(",");
-         itemOutput.printf("%s", ad.inversion == STEREO_INVERTS ? "Inv" : "Ret");
-      }
-      itemOutput.writeChar(0);
-
-      _cw.setTextItemSize(itemStereoGroup);
-
-      if (ad.showLabel)
-      {
-         // label visible - put stereo group label on the over or under the label
-         const Vertex& v = bm.getVertex(aid);
-         float vMin = 0, vMax = 0;
-         for (int i = v.neiBegin(); i < v.neiEnd(); i = v.neiNext(i))
-         {
-            float y = _getBondEnd(aid, i).dir.y;
-            if (y > vMax)
-               vMax = y;
-            if (y < vMin)
-               vMin = y;
-         }
-         if (vMax > -vMin)
-            itemStereoGroup.bbp.set(ad.pos.x - itemStereoGroup.bbsz.x / 2,
-            ad.pos.y + ad.boundBoxMin.y - itemStereoGroup.bbsz.y -
-            _settings.stereoGroupLabelOffset);
-         else
-            itemStereoGroup.bbp.set(ad.pos.x - itemStereoGroup.bbsz.x / 2,
-            ad.pos.y + ad.boundBoxMax.y +
-            _settings.stereoGroupLabelOffset);
-      }
-      else
-      {
-         // label hidden - position stereo group label independently
-         Vec2f p;
-         bondEndRightToStereoGroupLabel = _findClosestBox(p, aid,
-            itemStereoGroup.bbsz, _settings.unit);
-
-         p.addScaled(itemStereoGroup.bbsz, -0.5);
-         itemStereoGroup.bbp.copy(p);
-      }
-      _expandBoundRect(ad, itemStereoGroup);
-   }
-
-   // prepare AAM labels
-   if (ad.aam > 0) {
-      int tiAAM = _pushTextItem(ad, RenderItem::RIT_AAM, CWC_BASE, false);
-
-      TextItem& itemAAM = _data.textitems[tiAAM];
-      itemAAM.fontsize = FONT_SIZE_ATTR;
-      bprintf(itemAAM.text, "%i", abs(ad.aam));
-      _cw.setTextItemSize(itemAAM);
-
-      if (ad.showLabel)
-      {
-         ad.leftMargin -= itemAAM.bbsz.x + _settings.labelInternalOffset;
-         itemAAM.bbp.set(ad.leftMargin, ad.ypos +
-            _settings.lowerIndexShift * ad.height);
-      }
-      else
-      {
-         Vec2f p;
-         _findClosestBox(p, aid, itemAAM.bbsz, _settings.unit,
-            bondEndRightToStereoGroupLabel);
-
-         p.addScaled(itemAAM.bbsz, -0.5);
-         itemAAM.bbp.copy(p);
-      }
-      _expandBoundRect(ad, itemAAM);
-   }
-
-   // prepare R-group attachment point labels
-   QS_DEF(Array<float>, angles);
-   QS_DEF(Array<int>, split);
-   QS_DEF(Array<int>, rGroupAttachmentIndices);
-
-   if (ad.isRGroupAttachmentPoint) {
-      // collect the angles between adjacent bonds
-      const Vertex& v = bm.getVertex(aid);
-      angles.clear();
-      split.clear();
-      if (v.degree() != 0) {
-         for (int i = v.neiBegin(); i < v.neiEnd(); i = v.neiNext(i))
-         {
-            float a = _getBondEnd(aid, i).lang;
-            angles.push(a);
-            split.push(1);
-         }
-      }
-      // collect attachment point indices
-      rGroupAttachmentIndices.clear();
-      bool multipleAttachmentPoints = _mol->attachmentPointCount() > 1;
-      for (int i = 1; i <= _mol->attachmentPointCount(); ++i)
-         for (int j = 0, k; (k = _mol->getAttachmentPoint(i, j)) >= 0; ++j)
-            if (k == aid)
-               rGroupAttachmentIndices.push(i);
-      if (v.degree() != 0) {
-         for (int j = 0; j < rGroupAttachmentIndices.size(); ++j) {
-            int i0 = -1;
-            for (int i = 0; i < angles.size(); ++i)
-               if (i0 < 0 || angles[i] / (split[i] + 1) > angles[i0] / (split[i0] + 1))
-                  i0 = i;
-            split[i0]++;
-         }
-      }
-      // arrange the directions of the attachment points
-      QS_DEF(Array<Vec2f>, attachmentDirection);
-      attachmentDirection.clear();
-      if (v.degree() == 0) {
-         // if no adjacent bonds present
-         if (rGroupAttachmentIndices.size() == 1)
-            attachmentDirection.push().set(0, -1);
-         else if (rGroupAttachmentIndices.size() == 2) {
-            attachmentDirection.push().set(cos((float)M_PI / 6), -sin((float)M_PI / 6));
-            attachmentDirection.push().set(cos(5 * (float)M_PI / 6), -sin(5 * (float)M_PI / 6));
-         } else {
-            for (int j = 0; j < rGroupAttachmentIndices.size(); ++j) {
-               float a = j * 2 * (float)M_PI / rGroupAttachmentIndices.size();
-               attachmentDirection.push().set(cos(a), sin(a));
-            }
-         }
-      } else {
-         // split the angles
-         for (int i = 0; i < split.size(); ++i) {
-            angles[i] /= split[i];
-         }
-         for (int j = 0; j < rGroupAttachmentIndices.size(); ++j) {
-            int i0 = -1, n = v.neiBegin();
-            for (int i = 0; i < split.size(); ++i, n = v.neiNext(n)) {
-               if (split[i] > 1) {
-                  i0 = i;
-                  break;
-               }
-            }
-            if (i0 < 0)
-               throw Error("Error while arranging attachment points");
-            Vec2f d;
-            d.copy(_getBondEnd(aid, n).dir);
-            d.rotateL(angles[i0] * (--split[i0]));
-            attachmentDirection.push(d);
-         }
-      }
-      // create the attachment point items
-      ad.attachmentPointBegin = _data.attachmentPoints.size();
-      ad.attachmentPointCount = rGroupAttachmentIndices.size();
-      for (int j = 0; j < rGroupAttachmentIndices.size(); ++j) {
-         RenderItemAttachmentPoint& attachmentPoint = _data.attachmentPoints.push();
-         float offset = __min(__max(_getBondOffset(aid, ad.pos, attachmentDirection[j], _settings.unit),0), 0.4f);
-         attachmentPoint.dir.copy(attachmentDirection[j]);
-         attachmentPoint.p0.lineCombin(ad.pos, attachmentDirection[j], offset);
-         attachmentPoint.p1.lineCombin(ad.pos, attachmentDirection[j], 0.8f);
-         attachmentPoint.color = CWC_BASE;
-         attachmentPoint.highlighted = false;
-         if (multipleAttachmentPoints) {
-            attachmentPoint.number = rGroupAttachmentIndices[j];
-         }
-      }
-   }
-
-   // prepare atom id's
-   if (_opt.showAtomIds)
-   {
-      tiindex = _pushTextItem(ad, RenderItem::RIT_ATOMID, CWC_BLUE, false);
-
-      TextItem& index = _data.textitems[tiindex];
-      index.fontsize = FONT_SIZE_INDICES;
-
-      int base = _opt.atomBondIdsFromOne ? 1 : 0;
-      bprintf(index.text, "%i",  aid + base);
-      _cw.setTextItemSize(index, ad.pos);
-
-      if (ad.showLabel)
-         index.bbp.set(ad.rightMargin + _settings.labelInternalOffset, ad.ypos + 0.5f * ad.height);
-   }
-}
-
-int MoleculeRenderInternal::_pushTextItem (RenderItem::TYPE ritype, int color, bool highlighted)
-{
-   _data.textitems.push();
-   _data.textitems.top().clear();
-   _data.textitems.top().ritype = ritype;
-   _data.textitems.top().color = color;
-   _data.textitems.top().highlighted = highlighted;
-   return _data.textitems.size() - 1;
-}
-
-int MoleculeRenderInternal::_pushTextItem (AtomDesc& ad, RenderItem::TYPE ritype, int color, bool highlighted)
-{
-   int res = _pushTextItem(ritype, color, highlighted);
-   if (ad.tibegin < 0)
-      ad.tibegin = res;
-   ad.ticount++;
-   return res;
-}
-
-int MoleculeRenderInternal::_pushTextItem (SGroup& sg, RenderItem::TYPE ritype, int color)
-{
-   int res = _pushTextItem(ritype, color, false);
-   if (sg.tibegin < 0)
-      sg.tibegin = res;
-   sg.ticount++;
-   return res;
-}
-
-int MoleculeRenderInternal::_pushGraphItem (RenderItem::TYPE ritype, int color, bool highlighted)
-{
-   _data.graphitems.push();
-   _data.graphitems.top().clear();
-   _data.graphitems.top().ritype = ritype;
-   _data.graphitems.top().color = color;
-   _data.graphitems.top().highlighted = highlighted;
-   return _data.graphitems.size() - 1;
-}
-
-int MoleculeRenderInternal::_pushGraphItem (AtomDesc& ad, RenderItem::TYPE ritype, int color, bool highlighted)
-{
-   int res = _pushGraphItem(ritype, color, highlighted);
-   if (ad.gibegin < 0)
-      ad.gibegin = res;
-   ad.gicount++;
-   return res;
-}
-
-const char* MoleculeRenderInternal::_valenceText (const int valence)
-{
-   const char* vt[] = {"(0)", "(I)", "(II)", "(III)", "(IV)", "(V)", "(VI)", "(VII)", "(VIII)", "(IX)", "(X)", "(XI)", "(XII)", "(XIII)"};
-   if (valence < 0 || valence >= NELEM(vt))
-      throw Error("valence value %i out of range", valence);
-   return vt[valence];
-}
-
-void MoleculeRenderInternal::_drawBond (int b)
-{
-   BondDescr& bd = _bd(b);
-   const BondEnd& be1 = _be(bd.be1);
-   const BondEnd& be2 = _be(bd.be2);
-   const AtomDesc& ad1 = _ad(be1.aid);
-   const AtomDesc& ad2 = _ad(be2.aid);
-
-   _cw.setLineWidth(_settings.bondLineWidth);
-
-   _cw.setSingleSource(CWC_BASE);
-   if (_edgeIsHighlighted(b))
-      _cw.setHighlight();
-   else if (ad1.hcolorSet || ad2.hcolorSet) {
-      Vec3f color1, color2;
-      _cw.getColorVec(color1, CWC_BASE);
-      _cw.getColorVec(color2, CWC_BASE);
-      if (ad1.hcolorSet)
-         color1.copy(ad1.hcolor);
-      if (ad2.hcolorSet)
-         color2.copy(ad2.hcolor);
-      if (color1.x == color2.x && color1.y == color2.y && color1.z == color2.z)
-         _cw.setSingleSource(color1);
-      else
-         _cw.setGradientSource(color1, color2, ad1.pos, ad2.pos);
-   }
-
-   switch (bd.type)
-   {
-   case BOND_SINGLE:
-      _bondSingle(bd, be1, be2);
-      break;
-   case BOND_DOUBLE:
-      _bondDouble(bd, be1, be2);
-      break;
-   case BOND_TRIPLE:
-      _bondTriple(bd, be1, be2);
-      break;
-   case BOND_AROMATIC:
-      _bondAromatic(bd, be1, be2);
-      break;
-   default:
-      switch (bd.queryType)
-      {
-      case QueryMolecule::QUERY_BOND_ANY:
-         _bondAny(bd, be1, be2);
-         break;
-      case QueryMolecule::QUERY_BOND_SINGLE_OR_DOUBLE:
-         _bondSingleOrDouble(bd, be1, be2);
-         break;
-      case QueryMolecule::QUERY_BOND_DOUBLE_OR_AROMATIC:
-         _bondDoubleOrAromatic(bd, be1, be2);
-         break;
-      case QueryMolecule::QUERY_BOND_SINGLE_OR_AROMATIC:
-         _bondSingleOrAromatic(bd, be1, be2);
-         break;
-      default:
-         throw Error("Unknown type");
-      }
-   }
-
-   _cw.resetHighlightThickness();
-
-   if (bd.reactingCenter != RC_UNMARKED)
-   {
-      int rc = bd.reactingCenter;
-      if (rc == RC_NOT_CENTER)
-         _drawReactingCenter(bd, RC_NOT_CENTER);
-      else
-      {
-         if (rc & RC_CENTER)
-            _drawReactingCenter(bd, RC_CENTER);
-         if ((rc & RC_UNCHANGED) && (_opt.showReactingCenterUnchanged || (rc & (~RC_UNCHANGED))))
-            _drawReactingCenter(bd, RC_UNCHANGED);
-         if (rc & RC_MADE_OR_BROKEN)
-            _drawReactingCenter(bd, RC_MADE_OR_BROKEN);
-         if (rc & RC_ORDER_CHANGED)
-            _drawReactingCenter(bd, RC_ORDER_CHANGED);
-      }
-   }
-
-   _cw.resetHighlight();
-   _cw.clearPattern(); // destroy the linear gradient pattern if one was used
-
-   if (bd.topology > 0)
-      _drawTopology(bd);
-}
-
-void MoleculeRenderInternal::_drawTopology (BondDescr& bd)
-{
-   if (bd.topology < 0)
-      return;
-   bd.tiTopology = _pushTextItem(RenderItem::RIT_TOPOLOGY, CWC_BASE, false);
-   TextItem& ti = _data.textitems[bd.tiTopology];
-   ti.fontsize = FONT_SIZE_ATTR;
-   if (bd.topology == TOPOLOGY_RING)
-      bprintf(ti.text, "rng");
-   else if (bd.topology == TOPOLOGY_CHAIN)
-      bprintf(ti.text, "chn");
-   else
-      throw Error("Unknown topology value");
-
-   _cw.setTextItemSize(ti);
-   float shift = (fabs(bd.norm.x * ti.bbsz.x)+fabs(bd.norm.y * ti.bbsz.y)) / 2 + _settings.unit;
-
-   if (bd.extP < bd.extN)
-      shift = shift + bd.extP;
-   else
-      shift = -shift - bd.extN;
-   Vec2f c;
-   c.copy(bd.center);
-   c.addScaled(bd.norm, shift);
-   c.addScaled(ti.bbsz, -0.5f);
-   ti.bbp.copy(c);
-   _cw.drawTextItemText(ti);
-}
-
-void MoleculeRenderInternal::_drawReactingCenter (BondDescr& bd, int rc)
-{
-   const int rcNumPnts = 8;
-   Vec2f p[rcNumPnts];
-   for (int i = 0; i < rcNumPnts; ++i)
-      p[i].copy(bd.center);
-   float alongIntRc = _settings.unit, // half interval along for RC_CENTER
-      alongIntMadeBroken = 2 * _settings.unit, // half interval between along for RC_MADE_OR_BROKEN
-      alongSz = 1.5f * _settings.bondSpace, // half size along for RC_CENTER
-      acrossInt = 1.5f * _settings.bondSpace, // half interval across for RC_CENTER
-      acrossSz = 3.0f * _settings.bondSpace, // half size across for all
-      tiltTan = 0.2f, // tangent of the tilt angle
-      radius = _settings.bondSpace; // radius of the circle for RC_UNCHANGED
-   int numLines = 0;
-
-   _cw.setLineWidth(_settings.unit);
-   switch (rc)
-   {
-   case RC_NOT_CENTER: // X
-      // across
-      p[0].addScaled(bd.norm, acrossSz);
-      p[1].addScaled(bd.norm, -acrossSz);
-      p[2].copy(p[0]);
-      p[3].copy(p[1]);
-      p[0].addScaled(bd.dir, tiltTan * acrossSz);
-      p[1].addScaled(bd.dir, -tiltTan * acrossSz);
-      p[2].addScaled(bd.dir, -tiltTan * acrossSz);
-      p[3].addScaled(bd.dir, tiltTan * acrossSz);
-      numLines = 2;
-      break;
-   case RC_CENTER:  // #
-      // across
-      p[0].addScaled(bd.norm, acrossSz);
-      p[0].addScaled(bd.dir, tiltTan * acrossSz);
-      p[1].addScaled(bd.norm, -acrossSz);
-      p[1].addScaled(bd.dir, -tiltTan * acrossSz);
-      p[2].copy(p[0]);
-      p[3].copy(p[1]);
-      p[0].addScaled(bd.dir, alongIntRc);
-      p[1].addScaled(bd.dir, alongIntRc);
-      p[2].addScaled(bd.dir, -alongIntRc);
-      p[3].addScaled(bd.dir, -alongIntRc);
-
-      // along
-      p[4].addScaled(bd.dir, alongSz);
-      p[5].addScaled(bd.dir, -alongSz);
-      p[6].copy(p[4]);
-      p[7].copy(p[5]);
-      p[4].addScaled(bd.norm, acrossInt);
-      p[5].addScaled(bd.norm, acrossInt);
-      p[6].addScaled(bd.norm, -acrossInt);
-      p[7].addScaled(bd.norm, -acrossInt);
-      numLines = 4;
-      break;
-   case RC_UNCHANGED:  // o
-      _cw.fillCircle(bd.center, radius);
-      break;
-   case RC_MADE_OR_BROKEN:
-      // across
-      p[0].addScaled(bd.norm, acrossSz);
-      p[1].addScaled(bd.norm, -acrossSz);
-      p[2].copy(p[0]);
-      p[3].copy(p[1]);
-      p[0].addScaled(bd.dir, alongIntMadeBroken);
-      p[1].addScaled(bd.dir, alongIntMadeBroken);
-      p[2].addScaled(bd.dir, -alongIntMadeBroken);
-      p[3].addScaled(bd.dir, -alongIntMadeBroken);
-      numLines = 2;
-      break;
-   case RC_ORDER_CHANGED:
-      // across
-      p[0].addScaled(bd.norm, acrossSz);
-      p[1].addScaled(bd.norm, -acrossSz);
-      numLines = 1;
-      break;
-   case RC_TOTAL:
-      break;
-   }
-   for (int i = 0; i < numLines; ++i)
-      _cw.drawLine(p[2 * i], p[2 * i + 1]);
-   if (rc == RC_UNCHANGED)
-   {
-      bd.extN = __max(bd.extN, radius);
-      bd.extP = __max(bd.extP, radius);
-   }
-   else
-   {
-      bd.extN = __max(bd.extN, acrossSz);
-      bd.extP = __max(bd.extP, acrossSz);
-   }
-}
-
-double MoleculeRenderInternal::_getAdjustmentFactor (const int aid, const int anei, const double acos, const double asin,
-                                                     const double tgb, const double csb, const double snb,
-                                                     const double len, const double w, double& csg, double& sng) {
-   csg = csb;
-   sng = snb;
-   bool adjustLeft = acos < 0.99 && acos > -0.99;
-   if (!adjustLeft || _bd(_be(anei).bid).isShort)
-      return -1;
-   const BondDescr& nbd = _bd(_be(anei).bid);
-   if (nbd.type == BOND_DOUBLE && nbd.centered) {
-      if (asin <= 0)
-         return -1;
-      return (len * asin - _settings.bondSpace) / (snb * acos + csb * asin);
-   }
-   if ((_bd(_be(anei).bid).stereodir == BOND_UP && _bd(_be(anei).bid).end == aid) || _bd(_be(anei).bid).stereodir == BOND_STEREO_BOLD) {
-      if (fabs(asin) < 0.01)
-         return -1;
-      double sna = sqrt((1 - acos)/2); // sin(a/2)
-      double csa = (asin > 0 ? 1 : -1) * sqrt((1 + acos)/2); // cos(a/2)
-      double gamma = w / sna;
-      double x = sqrt(len * len + gamma * gamma - 2 * gamma * len * csa);
-      sng = gamma * sna / x;
-      csg = sqrt(1-sng*sng);
-      return x;
-   }
-   if (asin > 0.01)
-      return len/(acos * snb / asin + csb);
-   return -1;
-}
-
-void MoleculeRenderInternal::_adjustAngle (Vec2f& l, const BondEnd& be1, const BondEnd& be2, bool left) {
-   const Vec2f& p1 = _ad(be1.aid).pos;
-   const Vec2f& p2 = _ad(be2.aid).pos;
-   const double len = Vec2f::dist(p1, p2);
-   double w = _settings.bondSpace;
-   double tgb = w / len;
-   double csb = sqrt(1 / (1 + tgb * tgb));
-   double snb = tgb * csb;
-   double sng = 0, csg = 0;
-   double ttr = left ?
-      _getAdjustmentFactor(be2.aid, be2.rnei, be2.rcos, be2.rsin, tgb, csb, snb, len, w, csg, sng):
-      _getAdjustmentFactor(be2.aid, be2.lnei, be2.lcos, be2.lsin, tgb, csb, snb, len, w, csg, sng);
-   if (ttr < 0)
-      return;
-   l.diff(p2, p1);
-   l.normalize();
-   l.scale(ttr);
-   l.rotateL(left ? sng : -sng, csg);
-   l.add(p1);
-}
-
-void MoleculeRenderInternal::_bondBoldStereo (BondDescr& bd, const BondEnd& be1, const BondEnd& be2) {
-   Vec2f r0(be1.p), l0(be1.p), r1(be2.p), l1(be2.p);
-   double w = _settings.bondSpace;
-   l0.addScaled(bd.norm, -w);
-   r0.addScaled(bd.norm, w);
-   l1.addScaled(bd.norm, -w);
-   r1.addScaled(bd.norm, w);
-
-   _adjustAngle(l1, be1, be2, true);
-   _adjustAngle(r1, be1, be2, false);
-   _adjustAngle(r0, be2, be1, true);
-   _adjustAngle(l0, be2, be1, false);
-   _cw.fillHex(be1.p, r0, r1, be2.p, l1, l0);
-}
-
-void MoleculeRenderInternal::_bondSingle (BondDescr& bd, const BondEnd& be1, const BondEnd& be2)
-{
-   double len = Vec2f::dist(be2.p, be1.p);
-
-   if (bd.stereodir == BOND_STEREO_BOLD) {
-      _bondBoldStereo(bd, be1, be2);
-      return;
-   }
-   Vec2f l(be2.p), r(be2.p);
-   double w = _settings.bondSpace;
-   l.addScaled(bd.norm, -w);
-   r.addScaled(bd.norm, w);
-   bd.extP = bd.extN = w;
-
-   double lw = _cw.currentLineWidth();
-   Vec2f r0(be1.p), l0(be1.p);
-   l0.addScaled(bd.norm, -lw/2);
-   r0.addScaled(bd.norm, lw/2);
-
-   if (bd.stereodir == 0) {
-      _cw.drawLine(be1.p, be2.p);
-      bd.extP = bd.extN = lw / 2;
-   } else if (bd.stereodir == BOND_UP) {
-      if (_ad(be2.aid).showLabel == false && !bd.isShort) {
-         _adjustAngle(l, be1, be2, true);
-         _adjustAngle(r, be1, be2, false);
-         _cw.fillPentagon(r0, r, be2.p, l, l0);
-      } else {
-         _cw.fillQuad(r0, r, l, l0);
-      }
-   } else if (bd.stereodir == BOND_DOWN) {
-      int stripeCnt = __max((int)((len) / lw / 2), 4);
-      _cw.fillQuadStripes(r0, l0, r, l, stripeCnt);
-   } else if (bd.stereodir == BOND_EITHER) {
-      int stripeCnt = __max((int)((len) / lw / 1.5), 5);
-      _cw.drawTriangleZigzag(be1.p, r, l, stripeCnt);
-   } else
-      throw Error("Unknown single bond stereo type");
-}
-
-void MoleculeRenderInternal::_bondAny (BondDescr& bd, const BondEnd& be1, const BondEnd& be2)
-{
-   _cw.setDash(_settings.bondDashAny, Vec2f::dist(be1.p, be2.p));
-   _cw.drawLine(be1.p, be2.p);
-   _cw.resetDash();
-   bd.extP = bd.extN = _settings.bondLineWidth / 2;
-}
-
-float MoleculeRenderInternal::_ctghalf (float cs)
-{
-   return sqrt(1 - cs * cs) / (1 - cs);
-}
-
-float MoleculeRenderInternal::_doubleBondShiftValue (const BondEnd& be, bool right, bool centered)
-{
-   const BondDescr& bd = _bd(_be(right ? be.rnei : be.lnei).bid);
-   float
-      si = right ? be.rsin : be.lsin,
-      co = right ? be.rcos : be.lcos;
-   if (centered && bd.type == BOND_SINGLE && bd.end == be.aid && bd.stereodir != 0)
-   {
-      float tga = si / co;
-      Vec2f dd;
-      dd.diff(_be(bd.be1).p, _be(bd.be2).p);
-      float len = dd.length();
-      float tgb = (_settings.bondSpace + _settings.bondLineWidth) / len;
-      float tgab = (tga + tgb) / (1 - tga * tgb);
-      return -(len * si - _settings.bondSpace) / tgab + len * co - _settings.bondLineWidth / 2;
-   }
-   else
-      return co * _settings.bondSpace / si;
-}
-
-void MoleculeRenderInternal::_prepareDoubleBondCoords (Vec2f* coord, BondDescr& bd, const BondEnd& be1, const BondEnd& be2, bool allowCentered)
-{
-   Vec2f ns, ds;
-   ns.scaled(bd.norm, 2 * _settings.bondSpace + (bd.stereodir == BOND_STEREO_BOLD ? 1 : 0) * _settings.bondLineWidth);
-
-   if (!(bd.stereodir == BOND_STEREO_BOLD) && ((allowCentered && bd.centered) || bd.cistrans)) {
-      Vec2f p0, p1, q0, q1;
-      ns.scale(0.5f);
-      p0.sum(be1.p, ns);
-      p1.sum(be2.p, ns);
-      q0.diff(be1.p, ns);
-      q1.diff(be2.p, ns);
-
-      if (be1.prolong) {
-         p0.addScaled(be1.dir, _doubleBondShiftValue(be1, true, bd.centered));
-         q0.addScaled(be1.dir, _doubleBondShiftValue(be1, false, bd.centered));
-      }
-      if (be2.prolong) {
-         p1.addScaled(be2.dir, _doubleBondShiftValue(be2, false, bd.centered));
-         q1.addScaled(be2.dir, _doubleBondShiftValue(be2, true, bd.centered));
-      }
-
-      coord[0].copy(p0);
-      coord[1].copy(p1);
-      coord[2].copy(q0);
-      coord[3].copy(q1);
-      bd.extP = bd.extN = _settings.bondSpace + _settings.bondLineWidth / 2;
-   } else {
-      bd.extP = ns.length() + _settings.bondLineWidth / 2;
-      bd.extN = _settings.bondLineWidth / 2;
-
-      if (!bd.lineOnTheRight) {
-         float t;
-         __swap(bd.extP, bd.extN, t);
-         ns.negate();
-      }
-
-      Vec2f p0, p1;
-      p0.sum(be1.p, ns);
-      p1.sum(be2.p, ns);
-
-      float cs;
-      if (!_ad(be1.aid).showLabel) {
-         cs = bd.lineOnTheRight ? be1.rcos : be1.lcos;
-         if (fabs(cs) < _settings.cosineTreshold)
-            p0.addScaled(be1.dir, _settings.bondSpace * _ctghalf(cs) * 2);
-      }
-
-      if (!_ad(be2.aid).showLabel) {
-         cs = bd.lineOnTheRight ? be2.lcos : be2.rcos;
-         if (fabs(cs) < _settings.cosineTreshold)
-            p1.addScaled(be2.dir, _settings.bondSpace * _ctghalf(cs) * 2);
-      }
-
-      coord[0].copy(be1.p);
-      coord[1].copy(be2.p);
-      coord[2].copy(p0);
-      coord[3].copy(p1);
-   }
-}
-
-void MoleculeRenderInternal::_drawStereoCareBox (BondDescr& bd, const BondEnd& be1, const BondEnd& be2)
-{
-   Vec2f ns;
-   ns.scaled(bd.norm, _settings.bondSpace);
-   if (!bd.lineOnTheRight)
-      ns.negate();
-   if (bd.stereoCare)
-   {
-         Vec2f p0, p1, p2, p3;
-      p0.lineCombin(be1.p, bd.dir, (bd.length - _settings.stereoCareBoxSize) / 2);
-      p0.addScaled(bd.norm, -_settings.stereoCareBoxSize / 2);
-      bd.extP = bd.extN = _settings.stereoCareBoxSize / 2 + _settings.unit / 2;
-      if (!bd.centered)
-      {
-         float shift = Vec2f::dot(ns,bd.norm);
-         bd.extP += shift;
-         bd.extN -= shift;
-         p0.add(ns);
-      }
-      p1.lineCombin(p0, bd.dir, _settings.stereoCareBoxSize);
-      p2.lineCombin(p1, bd.norm, _settings.stereoCareBoxSize);
-      p3.lineCombin(p0, bd.norm, _settings.stereoCareBoxSize);
-
-      _cw.setLineWidth(_settings.unit);
-      _cw.drawQuad(p0, p1, p2, p3);
-
-   }
-}
-
-void MoleculeRenderInternal::_bondDouble (BondDescr& bd, const BondEnd& be1, const BondEnd& be2)
-{
-   Vec2f coord[4];
-   _prepareDoubleBondCoords(coord, bd, be1, be2, true);
-   if (bd.stereodir == BOND_STEREO_BOLD) {
-      _bondBoldStereo(bd, be1, be2);
-      _cw.drawLine(coord[2], coord[3]);
-   } else if (bd.cistrans) {
-      _cw.drawLine(coord[0], coord[3]);
-      _cw.drawLine(coord[2], coord[1]);
-   } else {
-      _cw.drawLine(coord[0], coord[1]);
-      _cw.drawLine(coord[2], coord[3]);
-   }
-
-   _drawStereoCareBox(bd, be1, be2);
-}
-
-void MoleculeRenderInternal::_bondSingleOrAromatic (BondDescr& bd, const BondEnd& be1, const BondEnd& be2)
-{
-   Vec2f coord[4];
-   _prepareDoubleBondCoords(coord, bd, be1, be2, true);
-   _cw.drawLine(coord[0], coord[1]);
-   _cw.setDash(_settings.bondDashSingleOrAromatic);
-   _cw.drawLine(coord[2], coord[3]);
-   _cw.resetDash();
-
-   _drawStereoCareBox(bd, be1, be2);
-}
-
-void MoleculeRenderInternal::_bondDoubleOrAromatic (BondDescr& bd, const BondEnd& be1, const BondEnd& be2)
-{
-   Vec2f coord[4];
-   _prepareDoubleBondCoords(coord, bd, be1, be2, true);
-   _cw.setDash(_settings.bondDashDoubleOrAromatic);
-   _cw.drawLine(coord[0], coord[1]);
-   _cw.drawLine(coord[2], coord[3]);
-   _cw.resetDash();
-
-   _drawStereoCareBox(bd, be1, be2);
-}
-
-
-void MoleculeRenderInternal::_bondSingleOrDouble (BondDescr& bd, const BondEnd& be1, const BondEnd& be2)
-{
-   Vec2f ns, ds;
-   ns.scaled(bd.norm, 2 * _settings.bondSpace);
-
-   ds.diff(be2.p, be1.p);
-   float len = ds.length();
-   ds.normalize();
-
-   // Get number of segments of single-or-double bond
-   // An average bond in our coordinates has length 1. We want an average bond to have 5 segments, like -=-=-
-   // For longer bond more segments may be necessary, for shorter one - less, but not less then 3 segments, like -=-
-   int numSegments = __max((int)(len / 0.4f), 1) * 2 + 1;
-
-   Vec2f r0, r1, p0, p1, q0, q1;
-   float step = len / numSegments;
-   ns.scale(0.5f);
-   for (int i = 0; i < numSegments; ++i)
-   {
-      r0.lineCombin(be1.p, ds, i * step);
-      r1.lineCombin(be1.p, ds, (i + 1) * step);
-      if (i & 1) {
-         p0.sum(r0, ns);
-         p1.sum(r1, ns);
-         q0.diff(r0, ns);
-         q1.diff(r1, ns);
-         _cw.drawLine(p0, p1);
-         _cw.drawLine(q0, q1);
-      } else
-         _cw.drawLine(r0, r1);
-   }
-}
-
-void MoleculeRenderInternal::_bondAromatic (BondDescr& bd, const BondEnd& be1, const BondEnd& be2)
-{
-
-   if (bd.aromRing)
-   {
-      // bond is in a ring, draw only a single line
-      _cw.drawLine(be1.p, be2.p);
-      bd.extP = bd.extN = _settings.bondLineWidth / 2;
-   }
-   else
-   {
-      Vec2f coord[4];
-      _prepareDoubleBondCoords(coord, bd, be1, be2, false);
-
-      _cw.drawLine(coord[0], coord[1]);
-      _cw.setDash(_settings.bondDashAromatic);
-      _cw.drawLine(coord[2], coord[3]);
-      _cw.resetDash();
-   }
-
-}
-
-void MoleculeRenderInternal::_bondTriple (BondDescr& bd, const BondEnd& be1, const BondEnd& be2)
-{
-   Vec2f ns;
-   ns.scaled(bd.norm, _settings.bondSpace * 2);
-
-   Vec2f vr1(be1.p), vr2(be2.p), vl1(be1.p), vl2(be2.p);
-   vr1.add(ns);
-   vr2.add(ns);
-   vl1.sub(ns);
-   vl2.sub(ns);
-
-   _cw.drawLine(be1.p, be2.p);
-   _cw.drawLine(vr1, vr2);
-   _cw.drawLine(vl1, vl2);
-
-   bd.extP = bd.extN = _settings.bondSpace * 2 + _settings.bondLineWidth / 2;
-}
-=======
-/****************************************************************************
- * Copyright (C) 2009-2013 GGA Software Services LLC
- *
- * This file is part of Indigo toolkit.
- *
- * This file may be distributed and/or modified under the terms of the
- * GNU General Public License version 3 as published by the Free Software
- * Foundation and appearing in the file LICENSE.GPL included in the
- * packaging of this file.
- *
- * This file is provided AS IS with NO WARRANTY OF ANY KIND, INCLUDING THE
- * WARRANTY OF DESIGN, MERCHANTABILITY AND FITNESS FOR A PARTICULAR PURPOSE.
- ***************************************************************************/
-
-#include "base_cpp/output.h"
-#include "base_cpp/scanner.h"
-#include "molecule/molecule.h"
-#include "molecule/query_molecule.h"
-#include "reaction/reaction.h"
-#include "reaction/query_reaction.h"
-#include "render_context.h"
-#include "render_internal.h"
-
-using namespace indigo;
-
-#define BOND_STEREO_BOLD 10001
-
-static bool ElementHygrodenOnLeft[] =
-{
-   false,  // filler
-   false,  //ELEM_H
-   false,  //ELEM_He
-   false,  //ELEM_Li
-   false,  //ELEM_Be
-   false,  //ELEM_B
-   false,  //ELEM_C
-   false,  //ELEM_N
-   true,   //ELEM_O
-   true,   //ELEM_F
-   false,  //ELEM_Ne
-   false,  //ELEM_Na
-   false,  //ELEM_Mg
-   false,  //ELEM_Al
-   false,  //ELEM_Si
-   false,  //ELEM_P
-   true,   //ELEM_S
-   true,   //ELEM_Cl
-   false,  //ELEM_Ar
-   false,  //ELEM_K
-   false,  //ELEM_Ca
-   false,  //ELEM_Sc
-   false,  //ELEM_Ti
-   false,  //ELEM_V
-   false,  //ELEM_Cr
-   false,  //ELEM_Mn
-   false,  //ELEM_Fe
-   false,  //ELEM_Co
-   false,  //ELEM_Ni
-   false,  //ELEM_Cu
-   false,  //ELEM_Zn
-   false,  //ELEM_Ga
-   false,  //ELEM_Ge
-   false,  //ELEM_As
-   true,   //ELEM_Se
-   true,   //ELEM_Br
-   false,  //ELEM_Kr
-   false,  //ELEM_Rb
-   false,  //ELEM_Sr
-   false,  //ELEM_Y
-   false,  //ELEM_Zr
-   false,  //ELEM_Nb
-   false,  //ELEM_Mo
-   false,  //ELEM_Tc
-   false,  //ELEM_Ru
-   false,  //ELEM_Rh
-   false,  //ELEM_Pd
-   false,  //ELEM_Ag
-   false,  //ELEM_Cd
-   false,  //ELEM_In
-   false,  //ELEM_Sn
-   false,  //ELEM_Sb
-   false,  //ELEM_Te
-   true,   //ELEM_I
-   false,  //ELEM_Xe
-   false,  //ELEM_Cs
-   false,  //ELEM_Ba
-   false,  //ELEM_La
-   false,  //ELEM_Ce
-   false,  //ELEM_Pr
-   false,  //ELEM_Nd
-   false,  //ELEM_Pm
-   false,  //ELEM_Sm
-   false,  //ELEM_Eu
-   false,  //ELEM_Gd
-   false,  //ELEM_Tb
-   false,  //ELEM_Dy
-   false,  //ELEM_Ho
-   false,  //ELEM_Er
-   false,  //ELEM_Tm
-   false,  //ELEM_Yb
-   false,  //ELEM_Lu
-   false,  //ELEM_Hf
-   false,  //ELEM_Ta
-   false,  //ELEM_W
-   false,  //ELEM_Re
-   false,  //ELEM_Os
-   false,  //ELEM_Ir
-   false,  //ELEM_Pt
-   false,  //ELEM_Au
-   false,  //ELEM_Hg
-   false,  //ELEM_Tl
-   false,  //ELEM_Pb
-   false,  //ELEM_Bi
-   false,  //ELEM_Po
-   false,  //ELEM_At
-   false,  //ELEM_Rn
-   false,  //ELEM_Fr
-   false,  //ELEM_Ra
-   false,  //ELEM_Ac
-   false,  //ELEM_Th
-   false,  //ELEM_Pa
-   false,  //ELEM_U
-   false,  //ELEM_Np
-   false,  //ELEM_Pu
-   false,  //ELEM_Am
-   false,  //ELEM_Cm
-   false,  //ELEM_Bk
-   false,  //ELEM_Cf
-   false,  //ELEM_Es
-   false,  //ELEM_Fm
-   false,  //ELEM_Md
-   false,  //ELEM_No
-   false   //ELEM_Lr
-};
-
-static bool _isBondWide (const BondDescr& bd)
-{
-   return bd.type == BOND_DOUBLE || bd.type == BOND_TRIPLE ||
-      bd.queryType == QueryMolecule::QUERY_BOND_DOUBLE_OR_AROMATIC ||
-      bd.queryType == QueryMolecule::QUERY_BOND_SINGLE_OR_AROMATIC ||
-      bd.queryType == QueryMolecule::QUERY_BOND_SINGLE_OR_DOUBLE;
-}
-
-RenderOptions::RenderOptions ()
-{
-   clear();
-}
-
-void RenderOptions::clear()
-{
-   baseColor.set(0, 0, 0);
-   backgroundColor.set(-1, -1, -1);
-   highlightThicknessEnable = false;
-   highlightThicknessFactor = 1.8f;
-   highlightColorEnable = true;
-   highlightColor.set(1, 0, 0);
-   aamColor.set(0, 0, 0);
-   commentFontFactor = 20;
-   commentSpacing = 0.5;
-   titleFontFactor = 20;
-   titleSpacing = 0.5;
-   labelMode = LABEL_MODE_TERMINAL_HETERO;
-   highlightedLabelsVisible = false;
-   boldBondDetection = true;
-   implHVisible = true;
-   commentColor.set(0,0,0);
-   titleColor.set(0,0,0);
-   dataGroupColor.set(0,0,0);
-   mode = MODE_NONE;
-   hdc = 0;
-   output = NULL;
-   showAtomIds = false;
-   showBondIds = false;
-   atomBondIdsFromOne = false;
-   showBondEndIds = false;
-   showNeighborArcs = false;
-   showValences = true;
-   atomColoring = false;
-   stereoMode = STEREO_STYLE_OLD;
-   showReactingCenterUnchanged = false;
-   centerDoubleBondWhenStereoAdjacent = false;
-   showCycles = false;
-   agentsBelowArrow = true;
-   collapseSuperatoms = false;
-   atomColorProp.clear();
-}
-
-IMPL_ERROR(MoleculeRenderInternal, "molecule render internal");
-
-CP_DEF(MoleculeRenderInternal);
-
-MoleculeRenderInternal::MoleculeRenderInternal (const RenderOptions& opt, const RenderSettings& settings, RenderContext& cw) :
-_mol(NULL), _cw(cw), _settings(settings), _opt(opt), CP_INIT, TL_CP_GET(_data), TL_CP_GET(_atomMapping), TL_CP_GET(_atomMappingInv), TL_CP_GET(_bondMappingInv), isRFragment(false)
-{
-   _data.clear();
-   _atomMapping.clear();
-   _atomMappingInv.clear();
-   _bondMappingInv.clear();
-}
-
-void MoleculeRenderInternal::setMolecule (BaseMolecule* mol)
-{
-   _mol = mol;
-   _data.clear();
-   _atomMapping.clear();
-
-   if ((_opt.collapseSuperatoms && _mol->superatoms.size() > 0) || _mol->multiple_groups.size() > 0) {
-      _prepareSGroups();
-   }
-
-   int i;
-
-   // data
-   _data.atoms.clear();
-   _data.atoms.resize(_mol->vertexEnd());
-   for (i = _mol->vertexBegin(); i != _mol->vertexEnd(); i = _mol->vertexNext(i))
-      _ad(i).clear();
-
-   _data.bonds.clear();
-   _data.bonds.resize(_mol->edgeEnd());
-   for (i = _mol->edgeBegin(); i != _mol->edgeEnd(); i = _mol->edgeNext(i))
-      _bd(i).clear();
-}
-
-void MoleculeRenderInternal::setIsRFragment (bool isRFragment)
-{
-   this->isRFragment = isRFragment;
-}
-
-void MoleculeRenderInternal::setScaleFactor (const float scaleFactor, const Vec2f& min, const Vec2f& max)
-{
-   _scale = scaleFactor;
-   _min.copy(min);
-   _max.copy(max);
-}
-
-void mapArray (Array<int>& dst, const Array<int>& src, const int* mapping)
-{
-   for (int i = 0; i < src.size(); ++i) {
-      int j = mapping == NULL ? i : mapping[i];
-      dst[j] = src[i];
-   }
-}
-
-void MoleculeRenderInternal::setReactionComponentProperties (const Array<int>* aam,
-                                                             const Array<int>* reactingCenters,
-                                                             const Array<int>* inversions)
-{
-   if (aam != NULL)
-      _data.aam.copy(*aam);
-   if (reactingCenters != NULL)
-      _data.reactingCenters.copy(*reactingCenters);
-   if (inversions != NULL)
-      _data.inversions.copy(*inversions);
-}
-
-void MoleculeRenderInternal::setQueryReactionComponentProperties (const Array<int>* exactChanges)
-{
-   if (exactChanges != NULL)
-      _data.exactChanges.copy(*exactChanges);
-}
-
-void MoleculeRenderInternal::render ()
-{
-   _initCoordinates();
-
-   _initBondData();
-
-   _initBondEndData();
-
-   _findNeighbors();
-
-   _initBoldStereoBonds();
-
-   _findRings();
-
-   _determineDoubleBondShift();
-
-   _determineStereoGroupsMode();
-
-   _initAtomData();
-
-   _initRGroups();
-
-   _findCenteredCase();
-
-   _prepareLabels();
-
-   _initDataSGroups();
-
-   _initSruGroups();
-
-   _initMulGroups();
-
-   _initSupGroups();
-
-   _extendRenderItems();
-
-   _findAnglesOverPi();
-
-   _calculateBondOffset();
-
-   _applyBondOffset();
-
-   _setBondCenter();
-
-   _renderLabels();
-
-   _renderBonds();
-
-   _renderRings();
-
-   _renderSGroups();
-
-   _renderBondIds();
-
-   _renderAtomIds();
-
-   _renderEmptyRFragment();
-}
-
-BondEnd& MoleculeRenderInternal::_be (int beid)
-{
-   return _data.bondends[beid];
-}
-
-const BondEnd& MoleculeRenderInternal::_be (int beid) const
-{
-   return _data.bondends[beid];
-}
-
-BondDescr& MoleculeRenderInternal::_bd (int bid)
-{
-   return _data.bonds[bid];
-}
-
-const BondDescr& MoleculeRenderInternal::_bd (int bid) const
-{
-   return _data.bonds[bid];
-}
-
-AtomDesc& MoleculeRenderInternal::_ad (int aid)
-{
-   return _data.atoms[aid];
-}
-
-const AtomDesc& MoleculeRenderInternal::_ad (int aid) const
-{
-   return _data.atoms[aid];
-}
-
-int MoleculeRenderInternal::_getOpposite (int beid) const
-{
-   int bid = _be(beid).bid;
-   const BondDescr& bd = _bd(bid);
-   if (bd.be1 == beid)
-      return bd.be2;
-   if (bd.be2 == beid)
-      return bd.be1;
-   throw Error("The bond end given is not adjacent to this bond");
-}
-
-void MoleculeRenderInternal::_determineDoubleBondShift()
-{
-   // determine double bond shift direction, if any
-   // (the bond may not be double or appear to be centered later on - so far we don't care)
-   for (int i = _mol->edgeBegin(); i < _mol->edgeEnd(); i = _mol->edgeNext(i))
-   {
-      BondDescr& bd = _bd(i);
-      const BondEnd& be1 = _be(bd.be1);
-      const BondEnd& be2 = _be(bd.be2);
-
-      if (bd.inRing)
-         if (be1.lRing < 0)
-            bd.lineOnTheRight = true;
-         else if (be2.lRing < 0)
-            bd.lineOnTheRight = false;
-         else
-         {
-            const Ring& r1 = _data.rings[be1.lRing];
-            const Ring& r2 = _data.rings[be2.lRing];
-            // compare the ratios of double bonds in the two rings
-            bd.lineOnTheRight = r1.dblBondCount * r2.bondEnds.size() < r2.dblBondCount * r1.bondEnds.size();
-         }
-      else
-      {
-         const BondEnd& bel1 = _be(be1.lnei);
-         const BondEnd& ber1 = _be(be1.rnei);
-         // right neighbor for the second bond end is on the left of the bond!
-         const BondEnd& bel2 = _be(be2.rnei);
-         const BondEnd& ber2 = _be(be2.lnei);
-
-         // angles adjacent to the bond
-         float al1 = be1.lang, ar1 = ber1.lang,
-            al2 = bel2.lang, ar2 = be2.lang;
-         int neiBalance =
-            (al1 < M_PI ? 1 : 0) +
-            (al2 < M_PI ? 1 : 0) +
-            (ar1 < M_PI ? -1 : 0) +
-            (ar2 < M_PI ? -1 : 0);
-         if (neiBalance > 0)
-            bd.lineOnTheRight = false;
-         else if (neiBalance < 0)
-            bd.lineOnTheRight = true;
-         else
-         {
-            // compare the number of wide (double, triple, etc.) bonds on both sides
-            int wideNeiBalance =
-               (al1 < M_PI && _isBondWide(_bd(bel1.bid)) ? 1 : 0) +
-               (al2 < M_PI && _isBondWide(_bd(bel2.bid)) ? 1 : 0) +
-               (ar1 < M_PI && _isBondWide(_bd(ber1.bid)) ? -1 : 0) +
-               (ar2 < M_PI && _isBondWide(_bd(ber2.bid)) ? -1 : 0);
-            if (wideNeiBalance > 0)
-               bd.lineOnTheRight = false;
-            else if (wideNeiBalance < 0)
-               bd.lineOnTheRight = true;
-            else
-            {
-               // compare the number of wide (double, triple, etc.) bonds on both sides
-               int stereoBalance =
-                  (al1 < M_PI && _bd(bel1.bid).stereodir != 0 ? 1 : 0) +
-                  (al2 < M_PI && _bd(bel2.bid).stereodir != 0 ? 1 : 0) +
-                  (ar1 < M_PI && _bd(ber1.bid).stereodir != 0 ? -1 : 0) +
-                  (ar2 < M_PI && _bd(ber2.bid).stereodir != 0 ? -1 : 0);
-               if (stereoBalance > 0)
-                  bd.lineOnTheRight = true;
-               else if (stereoBalance < 0)
-                  bd.lineOnTheRight = false;
-               else
-                  bd.lineOnTheRight = (al1 + al2 < ar1 + ar2);
-            }
-         }
-      }
-   }
-}
-
-void MoleculeRenderInternal::_extendRenderItem (RenderItem& item, const float extent)
-{
-   Vec2f exv(extent, extent);
-   item.bbsz.addScaled(exv, 2);
-   item.bbp.sub(exv);
-   item.relpos.add(exv);
-}
-
-#define __minmax(inv, t1, t2) (inv ? __min(t1, t2) : __max(t1, t2))
-bool MoleculeRenderInternal::_clipRaySegment (float& offset, const Vec2f& p, const Vec2f& d, const Vec2f& n0, const Vec2f& a, const Vec2f& b, const float w)
-{
-   Vec2f ab, pa, pb;
-   ab.diff(b, a);
-   ab.normalize();
-   Vec2f n(n0);
-   float dot = Vec2f::dot(ab, n);
-   if (fabs(dot) < 1e-4)
-      return 0;
-   if (dot < 0)
-      n.negate();
-   pa.diff(a, p);
-   pb.diff(b, p);
-   float ta = Vec2f::dot(pa, n);
-   float tb = Vec2f::dot(pb, n);
-   float tl = -w/2;
-   float tr = w/2;
-   float t = 0;
-   bool f = false;
-   bool inv = Vec2f::dot(ab, d) < 0;
-   if (ta < tl + 1e-8 && tl < tb + 1e-8)
-   {
-      t = f ? __minmax(inv, t, tl) : tl;
-      f = true;
-   }
-   if (ta < tr + 1e-8 && tr < tb + 1e-8)
-   {
-      t = f ? __minmax(inv, t, tr) : tr;
-      f = true;
-   }
-   if (tl < ta + 1e-8 && ta < tr + 1e-8)
-   {
-      t = f ? __minmax(inv, t, ta) : ta;
-      f = true;
-   }
-   if (tl < tb + 1e-8 && tb < tr + 1e-8)
-   {
-      t = f ? __minmax(inv, t, tb) : tb;
-      f = true;
-   }
-
-   if (!f)
-      return false;
-   pa.addScaled(ab, (t - ta)/fabs(dot));
-   offset = Vec2f::dot(d, pa);
-   return true;
-}
-
-bool MoleculeRenderInternal::_clipRayBox (float& offset, const Vec2f& p, const Vec2f& d, const Vec2f& rp, const Vec2f& sz, const float w)
-{
-   Vec2f n(-d.y, d.x);
-   Vec2f a, b;
-   bool f = false;
-   float t = 0, tt = 0;
-
-   a.set(rp.x, rp.y);
-   b.set(rp.x + sz.x, rp.y);
-   if (_clipRaySegment(tt, p, d, n, a, b, w))
-   {
-      f = true;
-      t = __max(t, tt);
-   }
-
-   a.set(rp.x, rp.y);
-   b.set(rp.x, rp.y + sz.y);
-   if (_clipRaySegment(tt, p, d, n, a, b, w))
-   {
-      f = true;
-      t = __max(t, tt);
-   }
-
-   a.set(rp.x + sz.x, rp.y);
-   b.set(rp.x + sz.x, rp.y + sz.y);
-   if (_clipRaySegment(tt, p, d, n, a, b, w))
-   {
-      f = true;
-      t = __max(t, tt);
-   }
-
-   a.set(rp.x, rp.y + sz.y);
-   b.set(rp.x + sz.x, rp.y + sz.y);
-   if (_clipRaySegment(tt, p, d, n, a, b, w))
-   {
-      f = true;
-      t = __max(t, tt);
-   }
-
-   if (f)
-      offset = t;
-   return f;
-}
-
-const char* MoleculeRenderInternal::_getStereoGroupText (int type)
-{
-   switch (type)
-   {
-   case MoleculeStereocenters::ATOM_ABS:
-      return "abs";
-   case MoleculeStereocenters::ATOM_AND:
-      return "and";
-   case MoleculeStereocenters::ATOM_OR:
-      return "or";
-   case MoleculeStereocenters::ATOM_ANY:
-      return "any";
-   default:
-      throw Error("Unknown stereocenter type");
-   }
-}
-
-void MoleculeRenderInternal::_initRGroups()
-{
-   if (_mol->attachmentPointCount() > 0) {
-      for (int i = 1; i <= _mol->attachmentPointCount(); ++i)
-         for (int j = 0, k; (k = _mol->getAttachmentPoint(i, j)) >= 0; ++j)
-            _ad(k).isRGroupAttachmentPoint = true;
-   }
-}
-
-int MoleculeRenderInternal::_parseColorString (Scanner& scanner, float& r, float& g, float& b)
-{
-   if (!scanner.tryReadFloat(r))
-      return -1;
-   scanner.skipSpace();
-   if (scanner.isEOF())
-      return -1;
-   if (scanner.readChar() != ',')
-      return -1;
-   scanner.skipSpace();
-   if (!scanner.tryReadFloat(g))
-      return -1;
-   scanner.skipSpace();
-   if (scanner.isEOF())
-      return -1;
-   if (scanner.readChar() != ',')
-      return -1;
-   scanner.skipSpace();
-   if (!scanner.tryReadFloat(b))
-      return -1;
-   return 1;
-}
-
-void MoleculeRenderInternal::_initDataSGroups()
-{
-   BaseMolecule& bm = *_mol;
-   const char* atomColorProp = _opt.atomColorProp.size() > 0 ? _opt.atomColorProp.ptr() : NULL;
-   for (int i = bm.data_sgroups.begin(); i < bm.data_sgroups.end(); i = bm.data_sgroups.next(i)) {
-      const BaseMolecule::DataSGroup& group = bm.data_sgroups[i];
-      if (atomColorProp != NULL && strcmp(atomColorProp, group.name.ptr()) == 0) {
-         Vec3f color;
-         BufferScanner scanner(group.data);
-         if (_parseColorString(scanner, color.x, color.y, color.z) < 0)
-            throw Error("Color value format invalid");
-         for (int j = 0; j < group.atoms.size(); ++j) {
-            AtomDesc& ad = _ad(group.atoms[j]);
-            if (ad.hcolorSet)
-               throw Error("An atom belongs to more then one color group");
-            ad.hcolor.copy(color);
-            ad.hcolorSet = true;
-         }
-         continue;
-      }
-      SGroup& sg = _data.sgroups.push();
-      int tii = _pushTextItem(sg, RenderItem::RIT_DATASGROUP);
-      TextItem& ti = _data.textitems[tii];
-      ti.text.copy(group.data);
-      ti.text.push(0);
-      ti.fontsize = FONT_SIZE_DATA_SGROUP;
-      _cw.setTextItemSize(ti);
-      const AtomDesc& ad = _ad(group.atoms[0]);
-      if (!group.detached) {
-         ti.bbp.copy(_ad(group.atoms[0]).pos);
-         ti.bbp.x += ad.boundBoxMax.x + _settings.unit * 2;
-         ti.bbp.y -= ti.bbsz.y/2;
-      } else if (group.relative) {
-         _objDistTransform(ti.bbp, group.display_pos);
-         ti.bbp.add(_ad(group.atoms[0]).pos);
-      } else {
-         _objCoordTransform(ti.bbp, group.display_pos);
-      }
-   }
-}
-
-void MoleculeRenderInternal::_loadBrackets(SGroup& sg, const Array<Vec2f[2]>& coord, bool transformCoordinates)
-{
-   for (int j = 0; j < coord.size(); ++j) {
-      Vec2f a(coord[j][0]), b(coord[j][1]);
-      int bracketId = _data.brackets.size();
-      if (j == 0)
-         sg.bibegin = bracketId, sg.bicount = 1;
-      else
-         sg.bicount++;
-      RenderItemBracket& bracket =_data.brackets.push();
-      bracket.p0.copy(a);
-      bracket.p1.copy(b);
-      if (transformCoordinates) {
-         bracket.p0.set(a.x - _min.x, _max.y - a.y);
-         bracket.p0.scale(_scale);
-         bracket.p1.set(b.x - _min.x, _max.y - b.y);
-         bracket.p1.scale(_scale);
-      }
-      bracket.d.diff(bracket.p1, bracket.p0);
-      bracket.length = bracket.d.length();
-      bracket.d.normalize();
-      bracket.n.copy(bracket.d);
-      bracket.n.rotateL(-1, 0);
-      bracket.width = bracket.length * 0.15f;
-      bracket.q0.lineCombin(bracket.p0, bracket.n, bracket.width);
-      bracket.q1.lineCombin(bracket.p1, bracket.n, bracket.width);
-      bracket.invertUpperLowerIndex = bracket.n.x > 0;
-   }
-}
-
-void MoleculeRenderInternal::_loadBracketsAuto(const BaseMolecule::SGroup& group, SGroup& sg) {
-   if (group.brackets.size() == 0 || Vec2f::distSqr(group.brackets.at(0)[0], group.brackets.at(0)[1]) < EPSILON)
-      _placeBrackets(sg, group.atoms);
-   else
-      _loadBrackets(sg, group.brackets, true);
-}
-
-void MoleculeRenderInternal::_positionIndex(SGroup& sg, int ti, bool lower)
-{
-   RenderItemBracket& bracket = _data.brackets[sg.bibegin + sg.bicount - 1];
-   TextItem& index = _data.textitems[ti];
-   if (bracket.invertUpperLowerIndex)
-      lower = !lower;
-   _cw.setTextItemSize(index, lower ? bracket.p1 : bracket.p0);
-   float xShift = (fabs(index.bbsz.x * bracket.n.x) + fabs(index.bbsz.y * bracket.n.y)) / 2 + _settings.unit;
-   float yShift = (fabs(index.bbsz.x * bracket.d.x) + fabs(index.bbsz.y * bracket.d.y)) / 2;
-   index.bbp.addScaled(bracket.n, -xShift);
-   index.bbp.addScaled(bracket.d, lower ? -yShift : yShift);
-}
-
-void MoleculeRenderInternal::_initSruGroups()
-{
-   BaseMolecule& bm = *_mol;
-   for (int i = bm.repeating_units.begin(); i < bm.repeating_units.end(); i = bm.repeating_units.next(i)) {
-      const BaseMolecule::RepeatingUnit& group = bm.repeating_units[i];
-      SGroup& sg = _data.sgroups.push();
-      _loadBracketsAuto(group, sg);
-      int tiIndex = _pushTextItem(sg, RenderItem::RIT_SGROUP);
-      TextItem& index = _data.textitems[tiIndex];
-      index.fontsize = FONT_SIZE_ATTR;
-      bprintf(index.text, group.subscript.size() > 0 ? group.subscript.ptr() : "n");
-      _positionIndex(sg, tiIndex, true);
-      if (group.connectivity != BaseMolecule::RepeatingUnit::HEAD_TO_TAIL) {
-         int tiConn = _pushTextItem(sg, RenderItem::RIT_SGROUP);
-         TextItem& conn = _data.textitems[tiConn];
-         conn.fontsize = FONT_SIZE_ATTR;
-         if (group.connectivity == BaseMolecule::RepeatingUnit::HEAD_TO_HEAD) {
-            bprintf(conn.text, "hh");
-         } else {
-            bprintf(conn.text, "eu");
-         }
-         _positionIndex(sg, tiConn, false);
-      }
-   }
-}
-
-void MoleculeRenderInternal::_initMulGroups()
-{
-   BaseMolecule& bm = *_mol;
-   for (int i = bm.multiple_groups.begin(); i < bm.multiple_groups.end(); i = bm.multiple_groups.next(i)) {
-      const BaseMolecule::MultipleGroup& group = bm.multiple_groups[i];
-      SGroup& sg = _data.sgroups.push();
-      _loadBracketsAuto(group, sg);
-      int tiIndex = _pushTextItem(sg, RenderItem::RIT_SGROUP);
-      TextItem& index = _data.textitems[tiIndex];
-      index.fontsize = FONT_SIZE_ATTR;
-      bprintf(index.text, "%d", group.multiplier);
-      _positionIndex(sg, tiIndex, true);
-   }
-}
-
-void MoleculeRenderInternal::_placeBrackets(SGroup& sg, const Array<int>& atoms)
-{
-   QS_DEF(Array<Vec2f[2]>, brackets);
-   brackets.clear();
-   Vec2f min, max, a, b;
-   for (int i = 0; i < atoms.size(); ++i) {
-      int aid = atoms[i];
-      const AtomDesc& ad = _ad(aid);
-      a.sum(ad.pos, ad.boundBoxMin);
-      b.sum(ad.pos, ad.boundBoxMax);
-      if (i == 0) {
-         min.copy(a);
-         max.copy(b);
-      } else {
-         min.min(a);
-         max.max(b);
-      }
-   }
-   float extent = _settings.unit * 3;
-   min.sub(Vec2f(extent, extent));
-   max.add(Vec2f(extent, extent));
-   Vec2f* const & left = brackets.push();
-   left[0].set(min.x, max.y);
-   left[1].set(min.x, min.y);
-   Vec2f* const & right = brackets.push();
-   right[0].set(max.x, min.y);
-   right[1].set(max.x, max.y);
-   _loadBrackets(sg, brackets, false);
-}
-
-void MoleculeRenderInternal::_initSupGroups()
-{
-   BaseMolecule& bm = *_mol;
-   for (int i = bm.superatoms.begin(); i < bm.superatoms.end(); i = bm.superatoms.next(i)) {
-      const BaseMolecule::Superatom& group = bm.superatoms[i];
-      SGroup& sg = _data.sgroups.push();
-      _placeBrackets(sg, group.atoms);
-      int tiIndex = _pushTextItem(sg, RenderItem::RIT_SGROUP);
-      TextItem& index = _data.textitems[tiIndex];
-      index.fontsize = FONT_SIZE_ATTR;
-      bprintf(index.text, "%s", group.subscript.ptr());
-      _positionIndex(sg, tiIndex, true);
-   }
-}
-
-void MoleculeRenderInternal::_prepareSGroups()
-{
-   {
-      BaseMolecule* newMol = NULL;
-      BaseMolecule& bm1 = *_mol;
-      if (bm1.isQueryMolecule())
-         newMol = new QueryMolecule();
-      else
-         newMol = new Molecule();
-      newMol->clone(bm1, &_atomMapping, &_atomMappingInv);
-      _bondMappingInv.clear();
-      for (int i = newMol->edgeBegin(); i < newMol->edgeEnd(); i = newMol->edgeNext(i))
-         _bondMappingInv.insert(i, BaseMolecule::findMappedEdge(*newMol, *_mol, i, _atomMappingInv.ptr()));
-      _mol = newMol;
-   }
-
-   BaseMolecule& bm = *_mol;
-   if (_opt.collapseSuperatoms) {
-      for (int i = bm.superatoms.begin(); i < bm.superatoms.end(); i = bm.superatoms.next(i)) {
-         const BaseMolecule::Superatom& group = bm.superatoms[i];
-         Vec3f centre;
-         for (int i = 0; i < group.atoms.size(); ++i) {
-            int aid = group.atoms[i];
-            centre.add(bm.getAtomXyz(aid));
-         }
-         centre.scale(1.0f / group.atoms.size());
-         int said = -1;
-
-         if (bm.isQueryMolecule()) {
-            AutoPtr<QueryMolecule::Atom> atom;
-            atom.reset(new QueryMolecule::Atom(QueryMolecule::ATOM_PSEUDO, group.subscript.ptr()));
-            said = bm.asQueryMolecule().addAtom(atom.release());
-         } else {
-            Molecule& mol = bm.asMolecule();
-            said = mol.addAtom(ELEM_PSEUDO);
-            mol.setPseudoAtom(said, group.subscript.ptr());
-         }
-         QS_DEF(RedBlackSet<int>, groupAtoms);
-         groupAtoms.clear();
-         for (int j = 0; j < group.atoms.size(); ++j) {
-            groupAtoms.insert(group.atoms[j]);
-         }
-         Vec3f pos;
-         int posCnt = 0;
-         while (group.atoms.size() > 0) {
-            int aid = group.atoms[0];
-            const Vertex& v = bm.getVertex(aid);
-            bool posCounted = false;
-            for (int j = v.neiBegin(); j < v.neiEnd(); j = v.neiNext(j)) {
-               int naid = v.neiVertex(j);
-               if (!groupAtoms.find(naid)) {
-                  pos.add(bm.getAtomXyz(aid));
-                  posCounted = true;
-                  posCnt++;
-                  int nbid = v.neiEdge(j), bid = -1;
-                  if (bm.findEdgeIndex(naid, said) < 0) {
-                     if (bm.isQueryMolecule()) {
-                        QueryMolecule& qm = bm.asQueryMolecule();
-                        bid = qm.addBond(said, naid, qm.getBond(nbid).clone());
-                     }else{
-                        Molecule& mol = bm.asMolecule();
-                        bid = mol.addBond(said, naid, mol.getBondOrder(nbid));
-                        mol.setEdgeTopology(bid, mol.getBondTopology(nbid));
-                     }
-                     if (_bondMappingInv.find(bid))
-                        _bondMappingInv.remove(bid);
-                     _bondMappingInv.insert(bid, _bondMappingInv.at(nbid));
-                  }
-               }
-            }
-            bm.removeAtom(aid);
-         }
-         if (posCnt == 0)
-            pos.copy(centre);
-         else
-            pos.scale(1.f / posCnt);
-         bm.setAtomXyz(said, pos.x, pos.y, pos.z);
-      }
-   }
-
-   QS_DEF(BaseMolecule::Mapping, mapAtom);
-   mapAtom.clear();
-   for (int i = bm.multiple_groups.begin(); i < bm.multiple_groups.end(); i = bm.multiple_groups.next(i)) {
-      BaseMolecule::MultipleGroup::collapse(bm, i, mapAtom, _bondMappingInv);
-   }
-}
-
-int dblcmp (double a, double b, void* context) {
-   return a > b ? 1 : (a < b ? -1 : 0);
-}
-
-struct Segment {
-   int id;
-   Vec2f p0, p1;
-   int beg, end;
-   int pos;
-};
-
-struct Event {
-   int id;
-   Vec2f p;
-   bool begin;
-};
-
-int evcmp (const Event& a, const Event& b, void* context) {
-   if (a.p.x > b.p.x)
-      return 1;
-   if (a.p.x < b.p.x)
-      return -1;
-   if (a.p.y > b.p.y)
-      return 1;
-   if (a.p.y < b.p.y)
-      return -1;
-   if (a.begin && !b.begin)
-      return 1;
-   if (!a.begin && b.begin)
-      return -1;
-   return 0;
-}
-
-float getFreeAngle (const ObjArray<Vec2f>& pp) {
-   QS_DEF(Array<float>, angle);
-   angle.clear();
-   int len = pp.size();
-   for (int j = 0; j < len; ++j) {
-      Vec2f d;
-      d.diff(pp[(j + 1) % len], pp[j]);
-      angle.push(atan2f(d.y, d.x));
-   }
-   angle.qsort(dblcmp, NULL);
-   int j0 = -1;
-   float maxAngle = -1;
-   for (int j = 0; j < angle.size() - 1; ++j) {
-      float a = angle[j + 1] - angle[j];
-      if (a > maxAngle) {
-         maxAngle = a;
-         j0 = j;
-      }
-   }
-   return angle[j0] + maxAngle / 4;
-}
-
-int loopDist (int i, int j, int len) {
-   if (i > j) {
-      int t;
-      __swap(i, j, t);
-   }
-   int d1 = j - i;
-   int d2 = i + len - j;
-   return __min(d1, d2);
-}
-
-class SegmentList : protected RedBlackSet<int> {
-public:
-   SegmentList (ObjArray<Segment>& ss) : segments(ss) {
-      xPos = 0;
-   }
-
-   // returns true if no intersection was detected upon this insertion
-   bool insertSegment (double pos, int seg) {
-      xPos = pos;
-      if (find(seg))
-         return false;
-      int curId = insert(seg);
-      int nextId = next(curId);
-      int prevId = nextPost(curId);
-      Segment& segmentCurrent = segments[seg];
-      segmentCurrent.pos = curId;
-      if (nextId < end()) {
-         int nextSeg = key(nextId);
-         if (loopDist(seg, nextSeg, segments.size()) > 1) {
-            const Segment& segmentNext = segments[nextSeg];
-            bool intersectNext = Vec2f::segmentsIntersect(segmentCurrent.p0, segmentCurrent.p1, segmentNext.p0, segmentNext.p1);
-            if (intersectNext)
-               return false;
-         }
-      }
-      if (prevId < end()) {
-         int prevSeg = key(prevId);
-         if (loopDist(seg, prevSeg, segments.size()) > 1) {
-            const Segment& segmentPrev = segments[prevSeg];
-            bool intersectPrev = Vec2f::segmentsIntersect(segmentCurrent.p0, segmentCurrent.p1, segmentPrev.p0, segmentPrev.p1);
-            if (intersectPrev)
-               return false;
-         }
-      }
-      return true;
-   }
-
-   void removeSegment (int segmentId) {
-      _removeNode(segments[segmentId].pos);
-   }
-
-   double xPos;
-
-protected:
-   virtual int _compare (int key, const Node &node) const
-   {
-      const Segment& a = segments[key];
-      const Segment& b = segments[node.key];
-      double ya = a.p0.y + (xPos - a.p0.x) * (a.p1.y - a.p0.y) / (a.p1.x - a.p0.x);
-      double yb = b.p0.y + (xPos - b.p0.x) * (b.p1.y - b.p0.y) / (b.p1.x - b.p0.x);
-      return ya > yb ? 1 : (ya < yb ? -1 : 0);
-   }
-
-private:
-   ObjArray<Segment>& segments;
-
-   SegmentList (const SegmentList& other);
-};
-
-float getMinDotProduct (const ObjArray<Vec2f>& pp, float tilt) {
-   float minDot = 1.0;
-   for (int j = 0; j < pp.size(); ++j) {
-      Vec2f a, b, d;
-      a.copy(pp[j]);
-      b.copy(pp[(j + 1) % pp.size()]);
-      a.rotate(tilt);
-      b.rotate(tilt);
-      d.diff(b, a);
-      float dot = fabs(d.x / d.length());
-      if (dot < minDot)
-         minDot = dot;
-   }
-   return minDot;
-}
-
-bool MoleculeRenderInternal::_ringHasSelfIntersectionsSimple(const Ring& ring) {
-   for (int j = 0; j < ring.bondEnds.size(); ++j) {
-      for (int k = j + 2; k < __min(ring.bondEnds.size(), ring.bondEnds.size() + j - 1); ++k)
-      {
-         const BondEnd& be1 = _be(ring.bondEnds[j]);
-         const BondEnd& be2 = _be(ring.bondEnds[k]);
-         const BondDescr& b1 = _bd(be1.bid);
-         const BondDescr& b2 = _bd(be2.bid);
-         const Vec2f& a00 = _ad(b1.beg).pos;
-         const Vec2f& a01 = _ad(b1.end).pos;
-         const Vec2f& a10 = _ad(b2.beg).pos;
-         const Vec2f& a11 = _ad(b2.end).pos;
-         if (Vec2f::segmentsIntersect(a00, a01, a10, a11))
-            return true;
-      }
-   }
-   return false;
-}
-
-bool MoleculeRenderInternal::_ringHasSelfIntersections(const Ring& ring) {
-   QS_DEF(ObjArray<Vec2f>, pp);
-   pp.clear();
-   int len = ring.bondEnds.size();
-   for (int j = 0; j < len; ++j) {
-      pp.push().copy(_ad(_be(ring.bondEnds[j]).aid).pos);
-   }
-
-   float tilt = getFreeAngle(pp) + (float)(M_PI / 2);
-
-   QS_DEF(ObjArray<Event>, events);
-   events.clear();
-   events.reserve(2 * len);
-   QS_DEF(ObjArray<Segment>, segments);
-   segments.clear();
-   segments.reserve(len);
-   for (int j = 0; j < len; ++j) {
-      Vec2f p1, p2;
-      p1.copy(pp[j]);
-      p2.copy(pp[(j + 1) % len]);
-      p1.rotate(tilt);
-      p2.rotate(tilt);
-      bool revOrder = (p1.x > p2.x) || (p1.x == p2.x && p1.y > p2.y);
-      Segment& segment = segments.push();
-      segment.id = j;
-      segment.p0.copy(revOrder ? p2 : p1);
-      segment.p1.copy(revOrder ? p1 : p2);
-      Event& ev1 = events.push();
-      ev1.id = j;
-      ev1.begin = true;
-      ev1.p.copy(segment.p0);
-      Event& ev2 = events.push();
-      ev2.id = j;
-      ev2.begin = false;
-      ev2.p.copy(segment.p1);
-   }
-
-   // order the events
-   events.qsort(evcmp, NULL);
-
-   // sweep line pass
-   SegmentList sl(segments);
-   for (int i = 0; i < events.size(); ++i) {
-      Event& ev = events[i];
-      if (ev.begin) {
-         if (!sl.insertSegment(ev.p.x + 1e-4, ev.id))
-            return true; // intersection detected
-      } else {
-         sl.removeSegment(ev.id);
-      }
-   }
-
-   return false;
-}
-
-void MoleculeRenderInternal::_findRings()
-{
-   QS_DEF(RedBlackSet<int>, mask);
-   for (int i = 0; i < _data.bondends.size(); ++i)
-   {
-      BondEnd& be = _be(i);
-      if (be.lRing != -1)
-         continue;
-      mask.clear();
-      int rid = _data.rings.size();
-      _data.rings.push();
-      Ring& ring = _data.rings[rid];
-      ring.bondEnds.push(i);
-
-      int j = be.next;
-      mask.insert(be.aid);
-      for (int c = 0; j != i; j = _be(j).next, ++c)
-      {
-         if (c > _data.bondends.size() || j < 0 || _be(j).lRing != -1)
-            break;
-         int aid = _be(j).aid;
-         if (mask.find(aid)) {
-            while(ring.bondEnds.size() > 1 && _be(ring.bondEnds.top()).aid != aid) {
-               _be(ring.bondEnds.top()).lRing = -2;
-               ring.bondEnds.pop();
-            }
-            ring.bondEnds.pop();
-         } else {
-            mask.insert(aid);
-         }
-         ring.bondEnds.push(j);
-      }
-      if (i != j || ring.bondEnds.size() < 3)
-      {
-         for (int j = 0; j < ring.bondEnds.size(); ++j)
-            _be(ring.bondEnds[j]).lRing = -2;
-         _data.rings.pop();
-         continue;
-      }
-
-      bool selfIntersection = _ringHasSelfIntersections(ring);
-      if (selfIntersection) {
-         for (int j = 0; j < ring.bondEnds.size(); ++j)
-            _be(ring.bondEnds[j]).lRing = -2;
-         _data.rings.pop();
-         continue;
-      }
-
-      // for the inner loops, sum of the angles should be (n-2)*pi,
-      // for the outer ones (n+2)*pi
-      float angleSum = 0;
-      for (int j = 0; j < ring.bondEnds.size(); ++j) {
-         int j1 = (j + 1) % ring.bondEnds.size();
-         const Vec2f& da = _be(ring.bondEnds[j]).dir;
-         const Vec2f& db = _be(ring.bondEnds[j1]).dir;
-         float angle = (float)M_PI - atan2(-Vec2f::cross(da, db), Vec2f::dot(da, db));
-         angleSum += angle;
-      }
-
-      // sum of all angles for inner loop is (n - 2) Pi and (n + 2) Pi for the outer one
-      bool inner = (angleSum < ring.bondEnds.size() * M_PI);
-
-      if (!inner)
-      {
-         for (int j = 0; j < ring.bondEnds.size(); ++j)
-            _be(ring.bondEnds[j]).lRing = -2;
-         _data.rings.pop();
-         continue;
-      }
-
-      for (int j = 0; j < ring.bondEnds.size(); ++j)
-         _be(ring.bondEnds[j]).lRing = rid;
-
-      if (_opt.showCycles)
-      {
-         float cycleLineOffset = _settings.unit * 9;
-         QS_DEF(Array<Vec2f>, vv);
-         vv.clear();
-         for (int j = 0; j < ring.bondEnds.size() + 1; ++j)
-         {
-            const BondEnd& be = _be(ring.bondEnds[j % ring.bondEnds.size()]);
-            Vec2f v = be.dir;
-            v.rotateL(be.lang / 2);
-            v.scale(cycleLineOffset);
-            v.add(_ad(be.aid).pos);
-            vv.push(v);
-         }
-         _cw.setSingleSource(CWC_BLUE);
-         _cw.setLineWidth(_settings.unit);
-         _cw.drawPoly(vv);
-      }
-   }
-
-   for (int i = 0; i < _data.rings.size(); ++i)
-   {
-      Ring& ring = _data.rings[i];
-
-      Array<Vec2f> pp;
-      for (int j = 0; j < ring.bondEnds.size(); ++j)
-         pp.push().copy(_ad(_be(ring.bondEnds[j]).aid).pos);
-
-      for (int j = 0; j < ring.bondEnds.size(); ++j)
-         ring.center.add(pp[j]);
-      ring.center.scale(1.0f / ring.bondEnds.size());
-
-      //{
-      //   TextItem ti;
-      //   bprintf(ti.text, "%.2f", angleSum);
-      //   ti.color = CWC_BLUE;
-      //   ti.fontsize = _settings.labelFont;
-      //   _cw.setTextItemSize(ti, ring.center);
-      //   _cw.drawTextItemText(ti);
-      //}
-
-      float r = -1;
-      for (int j = 0; j < ring.bondEnds.size(); ++j)
-      {
-         Vec2f df;
-         BondEnd& be = _be(ring.bondEnds[j]);
-         df.diff(pp[j], ring.center);
-         float l = fabs(Vec2f::dot(df, be.lnorm));
-         if (r < 0 || l < r)
-            r = l;
-         ring.angles.push(atan2(df.y, df.x));
-      }
-      ring.radius = r;
-
-      ring.aromatic = true;
-      int dblBondCount = 0;
-      for (int i = 0; i < ring.bondEnds.size(); ++i)
-      {
-         int type = _bd(_be(ring.bondEnds[i]).bid).type;
-         if (type != BOND_AROMATIC)
-            ring.aromatic = false;
-         if (type == BOND_DOUBLE)
-            dblBondCount++;
-      }
-      ring.dblBondCount = dblBondCount;
-   }
-
-   for (int i = _mol->edgeBegin(); i < _mol->edgeEnd(); i = _mol->edgeNext(i))
-   {
-      BondDescr& bd = _bd(i);
-      BondEnd& be1 = _be(bd.be1);
-      BondEnd& be2 = _be(bd.be2);
-      bd.inRing = (be1.lRing >= 0 || be2.lRing >= 0);
-      bd.aromRing = ((be1.lRing >= 0) ? _data.rings[be1.lRing].aromatic : false) ||
-         ((be2.lRing >= 0) ? _data.rings[be2.lRing].aromatic : false);
-   }
-}
-
-void MoleculeRenderInternal::_prepareLabels()
-{
-   for (int i = _mol->vertexBegin(); i < _mol->vertexEnd(); i = _mol->vertexNext(i))
-      _prepareLabelText(i);
-}
-
-void MoleculeRenderInternal::_objCoordTransform(Vec2f& p, const Vec2f& v) const
-{
-   p.set((v.x - _min.x) * _scale, (_max.y - v.y) * _scale);
-}
-
-void MoleculeRenderInternal::_objDistTransform(Vec2f& p, const Vec2f& v) const
-{
-   p.set(v.x * _scale, -v.y * _scale);
-}
-
-void MoleculeRenderInternal::_initCoordinates()
-{
-   Vec2f v;
-   for (int i = _mol->vertexBegin(); i < _mol->vertexEnd(); i = _mol->vertexNext(i))
-   {
-      Vec2f::projectZ(v, _mol->getAtomXyz(i));
-      _objCoordTransform(_ad(i).pos, v);
-   }
-}
-
-void MoleculeRenderInternal::_determineStereoGroupsMode()
-{
-   const MoleculeStereocenters& sc = _mol->stereocenters;
-
-   _lopt.stereoMode = STEREOGROUPS_HIDE;
-   if (_opt.stereoMode == STEREO_STYLE_NONE)
-      return;
-   bool allAbs = true, singleAndGroup = true, none = true;
-   int andGid = -1;
-   for (int i = sc.begin(); i < sc.end(); i = sc.next(i))
-   {
-      int aid, type, gid, pyramid[4];
-      sc.get(i, aid, type, gid, pyramid);
-
-      if (type != MoleculeStereocenters::ATOM_ANY)
-         none = false;
-      if (type != MoleculeStereocenters::ATOM_ABS)
-         allAbs = false;
-      if (type != MoleculeStereocenters::ATOM_AND || (andGid > 0 && andGid != gid))
-         singleAndGroup = false;
-      else
-         andGid = gid;
-
-      if (!allAbs && !singleAndGroup)
-         break;
-   }
-
-   if (_opt.stereoMode == STEREO_STYLE_OLD)
-   {
-      if (singleAndGroup)
-         return;
-
-      if (allAbs && !none)
-      {
-
-         TextItem& tiChiral = _data.textitems[_pushTextItem(RenderItem::RIT_CHIRAL, CWC_BASE, false)];
-         bprintf(tiChiral.text, "Chiral");
-         tiChiral.fontsize = FONT_SIZE_LABEL;
-         _cw.setTextItemSize(tiChiral);
-         tiChiral.bbp.set((_max.x - _min.x) * _scale - tiChiral.bbsz.x, -tiChiral.bbsz.y * 2);
-         _cw.setSingleSource(CWC_BASE);
-         _cw.drawTextItemText(tiChiral);
-         return;
-      }
-   }
-
-   _lopt.stereoMode = STEREOGROUPS_SHOW;
-   int aid, type, groupId, pyramid[4];
-   for (int i = sc.begin(); i < sc.end(); i = sc.next(i))
-   {
-      sc.get(i, aid, type, groupId, pyramid);
-      AtomDesc& ad = _ad(aid);
-
-      ad.stereoGroupType = type;
-      if (type == MoleculeStereocenters::ATOM_AND || type == MoleculeStereocenters::ATOM_OR)
-         ad.stereoGroupNumber = groupId;
-   }
-}
-
-bool MoleculeRenderInternal::_isSingleHighlighted (int aid)
-{
-   const Vertex& vertex = _mol->getVertex(aid);
-   if (!_vertexIsHighlighted(aid))
-      return false;
-   if (_opt.highlightedLabelsVisible)
-      return true;
-   for (int j = vertex.neiBegin(); j < vertex.neiEnd(); j = vertex.neiNext(j))
-      if (_edgeIsHighlighted(vertex.neiEdge(j)))
-         return false;
-   return true;
-}
-
-bool MoleculeRenderInternal::_vertexIsHighlighted (int aid)
-{
-   return _mol->isAtomHighlighted(aid);
-}
-
-bool MoleculeRenderInternal::_edgeIsHighlighted (int bid)
-{
-   return _mol->isBondHighlighted(bid);
-}
-
-bool MoleculeRenderInternal::_hasQueryModifiers (int aid)
-{
-   bool hasConstraints = false;
-   QUERY_MOL_BEGIN(_mol);
-   QueryMolecule::Atom& qa = qmol.getAtom(aid);
-   hasConstraints = qa.hasConstraint(QueryMolecule::ATOM_RING_BONDS) ||
-      qa.hasConstraint(QueryMolecule::ATOM_RING_BONDS_AS_DRAWN) ||
-      qa.hasConstraint(QueryMolecule::ATOM_SUBSTITUENTS) ||
-      qa.hasConstraint(QueryMolecule::ATOM_SUBSTITUENTS_AS_DRAWN) ||
-      qa.hasConstraint(QueryMolecule::ATOM_UNSATURATION) ||
-      qa.hasConstraint(QueryMolecule::ATOM_TOTAL_H);
-   QUERY_MOL_END;
-   return hasConstraints ||
-      _ad(aid).fixed || _ad(aid).exactChange;
-}
-
-void MoleculeRenderInternal::_findNearbyAtoms ()
-{
-   float maxDistance = _settings.neighboringAtomDistanceTresholdA * 2;
-   RedBlackObjMap<int, RedBlackObjMap<int, Array<int> > > buckets;
-
-   for (int i = _mol->vertexBegin(); i < _mol->vertexEnd(); i = _mol->vertexNext(i)) {
-      const Vec2f& v = _ad(i).pos;
-      int xBucket = (int)(v.x / maxDistance);
-      int yBucket = (int)(v.y / maxDistance);
-      RedBlackObjMap<int, Array<int> >& bucketRow = buckets.findOrInsert(yBucket);
-      Array<int>& bucket = bucketRow.findOrInsert(xBucket);
-      bucket.push(i);
-   }
-
-   for (int i = _mol->vertexBegin(); i < _mol->vertexEnd(); i = _mol->vertexNext(i)) {
-      const Vec2f& v = _ad(i).pos;
-      int xBucket = (int)(v.x / maxDistance);
-      int yBucket = (int)(v.y / maxDistance);
-      for (int j = 0; j < 3; ++j) {
-         for (int k = 0; k < 3; ++k) {
-            int x = xBucket + j - 1;
-            int y = yBucket + k - 1;
-            if (!buckets.find(y))
-               continue;
-            RedBlackObjMap<int, Array<int> >& bucketRow = buckets.at(y);
-            if (!bucketRow.find(x))
-               continue;
-            const Array<int>& bucket = bucketRow.at(x);
-            for (int r = 0; r < bucket.size(); ++r) {
-               int aid = bucket[r];
-               if (aid == i)
-                  continue;
-               const Vec2f& v1 = _ad(aid).pos;
-               if (Vec2f::dist(v, v1) < maxDistance) {
-                  _ad(i).nearbyAtoms.push(aid);
-               }
-            }
-         }
-      }
-      //const Array<int>& natoms = _ad(i).nearbyAtoms;
-      //printf("%02d:", i);
-      //for (int j = 0; j < natoms.size(); ++j) {
-      //   printf(" %02d", natoms[j]);
-      //}
-      //printf("\n");
-   }
-   //printf("\n");
-}
-
-int _argMax (float* vv, int length) {
-   int iMax = 0;
-   for (int i = 1; i < length; ++i) {
-      if (vv[iMax] < vv[i])
-         iMax = i;
-   }
-   return iMax;
-}
-
-float _sqr (float a) {
-   return a * a;
-}
-
-void MoleculeRenderInternal::_initHydroPos (int aid) {
-   AtomDesc& ad = _ad(aid);
-   const Vertex& v = _mol->getVertex(aid);
-   if (v.degree() == 0 && ElementHygrodenOnLeft[ad.label]) {
-      ad.implHPosWeights[HYDRO_POS_RIGHT] = 0.2f; // weights are relative, absoute values don't matter
-      ad.implHPosWeights[HYDRO_POS_LEFT] = 0.3f;
-   } else {
-      ad.implHPosWeights[HYDRO_POS_RIGHT] = 0.3f;
-      ad.implHPosWeights[HYDRO_POS_LEFT] = 0.2f;
-   }
-   ad.implHPosWeights[HYDRO_POS_UP] = 0.1f;
-   ad.implHPosWeights[HYDRO_POS_DOWN] = 0.0f;
-   ad.implHPosWeights[HYDRO_POS_RIGHT] -= ad.rightSin > _settings.minSin ? ad.rightSin : 0;
-   ad.implHPosWeights[HYDRO_POS_LEFT] -= ad.leftSin > _settings.minSin ? ad.leftSin : 0;
-   ad.implHPosWeights[HYDRO_POS_UP] -= ad.upperSin > _settings.minSin ? ad.upperSin : 0;
-   ad.implHPosWeights[HYDRO_POS_DOWN] -= ad.lowerSin > _settings.minSin ? ad.lowerSin : 0;
-}
-
-int MoleculeRenderInternal::_hydroPosFindConflict(int i) {
-   const AtomDesc& ad = _ad(i);
-   for (int j = 0; j < ad.nearbyAtoms.size(); ++j) {
-      int aid = ad.nearbyAtoms[j];
-      Vec2f d;
-      d.diff(_ad(aid).pos, ad.pos);
-      HYDRO_POS orientation = d.x < d.y ? (d.x > -d.y ? HYDRO_POS_DOWN : HYDRO_POS_LEFT) : (d.x > -d.y ? HYDRO_POS_RIGHT : HYDRO_POS_UP);
-      float aDist = __max(fabs(d.x), fabs(d.y));
-      float bDist = __min(fabs(d.x), fabs(d.y));
-      if (orientation == ad.hydroPos && bDist < _settings.neighboringAtomDistanceTresholdB && (aDist < _settings.neighboringAtomDistanceTresholdA ||
-         (aDist < _settings.neighboringAtomDistanceTresholdA * 2 && _ad(aid).hydroPos == 3 - ad.hydroPos)))
-         return orientation;
-   }
-   return -1;
-}
-
-bool MoleculeRenderInternal::_hydroPosCorrectGreedy () {
-   for (int i = _mol->vertexBegin(); i < _mol->vertexEnd(); i = _mol->vertexNext(i))
-   {
-      AtomDesc& ad = _ad(i);
-      if (!ad.showLabel || ad.implicit_h <= 0)
-         continue;
-
-      int orientation = _hydroPosFindConflict(i);
-      if (orientation >= 0) {
-         ad.implHPosWeights[orientation] -= 1;
-         ad.hydroPos = (HYDRO_POS)_argMax(ad.implHPosWeights,4);
-      }
-   }
-
-   for (int i = _mol->vertexBegin(); i < _mol->vertexEnd(); i = _mol->vertexNext(i))
-   {
-      AtomDesc& ad = _ad(i);
-      if (!ad.showLabel || ad.implicit_h <= 0)
-         continue;
-
-      int orientation = _hydroPosFindConflict(i);
-      if (orientation >= 0)
-         return false;
-   }
-   return true;
-}
-
-void MoleculeRenderInternal::_hydroPosCorrectRepulse () {
-   for (int i = _mol->vertexBegin(); i < _mol->vertexEnd(); i = _mol->vertexNext(i))
-   {
-      AtomDesc& ad = _ad(i);
-      if (!ad.showLabel || ad.implicit_h <= 0)
-         continue;
-      _initHydroPos(i);
-      for (int j = 0; j < ad.nearbyAtoms.size(); ++j) {
-         int aid = ad.nearbyAtoms[j];
-         Vec2f d;
-         d.diff(_ad(aid).pos, ad.pos);
-         if (d.length() < _settings.neighboringLabelTolerance && _ad(aid).showLabel) {
-            ad.implHPosWeights[d.x < d.y ? (d.x > -d.y ? HYDRO_POS_DOWN : HYDRO_POS_LEFT) : (d.x > -d.y ? HYDRO_POS_RIGHT : HYDRO_POS_UP)] -= 1;
-         }
-      }
-      ad.hydroPos = (HYDRO_POS)_argMax(ad.implHPosWeights,4);
-   }
-}
-
-void MoleculeRenderInternal::_initAtomData ()
-{
-   QUERY_MOL_BEGIN(_mol);
-   for (int i = 0; i < qmol.fixed_atoms.size(); ++i)
-      _ad(i).fixed = true;
-   QUERY_MOL_END;
-   for (int i = 0; i < _data.exactChanges.size(); ++i)
-      if (_data.exactChanges[i])
-         _ad(i).exactChange = true;
-
-   _findNearbyAtoms();
-   for (int i = _mol->vertexBegin(); i < _mol->vertexEnd(); i = _mol->vertexNext(i))
-   {
-      AtomDesc& ad = _ad(i);
-      BaseMolecule& bm = *_mol;
-      const Vertex& vertex = bm.getVertex(i);
-
-      //QS_DEF(Array<char>, buf);
-      //buf.clear();
-      //bm.getAtomDescription(i, buf);
-      //printf("%s\n", buf.ptr());
-
-      int atomNumber = bm.getAtomNumber(i);
-      QUERY_MOL_BEGIN(_mol);
-      if (!QueryMolecule::queryAtomIsRegular(qmol, i))
-         atomNumber = -1;
-      QUERY_MOL_END;
-      if (bm.isPseudoAtom(i))
-      {
-         ad.type = AtomDesc::TYPE_PSEUDO;
-         ad.pseudo.readString(bm.getPseudoAtom(i), true);
-      }
-      else if (atomNumber < 0 || atomNumber == ELEM_RSITE)
-         ad.type = AtomDesc::TYPE_QUERY;
-      else
-         ad.type = AtomDesc::TYPE_REGULAR;
-
-      ad.label = -1;
-      if (ad.type == AtomDesc::TYPE_REGULAR)
-         ad.label = atomNumber;
-
-      ad.queryLabel = -1;
-      if (ad.type == AtomDesc::TYPE_QUERY) {
-         if (!bm.isRSite(i)) {
-            QUERY_MOL_BEGIN(_mol);
-            ad.queryLabel = QueryMolecule::parseQueryAtom(qmol, i, ad.list);
-            if (ad.queryLabel < 0) {
-               bm.getAtomDescription(i, ad.pseudo);
-               ad.type = AtomDesc::TYPE_PSEUDO;
-               ad.pseudoAtomStringVerbose = true;
-            }
-            QUERY_MOL_END;
-         }
-      }
-
-      if (_opt.atomColoring && ad.label > 0)
-         ad.color = _cw.getElementColor(ad.label);
-
-      Vec2f h(1, 0);
-      bool hasBondOnRight = false, hasBondOnLeft = false;
-      for (int j = vertex.neiBegin(); j < vertex.neiEnd(); j = vertex.neiNext(j))
-      {
-         Vec2f d(_ad(vertex.neiVertex(j)).pos);
-         d.sub(ad.pos);
-         d.normalize();
-         if (d.x > 0)
-            ad.rightSin = __max(ad.rightSin, d.x);
-         else
-            ad.leftSin = __max(ad.leftSin, -d.x);
-         if (d.y > 0)
-            ad.lowerSin = __max(ad.lowerSin, d.y);
-         else
-            ad.upperSin = __max(ad.upperSin, -d.y);
-      }
-      if (ad.rightSin > 0.7)
-         hasBondOnRight = true;
-      if (ad.leftSin > 0.7)
-         hasBondOnLeft = true;
-
-      int charge = bm.getAtomCharge(i);
-      int isotope = bm.getAtomIsotope(i);
-      int radical = -1;
-      int valence;
-      bool query = bm.isQueryMolecule();
-
-      valence = bm.getExplicitValence(i);
-
-      if (!bm.isRSite(i) && !bm.isPseudoAtom(i)) {
-         radical = bm.getAtomRadical_NoThrow(i, -1);
-         if (!bm.isQueryMolecule())
-            ad.implicit_h = bm.asMolecule().getImplicitH_NoThrow(i, 0);
-      }
-
-      bool plainCarbon =
-         ad.label == ELEM_C &&
-         charge == (query ? CHARGE_UNKNOWN : 0) &&
-         isotope == (query ? -1 : 0) &&
-         radical <= 0 &&
-         valence == -1 &&
-         !_hasQueryModifiers(i);
-
-      ad.showLabel = true;
-      if (_opt.labelMode == LABEL_MODE_ALL || vertex.degree() == 0)
-         ;
-      else if (_opt.labelMode == LABEL_MODE_NONE)
-         ad.showLabel = false;
-      else if (plainCarbon &&
-         (_opt.labelMode == LABEL_MODE_HETERO || vertex.degree() > 1) &&
-         !_isSingleHighlighted(i))
-      {
-         ad.showLabel = false;
-         if (vertex.degree() == 2)
-         {
-            int k1 = vertex.neiBegin();
-            int k2 = vertex.neiNext(k1);
-            if (_bd(vertex.neiEdge(k1)).type == _bd(vertex.neiEdge(k2)).type)
-            {
-               float dot = Vec2f::dot(_getBondEnd(i, k1).dir, _getBondEnd(i, k2).dir);
-               if (dot < -0.97)
-                  ad.showLabel = true;
-            }
-         }
-      }
-
-      _initHydroPos(i);
-      ad.hydroPos = (HYDRO_POS)_argMax(ad.implHPosWeights,4);
-
-      int uaid = _atomMappingInv.size() > i ? _atomMappingInv[i] : i;
-      if (_data.inversions.size() > uaid) {
-         ad.inversion = _data.inversions[uaid];
-      }
-      if (_data.aam.size() > uaid) {
-         ad.aam = _data.aam[uaid];
-      }
-   }
-
-   if (!_hydroPosCorrectGreedy())
-      if (!_hydroPosCorrectGreedy())
-         _hydroPosCorrectRepulse();
-}
-
-void MoleculeRenderInternal::_findAnglesOverPi ()
-{
-   for (int i = _mol->vertexBegin(); i < _mol->vertexEnd(); i = _mol->vertexNext(i))
-   {
-      int rightmost = -1, leftmost = -1;
-      const Vertex& vertex = _mol->getVertex(i);
-      if (vertex.degree() <= 1)
-         continue;
-      for (int j = vertex.neiBegin(); j < vertex.neiEnd(); j = vertex.neiNext(j))
-      {
-         int rbeidx = _getBondEndIdx(i, j);
-         BondEnd& rbe = _be(rbeidx);
-         if (rbe.lang > M_PI)
-         {
-            leftmost = rbe.lnei;
-            rightmost = rbeidx;
-            break;
-         }
-      }
-      if (leftmost < 0)
-      {
-         for (int j = vertex.neiBegin(); j < vertex.neiEnd(); j = vertex.neiNext(j))
-         {
-            int rbeidx = _getBondEndIdx(i, j);
-            BondEnd& rbe = _be(rbeidx);
-            BondEnd& lbe = _be(rbe.lnei);
-            if (_bd(rbe.bid).type == BOND_DOUBLE &&
-               _bd(lbe.bid).type == BOND_DOUBLE && rbe.lang < M_PI)
-            {
-               rightmost = rbeidx;
-               leftmost = rbe.lnei;
-            }
-         }
-      }
-      if (leftmost < 0)
-      {
-         for (int j = vertex.neiBegin(); j < vertex.neiEnd(); j = vertex.neiNext(j))
-         {
-            BondDescr& bd = _bd(vertex.neiEdge(j));
-            if (bd.type == BOND_SINGLE && bd.stereodir == 0)
-               continue;
-            BondEnd& be = _getBondEnd(i, j);
-            if (be.lsin > 0 && be.rsin > 0 && be.lang + be.rang > M_PI)
-            {
-               leftmost = be.lnei;
-               rightmost = be.rnei;
-            }
-         }
-      }
-      if (leftmost < 0)
-         continue;
-      if (!_ad(i).showLabel) {
-         BondEnd& rmbe = _be(rightmost);
-         BondEnd& lmbe = _be(leftmost);
-         float dot = Vec2f::dot(rmbe.dir, lmbe.dir);
-         if (dot > 0 || 1 + dot < 1e-4)
-            continue;
-         float ahs = sqrt((1 + dot)/(1 - dot));
-         lmbe.offset = rmbe.offset = -ahs *
-            __min(_bd(lmbe.bid).thickness, _bd(rmbe.bid).thickness) / 2;
-      }
-   }
-}
-
-void MoleculeRenderInternal::_renderBondIds ()
-{
-   // show bond ids
-   if (_opt.showBondIds)
-   {
-      for (int i = _mol->edgeBegin(); i < _mol->edgeEnd(); i = _mol->edgeNext(i))
-      {
-         TextItem ti;
-         ti.fontsize = FONT_SIZE_INDICES;
-         ti.color = CWC_DARKGREEN;
-         int base = _opt.atomBondIdsFromOne ? 1 : 0;
-         bprintf(ti.text, "%i", i + base);
-         Vec2f v;
-         v.sum(_be(_bd(i).be1).p, _be(_bd(i).be2).p);
-         v.scale(0.5);
-         _cw.setTextItemSize(ti, v);
-         _extendRenderItem(ti, _settings.boundExtent);
-         _cw.drawItemBackground(ti);
-         _cw.drawTextItemText(ti);
-      }
-   }
-
-   // show bond end ids
-   if (_opt.showBondEndIds)
-   {
-      for (int i = 0; i < _data.bondends.size(); ++i)
-      {
-         TextItem ti;
-         ti.fontsize = FONT_SIZE_INDICES;
-         ti.color = CWC_RED;
-         bprintf(ti.text, "%i", i);
-         Vec2f v;
-         v.lineCombin2(_be(i).p, 0.75, _be(_getOpposite(i)).p, 0.25);
-         _cw.setTextItemSize(ti, v);
-         _extendRenderItem(ti, _settings.boundExtent);
-         _cw.drawItemBackground(ti);
-         _cw.drawTextItemText(ti);
-      }
-   }
-   if (_opt.showNeighborArcs)
-   {
-      for (int i = 0; i < _data.bondends.size(); ++i)
-      {
-         BondEnd& be = _be(i);
-         BondEnd& be1 = _be(be.lnei);
-         BondEnd& be2 = _be(be.rnei);
-         float a0 = atan2(be.dir.y, be.dir.x) - 0.1f;
-         float a1 = atan2(be1.dir.y, be1.dir.x) + 0.1f;
-         _cw.setSingleSource(CWC_RED);
-         _cw.drawArc(_ad(be.aid).pos, _settings.bondSpace * 3, a1, a0);
-
-         float a2 = atan2(be2.dir.y, be2.dir.x) - 0.1f;
-         float a3 = atan2(be.dir.y, be.dir.x) + 0.1f;
-         _cw.setSingleSource(CWC_DARKGREEN);
-         _cw.drawArc(_ad(be.aid).pos, _settings.bondSpace * 3 + _settings.unit, a3, a2);
-
-      }
-   }
-}
-
-void MoleculeRenderInternal::_renderAtomIds ()
-{
-   if (_opt.showAtomIds)
-   {
-      for (int i = _mol->vertexBegin(); i < _mol->vertexEnd(); i = _mol->vertexNext(i))
-      {
-         const AtomDesc &desc = _ad(i);
-         for (int i = 0; i < desc.ticount; ++i)
-         {
-            const TextItem &ti = _data.textitems[i + desc.tibegin];
-            if (ti.ritype == RenderItem::RIT_ATOMID)
-            {
-               _cw.drawItemBackground(ti);
-               _cw.drawTextItemText(ti);
-            }
-         }
-      }
-   }
-}
-
-void MoleculeRenderInternal::_renderEmptyRFragment ()
-{
-   if (!isRFragment || _data.atoms.size() > 0)
-      return;
-   int attachmentPointBegin = _data.attachmentPoints.size(); // always 0
-   int attachmentPointCount = 2;
-
-   Vec2f pos, dir1(1,0), dir2(-1,0);
-   float offset = 0.4f;
-   {
-      RenderItemAttachmentPoint& attachmentPoint = _data.attachmentPoints.push();
-
-      attachmentPoint.dir.copy(dir1);
-      attachmentPoint.p0.set(0,0);
-      attachmentPoint.p1.lineCombin(pos, dir1, offset);
-      attachmentPoint.color = CWC_BASE;
-      attachmentPoint.highlighted = false;
-      attachmentPoint.number = 1;
-   }
-   {
-      RenderItemAttachmentPoint& attachmentPoint = _data.attachmentPoints.push();
-
-      attachmentPoint.dir.copy(dir2);
-      attachmentPoint.p0.set(0,0);
-      attachmentPoint.p1.lineCombin(pos, dir2, offset);
-      attachmentPoint.color = CWC_BASE;
-      attachmentPoint.highlighted = false;
-      attachmentPoint.number = 2;
-   }
-   _cw.setSingleSource(CWC_BASE);
-   for (int i = 0; i < attachmentPointCount; ++i)
-      _cw.drawAttachmentPoint(_data.attachmentPoints[attachmentPointBegin + i]);
-}
-
-void MoleculeRenderInternal::_renderLabels ()
-{
-   for (int i = _mol->vertexBegin(); i < _mol->vertexEnd(); i = _mol->vertexNext(i))
-      _drawAtom(_ad(i));
-}
-
-void MoleculeRenderInternal::_renderRings ()
-{
-   for (int i = 0; i < _data.rings.size(); ++i)
-   {
-      const Ring& ring = _data.rings[i];
-      if (ring.aromatic)
-      {
-         float r = 0.75f * ring.radius;
-         for (int k = 0; k < ring.bondEnds.size(); ++k)
-         {
-            BondEnd& be = _be(ring.bondEnds[k]);
-            if (_edgeIsHighlighted(be.bid))
-               _cw.setHighlight();
-            float a0 = ring.angles[k],
-               a1 = ring.angles[(k + 1) % ring.bondEnds.size()];
-            if (fabs(a1 - a0) > PI)
-               _cw.drawArc(ring.center, r, __max(a0,a1), __min(a0,a1));
-            else
-               _cw.drawArc(ring.center, r, __min(a0,a1), __max(a0,a1));
-            if (_edgeIsHighlighted(be.bid))
-               _cw.resetHighlight();
-         }
-      }
-   }
-}
-
-void MoleculeRenderInternal::_renderBonds ()
-{
-   for (int i = _mol->edgeBegin(); i < _mol->edgeEnd(); i = _mol->edgeNext(i))
-      _drawBond(i);
-}
-
-void MoleculeRenderInternal::_renderSGroups ()
-{
-   for (int i = 0; i < _data.sgroups.size(); ++i) {
-      const SGroup& sg = _data.sgroups[i];
-      for (int j = 0; j < sg.ticount; ++j)
-         _cw.drawTextItemText(_data.textitems[j + sg.tibegin]);
-      for (int j = 0; j < sg.gicount; ++j)
-         _cw.drawGraphItem(_data.graphitems[j + sg.gibegin]);
-      for (int j = 0; j < sg.bicount; ++j)
-         _cw.drawBracket(_data.brackets[j + sg.bibegin]);
-   }
-}
-
-void MoleculeRenderInternal::_applyBondOffset ()
-{
-   for (int i = 0; i < _data.bondends.size(); ++i)
-   {
-      BondEnd& be = _be(i);
-      be.p.addScaled(be.dir, be.offset);
-   }
-}
-
-void MoleculeRenderInternal::_setBondCenter ()
-{
-   // find bond center
-   for (int i = _mol->edgeBegin(); i < _mol->edgeEnd(); i = _mol->edgeNext(i))
-   {
-      BondDescr& bd = _bd(i);
-      bd.center.lineCombin2(_be(bd.be1).p, 0.5f, _be(bd.be2).p, 0.5f);
-   }
-}
-
-void MoleculeRenderInternal::_findNeighbors ()
-{
-   // prepare bond end data
-   for (int i = _mol->vertexBegin(); i < _mol->vertexEnd(); i = _mol->vertexNext(i))
-   {
-      const Vertex& vertex = _mol->getVertex(i);
-      for (int j = vertex.neiBegin(); j < vertex.neiEnd(); j = vertex.neiNext(j))
-      {
-         int be1idx = _getBondEndIdx(i, j);
-         BondEnd& be1 = _be(be1idx);
-         if (vertex.degree() > 1)
-         {
-            // find right and left neighbor of each bond end
-            for (int k = vertex.neiBegin(); k < vertex.neiEnd(); k = vertex.neiNext(k))
-            {
-               if (k == j)
-                  continue;
-               int be2idx = _getBondEndIdx(i, k);
-               BondEnd& be2 = _be(be2idx);
-               float dot = Vec2f::dot(be1.dir, be2.dir);
-               float cross = -Vec2f::cross(be1.dir, be2.dir);
-               float angle = atan2(cross, dot);
-               if (angle < 0)
-                  angle += 2 * (float)M_PI;
-               float rAngle = (2 * (float)M_PI - angle);
-               if (be1.lnei < 0 || angle < be1.lang)
-               {
-                  be1.lnei = be2idx;
-                  be1.lsin = cross;
-                  be1.lcos = dot;
-                  be1.lang = angle;
-               }
-               if (be1.rnei < 0 || rAngle < be1.rang)
-               {
-                  be1.rnei = be2idx;
-                  be1.rsin = sin(rAngle);
-                  be1.rcos = cos(rAngle);
-                  be1.rang = rAngle;
-               }
-            }
-            int prev = _getOpposite(be1.lnei);
-            _be(prev).next = be1idx;
-         }
-         else if (vertex.degree() == 1)
-         {
-            int prev = _getOpposite(be1idx);
-            _be(prev).next = be1idx;
-            be1.lnei = be1.rnei = be1idx;
-            be1.lsin = be1.rsin = 0;
-            be1.lcos = be1.rcos = 1;
-            be1.lang = be1.rang = (float)(2 * M_PI);
-         }
-      }
-   }
-}
-
-void MoleculeRenderInternal::_findCenteredCase ()
-{
-   // bonds with both labels visible
-   for (int i = _mol->edgeBegin(); i < _mol->edgeEnd(); i = _mol->edgeNext(i))
-   {
-      BondEnd& be1 = _be(_bd(i).be1);
-      BondEnd& be2 = _be(_bd(i).be2);
-      if (_ad(be1.aid).showLabel && _ad(be2.aid).showLabel)
-         be1.centered = be2.centered = true;
-   }
-
-   // other cases
-   for (int i = _mol->vertexBegin(); i < _mol->vertexEnd(); i = _mol->vertexNext(i))
-   {
-      const Vertex& vertex = _mol->getVertex(i);
-      const AtomDesc& ad = _ad(i);
-      for (int j = vertex.neiBegin(); j < vertex.neiEnd(); j = vertex.neiNext(j))
-      {
-         if (_bd(vertex.neiEdge(j)).inRing)
-            continue;
-         BondEnd& be = _getBondEnd(i, j);
-         if (ad.showLabel)
-         {
-            be.centered = true;
-            continue; // prolongation is not required when label is shown
-         }
-
-         if (be.lnei == be.rnei) // zero or one neighbor
-            continue;
-         if (be.lsin < _settings.prolongAdjSinTreshold || be.rsin < _settings.prolongAdjSinTreshold) // angle should not be to large or too small
-            continue;
-         const BondDescr& bdl = _bd(_be(be.lnei).bid);
-         const BondDescr& bdr = _bd(_be(be.rnei).bid);
-
-         if (((bdl.type == BOND_SINGLE && (bdl.stereodir == 0 || _opt.centerDoubleBondWhenStereoAdjacent))
-            && (bdr.type == BOND_SINGLE && (bdr.stereodir == 0 || _opt.centerDoubleBondWhenStereoAdjacent)))
-            || (bdr.type == BOND_SINGLE && bdl.type == BOND_SINGLE && bdl.stereodir != 0 && bdr.stereodir != 0))
-         {
-            be.centered = true;
-            be.prolong = true;
-         }
-      }
-   }
-
-   for (int i = _mol->edgeBegin(); i < _mol->edgeEnd(); i = _mol->edgeNext(i))
-   {
-      BondDescr& bd = _bd(i);
-      bd.centered = _be(bd.be1).centered && _be(bd.be2).centered;
-   }
-}
-
-float MoleculeRenderInternal::_getBondOffset (int aid, const Vec2f& pos, const Vec2f& dir, const float bondWidth)
-{
-   if (!_ad(aid).showLabel)
-      return -1;
-
-   float maxOffset = 0, offset = 0;
-   for (int k = 0; k < _ad(aid).ticount; ++k)
-   {
-      TextItem& item = _data.textitems[_ad(aid).tibegin + k];
-      if (item.noBondOffset)
-         continue;
-      if (_clipRayBox(offset, pos, dir, item.bbp, item.bbsz, bondWidth))
-         maxOffset = __max(maxOffset, offset);
-   }
-   for (int k = 0; k < _ad(aid).gicount; ++k)
-   {
-      GraphItem& item = _data.graphitems[_ad(aid).gibegin + k];
-      if (item.noBondOffset)
-         continue;
-      if (_clipRayBox(offset, pos, dir, item.bbp, item.bbsz, bondWidth))
-         maxOffset = __max(maxOffset, offset);
-   }
-   return maxOffset + _settings.unit * 2;
-}
-
-void MoleculeRenderInternal::_calculateBondOffset ()
-{
-   // calculate offset for bonds
-   for (int i = _mol->vertexBegin(); i < _mol->vertexEnd(); i = _mol->vertexNext(i))
-   {
-      const Vertex& vertex = _mol->getVertex(i);
-      for (int j = vertex.neiBegin(); j < vertex.neiEnd(); j = vertex.neiNext(j))
-      {
-         BondEnd& be1 = _getBondEnd(i, j);
-         be1.offset = __max(be1.offset, _getBondOffset(i, be1.p, be1.dir, be1.width));
-      }
-   }
-
-   for (int i = _mol->edgeBegin(); i < _mol->edgeEnd(); i = _mol->edgeNext(i))
-   {
-      const BondDescr& bd = _bd(i);
-      BondEnd& be1 = _be(bd.be1);
-      BondEnd& be2 = _be(bd.be2);
-
-      // if the offsets may result in too short bond,
-      float offsum = be1.offset + be2.offset;
-      if (offsum > 1e-3f && bd.length < offsum + _settings.minBondLength)
-      {
-         // if possible, scale down the offsets so that the bond has at least the specified length
-         if (bd.length > _settings.minBondLength)
-         {
-            float factor = (bd.length - _settings.minBondLength) / offsum;
-            be1.offset *= factor;
-            be2.offset *= factor;
-         }
-         // otherwise, ignore offsets (extreme case)
-         else
-         {
-            be1.offset = be2.offset = 0;
-         }
-      }
-   }
-}
-
-void MoleculeRenderInternal::_initBondData ()
-{
-   float thicknessHighlighted = _cw.highlightedBondLineWidth();
-
-   for (int i = _mol->edgeBegin(); i < _mol->edgeEnd(); i = _mol->edgeNext(i))
-   {
-      BondDescr &d = _bd(i);
-      d.type = _mol->getBondOrder(i);
-      d.thickness = _edgeIsHighlighted(i) ? thicknessHighlighted : _settings.bondLineWidth;
-      d.queryType = -1;
-      QUERY_MOL_BEGIN(_mol);
-      {
-         QueryMolecule::Bond& qb = qmol.getBond(i);
-         d.queryType = QueryMolecule::getQueryBondType(qb);
-         d.stereoCare = qmol.bondStereoCare(i);
-         if (qb.hasConstraint(QueryMolecule::BOND_TOPOLOGY)) {
-            bool chainPossible = qb.possibleValue(QueryMolecule::BOND_TOPOLOGY, TOPOLOGY_CHAIN);
-            bool ringPossible = qb.possibleValue(QueryMolecule::BOND_TOPOLOGY, TOPOLOGY_RING);
-            d.topology = 0;
-            if (chainPossible && !ringPossible) {
-               d.topology = TOPOLOGY_CHAIN;
-            }
-            if (ringPossible && !chainPossible) {
-               d.topology = TOPOLOGY_RING;
-            }
-         }
-      }
-      QUERY_MOL_END;
-      const Edge& edge = _mol->getEdge(i);
-      d.beg = edge.beg;
-      d.end = edge.end;
-      d.vb = _ad(d.beg).pos;
-      d.ve = _ad(d.end).pos;
-      d.dir.diff(d.ve, d.vb);
-      d.length = d.dir.length();
-      d.dir.normalize();
-      d.norm.set(-d.dir.y, d.dir.x);
-      d.isShort = d.length < (_settings.bondSpace + _settings.bondLineWidth) * 2; // TODO: check
-
-      d.stereodir = _mol->getBondDirection(i);
-      d.cistrans = _mol->cis_trans.isIgnored(i);
-      int ubid = _bondMappingInv.size() > i ? _bondMappingInv.at(i) : i;
-      if (_data.reactingCenters.size() > ubid)
-         d.reactingCenter = _data.reactingCenters[ubid];
-   }
-}
-
-void MoleculeRenderInternal::_initBoldStereoBonds ()
-{
-   if (!_opt.boldBondDetection)
-      return;
-   for (int i = _mol->edgeBegin(); i < _mol->edgeEnd(); i = _mol->edgeNext(i)) {
-      BondDescr &d = _bd(i);
-      const Vertex& v1 = _mol->getVertex(d.beg);
-      const Vertex& v2 = _mol->getVertex(d.end);
-      bool hasNeighboringUpBond1 = false;
-      for (int j = v1.neiBegin(); j < v1.neiEnd(); j = v1.neiNext(j))
-         if (v1.neiEdge(j) != i && _bd(v1.neiEdge(j)).stereodir == BOND_UP && _bd(v1.neiEdge(j)).end == d.beg)
-            hasNeighboringUpBond1 = true;
-      bool hasNeighboringUpBond2 = false;
-      for (int j = v2.neiBegin(); j < v2.neiEnd(); j = v2.neiNext(j))
-         if (v2.neiEdge(j) != i && _bd(v2.neiEdge(j)).stereodir == BOND_UP && _bd(v2.neiEdge(j)).end == d.end)
-            hasNeighboringUpBond2 = true;
-      if (hasNeighboringUpBond1 && hasNeighboringUpBond2)
-         d.stereodir = BOND_STEREO_BOLD;
-   }
-}
-
-void MoleculeRenderInternal::_initBondEndData ()
-{
-   for (int i = _mol->edgeBegin(); i < _mol->edgeEnd(); i = _mol->edgeNext(i))
-   {
-      const Edge& edge = _mol->getEdge(i);
-      const AtomDesc& bdesc = _ad(edge.beg);
-      const AtomDesc& edesc = _ad(edge.end);
-
-      BondDescr& bondd = _bd(i);
-
-      bondd.be1 = _data.bondends.size();
-      _data.bondends.push();
-      bondd.be2 = _data.bondends.size();
-      _data.bondends.push();
-
-      BondEnd& be1 = _be(bondd.be1);
-      BondEnd& be2 = _be(bondd.be2);
-      be1.clear();
-      be2.clear();
-      be1.bid = be2.bid = i;
-      be1.aid = edge.beg;
-      be1.dir.diff(edesc.pos, bdesc.pos);
-      be1.dir.normalize();
-      be1.lnorm.copy(be1.dir);
-      be1.lnorm.rotate(1, 0);
-      be1.p.copy(bdesc.pos);
-
-      be2.aid = edge.end;
-      be2.dir.negation(be1.dir);
-      be2.lnorm.negation(be1.lnorm);
-      be2.p.copy(edesc.pos);
-   }
-
-   for (int i = 0; i < _data.bondends.size(); ++i)
-   {
-      BondEnd& be = _be(i);
-      const BondDescr& bd = _bd(be.bid);
-      if (bd.type == BOND_SINGLE)
-         if (bd.stereodir != 0)
-            if (bd.be1 == i) // is source end?
-               be.width = 0;
-            else
-               be.width = 2 * (_settings.bondSpace + _settings.bondLineWidth);
-         else
-            be.width = 2 * _settings.bondSpace + _settings.bondLineWidth;
-      else if (bd.type == BOND_DOUBLE ||
-         bd.type == BOND_AROMATIC ||
-         bd.type == BOND_TRIPLE ||
-         bd.queryType >= 0)
-         be.width = 4 * _settings.bondSpace + _settings.bondLineWidth;
-      else {
-         Array<char> buf;
-         _mol->getBondDescription(be.bid, buf);
-         throw Error("Unknown bond type %s. Can not determine bond width.", buf.ptr());
-      }
-
-   }
-}
-
-void MoleculeRenderInternal::_extendRenderItems ()
-{
-   for (int i = 0; i < _data.textitems.size(); ++i)
-      _extendRenderItem(_data.textitems[i], _settings.boundExtent);
-   for (int i = 0; i < _data.graphitems.size(); ++i)
-      _extendRenderItem(_data.graphitems[i], _settings.boundExtent);
-}
-
-BondEnd& MoleculeRenderInternal::_getBondEnd (int aid, int nei)
-{
-   return _be(_getBondEndIdx(aid, nei));
-}
-
-int MoleculeRenderInternal::_getBondEndIdx (int aid, int nei)
-{
-   int ne = _mol->getVertex(aid).neiEdge(nei);
-   int be = _bd(ne).getBondEnd(aid);
-   return be;
-}
-
-void MoleculeRenderInternal::_drawAtom (const AtomDesc& desc)
-{
-#ifdef RENDER_SHOW_BACKGROUND
-   for (int i = 0; i < desc.ticount; ++i)
-      _cw.drawItemBackground(_data.textitems[i + desc.tibegin]);
-   for (int i = 0; i < desc.gicount; ++i)
-      _cw.drawItemBackground(_data.graphitems[i + desc.gibegin]);
-#endif
-
-   _cw.setSingleSource(desc.color);
-   for (int i = 0; i < desc.ticount; ++i) {
-      if (desc.hcolorSet)
-         _cw.drawTextItemText(_data.textitems[i + desc.tibegin], desc.hcolor);
-      else
-         _cw.drawTextItemText(_data.textitems[i + desc.tibegin]);
-   }
-   for (int i = 0; i < desc.attachmentPointCount; ++i)
-      _cw.drawAttachmentPoint(_data.attachmentPoints[desc.attachmentPointBegin + i]);
-   for (int i = 0; i < desc.rSiteAttachmentIndexCount; ++i)
-      _cw.drawRSiteAttachmentIndex(_data.rSiteAttachmentIndices[desc.rSiteAttachmentIndexBegin + i]);
-   for (int i = 0; i < desc.gicount; ++i) {
-      if (desc.hcolorSet)
-         _cw.drawGraphItem(_data.graphitems[i + desc.gibegin], desc.hcolor);
-      else
-         _cw.drawGraphItem(_data.graphitems[i + desc.gibegin]);
-   }
-}
-
-void MoleculeRenderInternal::_writeQueryAtomToString (Output& output, int aid)
-{
-   BaseMolecule& bm = *_mol;
-   AtomDesc& ad = _ad(aid);
-
-   if (bm.isRSite(aid))
-   {
-      QS_DEF(Array<int>, rg);
-      bm.getAllowedRGroups(aid, rg);
-
-      if (rg.size() == 0)
-         output.printf("R");
-      else for (int i = 0; i < rg.size(); ++i)
-      {
-         if (i > 0)
-            output.printf(",");
-         output.printf("R%i", rg[i]);
-      }
-   } else {
-      if (!bm.isQueryMolecule())
-         throw Error("Atom type %d not supported in non-queries", ad.queryLabel);
-
-      if (ad.queryLabel == QueryMolecule::QUERY_ATOM_A) {
-         output.printf("A");
-      } else if (ad.queryLabel == QueryMolecule::QUERY_ATOM_X) {
-         output.printf("X");
-      } else if (ad.queryLabel == QueryMolecule::QUERY_ATOM_Q) {
-         output.printf("Q");
-      } else if (ad.queryLabel == QueryMolecule::QUERY_ATOM_LIST || ad.queryLabel == QueryMolecule::QUERY_ATOM_NOTLIST) {
-         if (ad.queryLabel == QueryMolecule::QUERY_ATOM_NOTLIST)
-            output.printf("!");
-         output.printf("[");
-         for (int i = 0; i < ad.list.size(); ++i)
-         {
-            if (i > 0)
-               output.printf(",");
-            output.printf("%s", Element::toString(ad.list[i]));
-         }
-         output.printf("]");
-      } else {
-         throw Error("Query atom type %d not supported", ad.queryLabel);
-      }
-   }
-}
-
-bool MoleculeRenderInternal::_writeDelimiter (bool needDelimiter, Output &output)
-{
-   if (needDelimiter)
-      output.printf(",");
-   else
-      output.printf("(");
-   return true;
-}
-
-QueryMolecule::Atom* atomNodeInConjunction (QueryMolecule::Atom& qa, int type) {
-   if (qa.type != QueryMolecule::OP_AND)
-      return NULL;
-   for (int i = 0; i < qa.children.size(); ++i)
-      if (qa.child(i)->type == type)
-         return qa.child(i);
-   return NULL;
-}
-
-void MoleculeRenderInternal::_writeQueryModifier (Output& output, int aid)
-{
-   QUERY_MOL_BEGIN(_mol);
-   {
-      bool needDelimiter = false;
-      QueryMolecule::Atom& qa = qmol.getAtom(aid);
-
-      if (qa.hasConstraint(QueryMolecule::ATOM_SUBSTITUENTS))
-      {
-         int subst = qmol.getAtomSubstCount(aid);
-         needDelimiter = _writeDelimiter(needDelimiter, output);
-         if (subst >= 0)
-            output.printf("s%i", subst);
-      }
-
-      if (qa.hasConstraint(QueryMolecule::ATOM_SUBSTITUENTS_AS_DRAWN))
-      {
-         needDelimiter = _writeDelimiter(needDelimiter, output);
-         output.printf("s*");
-      }
-
-      if (qa.hasConstraint(QueryMolecule::ATOM_RING_BONDS))
-      {
-         int ringBondCount = qmol.getAtomRingBondsCount(aid);
-         needDelimiter = _writeDelimiter(needDelimiter, output);
-         if (ringBondCount >= 0)
-            output.printf("rb%i", ringBondCount);
-      }
-
-      if (qa.hasConstraint(QueryMolecule::ATOM_RING_BONDS_AS_DRAWN))
-      {
-         needDelimiter = _writeDelimiter(needDelimiter, output);
-         output.printf("rb*");
-      }
-
-      if (qa.hasConstraint(QueryMolecule::ATOM_UNSATURATION))
-      {
-         needDelimiter = _writeDelimiter(needDelimiter, output);
-         output.printf("u");
-      }
-
-      if (qa.hasConstraint(QueryMolecule::ATOM_TOTAL_H)) {
-         QueryMolecule::Atom *qc = atomNodeInConjunction(qa, QueryMolecule::ATOM_TOTAL_H);
-         if (qc != NULL)
-         {
-            int totalH = qc->value_min;
-            needDelimiter = _writeDelimiter(needDelimiter, output);
-            output.printf("H%i", totalH);
-         }
-      }
-
-      if (_ad(aid).fixed)
-      {
-         needDelimiter = _writeDelimiter(needDelimiter, output);
-         output.printf("f");
-      }
-
-      if (needDelimiter)
-         output.printf(")");
-
-
-      if (_ad(aid).exactChange) {
-         output.printf(".ext.");
-      }
-   }
-   QUERY_MOL_END;
-}
-
-static void _expandBoundRect (AtomDesc& ad, const RenderItem& item)
-{
-   Vec2f min, max;
-   min.diff(item.bbp, ad.pos);
-   max.sum(min, item.bbsz);
-   ad.boundBoxMin.min(min);
-   ad.boundBoxMax.max(max);
-}
-
-int MoleculeRenderInternal::_findClosestBox (Vec2f& p, int aid, const Vec2f& sz, float mrg, int skip)
-{
-   const Vertex& vertex = _mol->getVertex(aid);
-   const AtomDesc& ad = _ad(aid);
-   float w2 = sz.x / 2 + mrg;
-   float h2 = sz.y / 2 + mrg;
-
-   if (vertex.degree() == 0)
-   {
-      p.set(0, -h2);
-      p.add(ad.pos);
-      return -1;
-   }
-   if (vertex.degree() == 1)
-   {
-      float offset = 0;
-      const Vec2f& d = _getBondEnd(aid, vertex.neiBegin()).dir;
-      float val = -1, dx = fabs(d.x), dy = fabs(d.y);
-      if (dx > 0.01)
-         if (val < 0 || val > w2 / dx)
-            val = w2 / dx;
-      if (dy > 0.01)
-         if (val < 0 || val > h2 / dy)
-            val = h2 / dy;
-      if (val > offset)
-         offset = val;
-      p.lineCombin(ad.pos, d, -offset);
-      return vertex.neiBegin();
-   }
-   int iMin = -1;
-   for (int i = vertex.neiBegin(); i < vertex.neiEnd(); i = vertex.neiNext(i))
-   {
-      if (skip == i)
-         continue;
-      Vec2f q;
-      const BondEnd& lbe = _getBondEnd(aid, i);
-      const BondEnd& rbe = _be(lbe.rnei);
-      const BondDescr& lbd = _bd(lbe.bid);
-      const BondDescr& rdb = _bd(rbe.bid);
-
-      // correction of positioning according to bond types
-      float turn = atan(_settings.bondSpace / lbd.length);
-      float leftShift = 0, rightShift = 0;
-      bool leftBondCentered = _be(lbd.be1).centered && _be(lbd.be2).centered;
-      bool leftTurn = false, rightTurn = false;
-      bool leftIsSourceEnd = (lbd.beg == aid);
-      bool leftBondOrientedInwards = (leftIsSourceEnd == lbd.lineOnTheRight);
-      bool leftIsStereo = lbd.stereodir > 0;
-      bool rightBondCentered = _be(rdb.be1).centered && _be(rdb.be2).centered;
-      bool rightIsSourceEnd = (rdb.beg == aid);
-      bool rightIsStereo = rdb.stereodir > 0;
-      bool rightBondOrientedInwards = (rightIsSourceEnd == !rdb.lineOnTheRight);
-
-      if (lbd.type == BOND_DOUBLE)
-      {
-         if (leftBondCentered)
-            leftShift = _settings.bondSpace;
-         else if (leftBondOrientedInwards)
-            leftShift = 2 * _settings.bondSpace;
-      }
-      else if (lbd.type == BOND_TRIPLE)
-         leftShift = 2 * _settings.bondSpace;
-      else if (leftIsStereo)
-      {
-         if (leftIsSourceEnd)
-            leftTurn = true;
-         else
-            leftShift = _settings.bondSpace;
-      }
-
-      if (rdb.type == BOND_DOUBLE)
-      {
-         if (rightBondCentered)
-            rightShift = _settings.bondSpace;
-         else if (rightBondOrientedInwards)
-            rightShift = 2 * _settings.bondSpace;
-      }
-      else if (rdb.type == BOND_TRIPLE)
-         rightShift = 2 * _settings.bondSpace;
-      else if (rightIsStereo)
-      {
-         if (rightIsSourceEnd)
-            rightTurn = true;
-         else
-            rightShift = _settings.bondSpace;
-      }
-
-      Vec2f leftDir, rightDir;
-      leftDir.copy(lbe.dir);
-      rightDir.copy(rbe.dir);
-      if (leftTurn)
-         leftDir.rotateL(turn);
-      if (rightTurn)
-         rightDir.rotateL(-turn);
-      Vec2f origin;
-      float si = Vec2f::cross(leftDir, rightDir);
-      float co = Vec2f::dot(leftDir, rightDir);
-      float ang = atan2(si, co);
-      if (ang < 0)
-         ang += 2 * (float)M_PI;
-
-      float factor = fabs(sin(ang/2));
-      Vec2f rightNorm(rightDir), leftNorm(leftDir);
-      rightNorm.rotateL((float)M_PI/2);
-      leftNorm.rotateL(-(float)M_PI/2);
-
-      float rightOffset = 0, leftOffset = 0;
-      rightOffset = w2 * fabs(leftNorm.x) + h2 * fabs(leftNorm.y);
-      leftOffset = w2 * fabs(rightNorm.x) + h2 * fabs(rightNorm.y);
-
-      float t = __max(leftShift + rightOffset, leftOffset + rightShift) / factor;
-      Vec2f median(rightDir);
-      median.rotateL(ang / 2);
-      q.addScaled(median, t);
-      if (iMin < 0 || q.lengthSqr() < p.lengthSqr()) {
-         iMin = i;
-         p.copy(q);
-      }
-   }
-   p.add(ad.pos);
-   return iMin;
-}
-
-int MoleculeRenderInternal::_findClosestCircle (Vec2f& p, int aid, float radius, int skip)
-{
-   const Vertex& vertex = _mol->getVertex(aid);
-   const AtomDesc& ad = _ad(aid);
-   if (vertex.degree() == 0)
-   {
-      p.copy(ad.pos);
-      p.y -= radius;
-      return -1;
-   }
-   if (vertex.degree() == 1)
-   {
-      p.lineCombin(ad.pos, _getBondEnd(aid, vertex.neiBegin()).dir, -radius);
-      return vertex.neiBegin();
-   }
-   int iMin = -1;
-   for (int i = vertex.neiBegin(); i < vertex.neiEnd(); i = vertex.neiNext(i))
-   {
-      if (skip == i)
-         continue;
-      Vec2f q;
-      const BondEnd& rbe = _be(i);
-      const BondEnd& lbe = _be(rbe.lnei);;
-      const BondDescr& rbd = _bd(rbe.bid);
-      const BondDescr& lbd = _bd(lbe.bid);
-
-      // correction of positioning according to bond types
-      float turn = atan(_settings.bondSpace / rbd.length);
-      float rightShift = 0, leftShift = 0;
-      bool rightBondCentered = _be(rbd.be1).centered && _be(rbd.be2).centered;
-      bool rightTurn = false, leftTurn = false;
-      bool rightIsSourceEnd = rbd.beg == aid;
-      bool rightBondOrientationLeft = !rbd.lineOnTheRight;
-      bool rightBondOrientedInwards = (rightIsSourceEnd && rightBondOrientationLeft) || (!rightIsSourceEnd && !rightBondOrientationLeft);
-      bool rightIsStereo = rbd.stereodir > 0;
-      bool leftBondCentered = _getBondEnd(aid, lbd.be1).centered && _getBondEnd(aid, lbd.be2).centered;
-      bool leftIsSourceEnd = lbd.beg == aid;
-      bool leftIsStereo = lbd.stereodir > 0;
-      bool leftBondOrientationRight = lbd.lineOnTheRight;
-      bool leftBondOrientedInwards = (leftIsSourceEnd && leftBondOrientationRight) || (!leftIsSourceEnd && !leftBondOrientationRight);
-
-      if (rbd.type == BOND_DOUBLE)
-      {
-         if (rightBondCentered)
-            rightShift = _settings.bondSpace;
-         else if (rightBondOrientedInwards)
-            rightShift = 2 * _settings.bondSpace;
-      }
-      else if (rbd.type == BOND_TRIPLE)
-         rightShift = 2 * _settings.bondSpace;
-      else if (rightIsStereo)
-      {
-         if (rightIsSourceEnd)
-            rightTurn = true;
-         else
-            rightShift = _settings.bondSpace;
-      }
-
-      if (lbd.type == BOND_DOUBLE)
-      {
-         if (leftBondCentered)
-            leftShift = _settings.bondSpace;
-         else if (leftBondOrientedInwards)
-            leftShift = 2 * _settings.bondSpace;
-      }
-      else if (lbd.type == BOND_TRIPLE)
-         leftShift = 2 * _settings.bondSpace;
-      else if (leftIsStereo)
-      {
-         if (leftIsSourceEnd)
-            leftTurn = true;
-         else
-            leftShift = _settings.bondSpace;
-      }
-
-      Vec2f rightDir, leftDir;
-      rightDir.copy(rbe.dir);
-      leftDir.copy(lbe.dir);
-      if (rightTurn)
-         rightDir.rotate(turn);
-      if (leftTurn)
-         leftDir.rotate(-turn);
-      Vec2f origin;
-      float si = Vec2f::cross(rightDir, leftDir);
-      float co = Vec2f::dot(rightDir, leftDir);
-      float ang = atan2(si, co);
-      if (ang < 0)
-         ang += (float)(2 * M_PI);
-
-      float factor = __max(fabs(si), 0.01f);
-      if (rightShift > 0)
-         origin.addScaled(leftDir, rightShift / factor);
-      if (leftShift > 0)
-         origin.addScaled(rightDir, leftShift / factor);
-
-      q.copy(rightDir);
-      q.rotate(ang/2);
-
-      float dst = radius / (float)sin2c(Vec2f::dot(rightDir, leftDir));
-      q.scale(dst);
-      q.add(origin);
-
-      if (iMin < 0 || q.lengthSqr() < p.lengthSqr())
-      {
-         iMin = i;
-         p.copy(q);
-      }
-      q.add(ad.pos);
-      //_cw.setLineWidth(_settings.unit);
-      //_cw.setSingleSource(CWC_BLUE);
-      //_cw.drawCircle(q, radius);
-
-   }
-   p.add(ad.pos);
-   return iMin;
-}
-
-enum CHARCAT {DIGIT = 0, LETTER, TAG_SUPERSCRIPT, TAG_SUBSCRIPT, TAG_NORMAL, SIGN, WHITESPACE};
-enum SCRIPT {MAIN, SUB, SUPER};
-
-void MoleculeRenderInternal::_preparePseudoAtom (int aid, int color, bool highlighted)
-{
-   AtomDesc& ad = _ad(aid);
-   const char* str = ad.pseudo.ptr();
-
-   int cnt = 0;
-   CHARCAT a = WHITESPACE, b = WHITESPACE;
-   int i0 = 0, i1;
-   SCRIPT script = MAIN, newscript = MAIN;
-   int len = (int)strlen(str);
-   GraphItem::TYPE signType;
-   // TODO: replace remembering item ids and shifting each of them with single offset value for an atom
-   Array<int> tis, gis;
-
-   TextItem fake;
-   fake.fontsize = FONT_SIZE_LABEL;
-   fake.text.push('C');
-   fake.text.push((char)0);
-   _cw.setTextItemSize(fake, ad.pos);
-   float xpos = fake.bbp.x,
-      width = fake.bbsz.x,
-      offset = _settings.unit/2,
-      totalwdt = 0,
-      upshift = -0.6f,
-      downshift = 0.2f,
-      space = width / 2;
-   ad.ypos = fake.bbp.y;
-   ad.height = fake.bbsz.y;
-   ad.leftMargin = ad.rightMargin = xpos;
-
-   if (ad.pseudoAtomStringVerbose) {
-      int id = _pushTextItem(ad, RenderItem::RIT_PSEUDO, color, highlighted);
-      tis.push(id);
-      TextItem& item = _data.textitems[id];
-      item.fontsize = FONT_SIZE_ATTR;
-      item.text.copy(str, len);
-      item.text.push((char)0);
-      _cw.setTextItemSize(item);
-      item.bbp.set(xpos, ad.ypos);
-      _expandBoundRect(ad, item);
-      totalwdt += item.bbsz.x;
-   } else {
-      for (int i = 0; i <= len; ++i) {
-         a = b;
-         i1 = i;
-         bool tag = false;
-         char c = (i == len ? ' ' : str[i]);
-         if (isspace(c))
-            b = WHITESPACE;
-         else if (isdigit(c))
-            b = DIGIT;
-         else if (c == '+' || c == '-')
-            b = SIGN, signType = ((c == '+') ? GraphItem::PLUS : GraphItem::MINUS);
-         else if (c == '\\' && i < len - 1 && str[i+1] == 'S')
-            b = TAG_SUPERSCRIPT, ++i, tag = true;
-         else if (c == '\\' && i < len - 1 && str[i+1] == 's')
-            b = TAG_SUBSCRIPT, ++i, tag = true;
-         else if (c == '\\' && i < len - 1 && str[i+1] == 'n')
-            b = TAG_NORMAL, ++i, tag = true;
-         else
-            b = LETTER;
-
-         bool aTag = a == TAG_SUPERSCRIPT || a == TAG_SUBSCRIPT || a == TAG_NORMAL;
-         if (b == TAG_SUPERSCRIPT) {
-            newscript = SUPER;
-         } else if (b == TAG_SUBSCRIPT) {
-            newscript = SUB;
-         } else if (b == TAG_NORMAL) {
-            newscript = MAIN;
-         } else if ((b == WHITESPACE && a != WHITESPACE) || (b != WHITESPACE && a == WHITESPACE) || (b == LETTER && !aTag)) {
-            newscript = MAIN;
-         } else if (b == DIGIT && a == SIGN) {
-            newscript = script;
-         } else if (b == DIGIT && a != DIGIT && !aTag) {
-            newscript = ((a == LETTER) ? SUB : MAIN);
-         } else if (b == SIGN) {
-            if (a == LETTER || a == DIGIT)
-               newscript = SUPER;
-         } else if (a == SIGN && script == SUPER) {
-            newscript = MAIN;
-         } else {
-            continue;
-         }
-
-         if (i1 > i0) {
-            if (a == SIGN && script == SUPER) {
-               int id = _pushGraphItem(ad, RenderItem::RIT_CHARGESIGN, color, highlighted);
-               gis.push(id);
-               GraphItem& sign = _data.graphitems[id];
-               _cw.setGraphItemSizeSign(sign, signType);
-
-               totalwdt += offset;
-               sign.bbp.set(xpos + totalwdt, ad.ypos + ad.height - sign.bbsz.y + upshift * ad.height);
-               _expandBoundRect(ad, sign);
-               totalwdt += sign.bbsz.x;
-            } else if (a == WHITESPACE) {
-               totalwdt += space * (i1 - i0);
-            } else {
-               float shift = (script == SUB) ? downshift : ((script == SUPER) ? upshift : 0);
-               int id = _pushTextItem(ad, RenderItem::RIT_PSEUDO, color, highlighted);
-               tis.push(id);
-               TextItem& item = _data.textitems[id];
-               item.fontsize = (script == MAIN) ? FONT_SIZE_LABEL : FONT_SIZE_ATTR;
-               item.text.copy(str + i0, i1 - i0);
-               item.text.push((char)0);
-               _cw.setTextItemSize(item);
-
-               if (cnt > 0)
-                  totalwdt += offset;
-               item.bbp.set(xpos + totalwdt, ad.ypos + ad.height - item.relpos.y + shift * ad.height);
-               _expandBoundRect(ad, item);
-               totalwdt += item.bbsz.x;
-            }
-            cnt++;
-         }
-         script = newscript;
-         i0 = i + (tag ? 1 : 0);
-      }
-   }
-   ad.rightMargin += totalwdt;
-   if (ad.hydroPos == HYDRO_POS_LEFT) {
-      float dx = totalwdt - width;
-      for (int i = 0; i < tis.size(); ++i)
-         _data.textitems[tis[i]].bbp.x -= dx;
-      for (int i = 0; i < gis.size(); ++i)
-         _data.graphitems[gis[i]].bbp.x -= dx;
-      ad.leftMargin -= dx;
-      ad.rightMargin -= dx;
-   }
-}
-
-void MoleculeRenderInternal::_prepareLabelText (int aid)
-{
-   AtomDesc& ad = _ad(aid);
-   BaseMolecule& bm = *_mol;
-   ad.boundBoxMin.set(0, 0);
-   ad.boundBoxMax.set(0, 0);
-
-   int color = ad.color;
-   bool highlighted = _vertexIsHighlighted(aid);
-
-   int tilabel = -1, tihydro = -1, tiHydroIndex = -1, tiChargeValue = -1, tiValence = -1, tiIsotope = -1, tiindex = -1;
-   int giChargeSign = -1, giRadical = -1, giRadical1 = -1, giRadical2 = -1;
-   ad.rightMargin = ad.leftMargin = ad.ypos = ad.height = 0;
-   int isotope = bm.getAtomIsotope(aid);
-
-   if (ad.type == AtomDesc::TYPE_PSEUDO) {
-      _preparePseudoAtom(aid, CWC_BASE, highlighted);
-   } else if (ad.showLabel) {
-      tilabel = _pushTextItem(ad, RenderItem::RIT_LABEL, color, highlighted);
-      {
-         TextItem& label = _data.textitems[tilabel];
-         label.fontsize = FONT_SIZE_LABEL;
-         ArrayOutput output(label.text);
-         if (ad.type == AtomDesc::TYPE_REGULAR)
-            if (ad.label == ELEM_H && isotope == 2)
-               output.printf("D");
-            else if (ad.label == ELEM_H && isotope == 3)
-               output.printf("T");
-            else
-               output.printf(Element::toString(ad.label));
-         else if (ad.type == AtomDesc::TYPE_QUERY)
-            _writeQueryAtomToString(output, aid);
-         else
-           throw Error("Neither label nor query atom type available");
-
-         _writeQueryModifier(output, aid);
-         output.writeChar(0);
-
-         _cw.setTextItemSize(label, ad.pos);
-         _expandBoundRect(ad, label);
-         ad.rightMargin = label.bbp.x + label.bbsz.x;
-         ad.leftMargin = label.bbp.x;
-         ad.ypos = label.bbp.y;
-         ad.height = label.bbsz.y;
-      }
-
-      if (bm.isRSite(aid) && bm.getVertex(aid).degree() > 1)
-      {
-         // show indices for attachment bonds
-         const Vertex& v = bm.getVertex(aid);
-         ad.rSiteAttachmentIndexBegin = _data.rSiteAttachmentIndices.size();
-
-         // Check if there are indices for attachment bonds
-         bool hasAttachmentIndex = false, hasNoAttachmentIndex = false;
-         for (int k = v.neiBegin(), j = 0; k < v.neiEnd(); k = v.neiNext(k), ++j) {
-            int apIdx = bm.getRSiteAttachmentPointByOrder(aid, j);
-            hasAttachmentIndex |= (apIdx != -1);
-            hasNoAttachmentIndex |= (apIdx == -1);
-         }
-         if (hasAttachmentIndex && hasNoAttachmentIndex)
-            throw Error("RSite %d is invalid: some attachments indices are specified and some are not");
-         if (hasNoAttachmentIndex)
-            ad.rSiteAttachmentIndexCount = 0;
-         else
-         {
-            ad.rSiteAttachmentIndexCount = v.degree();
-
-            for (int k = v.neiBegin(), j = 0; k < v.neiEnd(); k = v.neiNext(k), ++j) {
-               int apIdx = bm.getRSiteAttachmentPointByOrder(aid, j);
-               int i = v.findNeiVertex(apIdx);
-               BondEnd& be = _getBondEnd(aid, i);
-               int tii = _pushTextItem(ad, RenderItem::RIT_ATTACHMENTPOINT, CWC_BASE, false);
-               TextItem& ti = _data.textitems[tii];
-               RenderItemRSiteAttachmentIndex& item = _data.rSiteAttachmentIndices.push();
-               item.number = j + 1;
-               item.radius = 0.7f * _settings.fzz[FONT_SIZE_RSITE_ATTACHMENT_INDEX];
-               item.bbsz.set(2 * item.radius, 2 * item.radius);
-               item.bbp = ad.pos;
-               item.color = CWC_BASE;
-               item.highlighted = false;
-               item.noBondOffset = true;
-               bprintf(ti.text, "%d", item.number);
-               ti.fontsize = FONT_SIZE_RSITE_ATTACHMENT_INDEX;
-               ti.noBondOffset = true;
-               _cw.setTextItemSize(ti, ad.pos);
-               TextItem& label = _data.textitems[tilabel];
-               // this is just an upper bound, it won't be used
-               float shift = item.bbsz.length() + label.bbsz.length();
-               // one of the next conditions should be satisfied
-               if (fabs(be.dir.x) > 1e-3)
-                  shift = __min(shift, (item.bbsz.x + label.bbsz.x) / 2 / fabs(be.dir.x));
-               if (fabs(be.dir.y) > 1e-3)
-                  shift = __min(shift, (item.bbsz.y + label.bbsz.y) / 2 / fabs(be.dir.y));
-               shift += _settings.unit;
-               item.bbp.addScaled(be.dir, shift);
-               ti.bbp.addScaled(be.dir, shift);
-               be.offset = shift + item.radius;
-            }
-         }
-      }
-
-      // isotope
-      if (isotope > 0 && (ad.label != ELEM_H ||
-         isotope > 3 || isotope < 2)) {
-         tiIsotope = _pushTextItem(ad, RenderItem::RIT_ISOTOPE, color, highlighted);
-
-         TextItem& itemIsotope = _data.textitems[tiIsotope];
-         itemIsotope.fontsize = FONT_SIZE_ATTR;
-         bprintf(itemIsotope.text, "%i", isotope);
-         _cw.setTextItemSize(itemIsotope);
-
-         ad.leftMargin -= _settings.labelInternalOffset + itemIsotope.bbsz.x;
-         itemIsotope.bbp.set(ad.leftMargin, ad.ypos +
-            _settings.upperIndexShift * ad.height);
-         _expandBoundRect(ad, itemIsotope);
-      }
-
-      // hydrogen drawing
-      ad.showHydro = false;
-      if (!bm.isQueryMolecule()) {
-         int implicit_h = 0;
-
-         if (!bm.isRSite(aid) && !bm.isPseudoAtom(aid))
-            implicit_h = bm.asMolecule().getImplicitH_NoThrow(aid, 0);
-
-         if (implicit_h > 0 && _opt.implHVisible)
-         {
-            ad.showHydro = true;
-
-            tihydro = _pushTextItem(ad, RenderItem::RIT_HYDROGEN, color, highlighted);
-            Vec2f hydrogenGroupSz;
-            {
-
-               TextItem& itemHydrogen = _data.textitems[tihydro];
-               itemHydrogen.fontsize = FONT_SIZE_LABEL;
-               bprintf(itemHydrogen.text, "H");
-               _cw.setTextItemSize(itemHydrogen, ad.pos);
-               hydrogenGroupSz.x = itemHydrogen.bbsz.x + _settings.labelInternalOffset;
-               hydrogenGroupSz.y = itemHydrogen.bbsz.y;
-            }
-
-            if (implicit_h > 1)
-            {
-               tiHydroIndex = _pushTextItem(ad, RenderItem::RIT_HYDROINDEX,
-                  color, highlighted);
-
-               TextItem& itemHydroIndex = _data.textitems[tiHydroIndex];
-               TextItem& itemHydrogen = _data.textitems[tihydro];
-               itemHydroIndex.fontsize = FONT_SIZE_ATTR;
-               bprintf(itemHydroIndex.text, "%i", implicit_h);
-               _cw.setTextItemSize(itemHydroIndex, ad.pos);
-               hydrogenGroupSz.x += itemHydroIndex.bbsz.x + _settings.labelInternalOffset;
-               hydrogenGroupSz.y = __max(hydrogenGroupSz.y, _settings.lowerIndexShift * itemHydrogen.bbsz.y + itemHydroIndex.bbsz.y);
-            }
-
-            // take new reference, old one may be corrupted after adding 'tiHydroIndex'
-            TextItem& itemHydrogen = _data.textitems[tihydro];
-            if (ad.hydroPos == HYDRO_POS_LEFT) {
-               ad.leftMargin -= hydrogenGroupSz.x;
-               itemHydrogen.bbp.set(ad.leftMargin, ad.ypos);
-            } else if (ad.hydroPos == HYDRO_POS_RIGHT) {
-               ad.rightMargin += _settings.labelInternalOffset;
-               itemHydrogen.bbp.set(ad.rightMargin, ad.ypos);
-               ad.rightMargin += hydrogenGroupSz.x;
-            } else if (ad.hydroPos == HYDRO_POS_UP) {
-               itemHydrogen.bbp.y = ad.pos.y + ad.boundBoxMin.y - hydrogenGroupSz.y - _settings.unit;
-            } else if (ad.hydroPos == HYDRO_POS_DOWN) {
-               itemHydrogen.bbp.y = ad.pos.y + ad.boundBoxMax.y + _settings.unit;
-            } else {
-               throw Error("hydrogen position value invalid");
-            }
-            _expandBoundRect(ad, itemHydrogen);
-            if (tiHydroIndex > 0)
-            {
-               _data.textitems[tiHydroIndex].bbp.set(itemHydrogen.bbp.x + itemHydrogen.bbsz.x + _settings.labelInternalOffset, itemHydrogen.bbp.y + _settings.lowerIndexShift * itemHydrogen.bbsz.y);
-               _expandBoundRect(ad, _data.textitems[tiHydroIndex]);
-            }
-         }
-      }
-
-      // charge
-      int charge = bm.getAtomCharge(aid);
-      if (charge != CHARGE_UNKNOWN && charge != 0) {
-         ad.rightMargin += _settings.labelInternalOffset;
-         if (abs(charge) != 1)
-         {
-            tiChargeValue = _pushTextItem(ad, RenderItem::RIT_CHARGEVAL, color, highlighted);
-
-            TextItem& itemChargeValue = _data.textitems[tiChargeValue];
-            itemChargeValue.fontsize = FONT_SIZE_ATTR;
-            bprintf(itemChargeValue.text, "%i", abs(charge));
-            _cw.setTextItemSize(itemChargeValue);
-
-            itemChargeValue.bbp.set(ad.rightMargin, ad.ypos + _settings.upperIndexShift * ad.height);
-            _expandBoundRect(ad, itemChargeValue);
-            ad.rightMargin += itemChargeValue.bbsz.x;
-         }
-
-         GraphItem::TYPE type = charge > 0 ? GraphItem::PLUS : GraphItem::MINUS;
-         giChargeSign = _pushGraphItem(ad, RenderItem::RIT_CHARGESIGN, color, highlighted);
-
-         GraphItem& itemChargeSign = _data.graphitems[giChargeSign];
-         _cw.setGraphItemSizeSign(itemChargeSign, type);
-
-         itemChargeSign.bbp.set(ad.rightMargin, ad.ypos + _settings.upperIndexShift * ad.height);
-         _expandBoundRect(ad, itemChargeSign);
-         ad.rightMargin += itemChargeSign.bbsz.x;
-      }
-
-      // valence
-      int valence = bm.getExplicitValence(aid);
-
-      if (_opt.showValences && valence >= 0) {
-         tiValence = _pushTextItem(ad, RenderItem::RIT_VALENCE, color, highlighted);
-
-         TextItem& itemValence = _data.textitems[tiValence];
-         itemValence.fontsize = FONT_SIZE_ATTR;
-         bprintf(itemValence.text, _valenceText(valence));
-         _cw.setTextItemSize(itemValence);
-
-         ad.rightMargin += _settings.labelInternalOffset;
-         itemValence.bbp.set(ad.rightMargin, ad.ypos + _settings.upperIndexShift * ad.height);
-         _expandBoundRect(ad, itemValence);
-         ad.rightMargin += itemValence.bbsz.x;
-      }
-
-      // radical
-      int radical = -1;
-
-      if (!bm.isRSite(aid) && !bm.isPseudoAtom(aid))
-         radical = bm.getAtomRadical_NoThrow(aid, -1);
-
-      if (radical > 0)
-      {
-         const TextItem& label = _data.textitems[tilabel];
-         Vec2f ltc(label.bbp);
-
-         if (radical == RADICAL_DOUBLET)
-         {
-            giRadical = _pushGraphItem(ad, RenderItem::RIT_RADICAL, color, highlighted);
-            GraphItem& itemRadical = _data.graphitems[giRadical];
-            _cw.setGraphItemSizeDot(itemRadical);
-
-            if (!(ad.showHydro && ad.hydroPos == HYDRO_POS_RIGHT) && giChargeSign < 0 && tiValence < 0)
-            {
-               ltc.x += label.bbsz.x + _settings.radicalRightOffset;
-               ltc.y += _settings.radicalRightVertShift * ad.height;
-               itemRadical.bbp.copy(ltc);
-            }
-            else
-            {
-               ltc.x += label.bbsz.x / 2 - itemRadical.bbsz.x / 2;
-               ltc.y -= itemRadical.bbsz.y + _settings.radicalTopOffset;
-               itemRadical.bbp.copy(ltc);
-            }
-            _expandBoundRect(ad, itemRadical);
-         }
-         else
-         {
-            giRadical1 = _pushGraphItem(ad, RenderItem::RIT_RADICAL, color, highlighted);
-            giRadical2 = _pushGraphItem(ad, RenderItem::RIT_RADICAL, color, highlighted);
-
-            GraphItem& itemRadical1 = _data.graphitems[giRadical1];
-            GraphItem& itemRadical2 = _data.graphitems[giRadical2];
-
-            float dist;
-            if (radical == RADICAL_SINGLET)
-            {
-               _cw.setGraphItemSizeDot(itemRadical1);
-               _cw.setGraphItemSizeDot(itemRadical2);
-               dist = _settings.radicalTopDistDot;
-            }
-            else //if (radical == RADICAL_TRIPLET)
-            {
-               _cw.setGraphItemSizeCap(itemRadical1);
-               _cw.setGraphItemSizeCap(itemRadical2);
-               dist = _settings.radicalTopDistCap;
-            }
-
-            ltc.y -= itemRadical1.bbsz.y + _settings.radicalTopOffset;
-            ltc.x += label.bbsz.x / 2 - dist / 2 - itemRadical1.bbsz.x;
-            itemRadical1.bbp.copy(ltc);
-            ltc.x += dist + itemRadical1.bbsz.x;
-            itemRadical2.bbp.copy(ltc);
-            _expandBoundRect(ad, itemRadical1);
-            _expandBoundRect(ad, itemRadical2);
-         }
-      }
-   }
-
-   int bondEndRightToStereoGroupLabel = -1;
-   // prepare stereogroup labels
-   if ((ad.stereoGroupType > 0 && ad.stereoGroupType != MoleculeStereocenters::ATOM_ANY) || ad.inversion == STEREO_INVERTS || ad.inversion == STEREO_RETAINS) {
-      int tiStereoGroup = _pushTextItem(ad, RenderItem::RIT_STEREOGROUP, CWC_BASE, false);
-
-      TextItem& itemStereoGroup = _data.textitems[tiStereoGroup];
-      itemStereoGroup.fontsize = FONT_SIZE_ATTR;
-      ArrayOutput itemOutput(itemStereoGroup.text);
-      if (ad.stereoGroupType > 0 && ad.stereoGroupType != MoleculeStereocenters::ATOM_ANY)
-      {
-         const char* stereoGroupText = _getStereoGroupText(ad.stereoGroupType);
-         itemOutput.printf("%s", stereoGroupText);
-         if (ad.stereoGroupType != MoleculeStereocenters::ATOM_ABS)
-            itemOutput.printf("%i", ad.stereoGroupNumber);
-      }
-      if (ad.inversion == STEREO_INVERTS || ad.inversion == STEREO_RETAINS)
-      {
-         if (itemOutput.tell() > 0)
-            itemOutput.printf(",");
-         itemOutput.printf("%s", ad.inversion == STEREO_INVERTS ? "Inv" : "Ret");
-      }
-      itemOutput.writeChar(0);
-
-      _cw.setTextItemSize(itemStereoGroup);
-
-      if (ad.showLabel)
-      {
-         // label visible - put stereo group label on the over or under the label
-         const Vertex& v = bm.getVertex(aid);
-         float vMin = 0, vMax = 0;
-         for (int i = v.neiBegin(); i < v.neiEnd(); i = v.neiNext(i))
-         {
-            float y = _getBondEnd(aid, i).dir.y;
-            if (y > vMax)
-               vMax = y;
-            if (y < vMin)
-               vMin = y;
-         }
-         if (vMax > -vMin)
-            itemStereoGroup.bbp.set(ad.pos.x - itemStereoGroup.bbsz.x / 2,
-            ad.pos.y + ad.boundBoxMin.y - itemStereoGroup.bbsz.y -
-            _settings.stereoGroupLabelOffset);
-         else
-            itemStereoGroup.bbp.set(ad.pos.x - itemStereoGroup.bbsz.x / 2,
-            ad.pos.y + ad.boundBoxMax.y +
-            _settings.stereoGroupLabelOffset);
-      }
-      else
-      {
-         // label hidden - position stereo group label independently
-         Vec2f p;
-         bondEndRightToStereoGroupLabel = _findClosestBox(p, aid,
-            itemStereoGroup.bbsz, _settings.unit);
-
-         p.addScaled(itemStereoGroup.bbsz, -0.5);
-         itemStereoGroup.bbp.copy(p);
-      }
-      _expandBoundRect(ad, itemStereoGroup);
-   }
-
-   // prepare AAM labels
-   if (ad.aam > 0) {
-      int tiAAM = _pushTextItem(ad, RenderItem::RIT_AAM, CWC_BASE, false);
-
-      TextItem& itemAAM = _data.textitems[tiAAM];
-      itemAAM.fontsize = FONT_SIZE_ATTR;
-      bprintf(itemAAM.text, "%i", abs(ad.aam));
-      _cw.setTextItemSize(itemAAM);
-
-      if (ad.showLabel)
-      {
-         ad.leftMargin -= itemAAM.bbsz.x + _settings.labelInternalOffset;
-         itemAAM.bbp.set(ad.leftMargin, ad.ypos +
-            _settings.lowerIndexShift * ad.height);
-      }
-      else
-      {
-         Vec2f p;
-         _findClosestBox(p, aid, itemAAM.bbsz, _settings.unit,
-            bondEndRightToStereoGroupLabel);
-
-         p.addScaled(itemAAM.bbsz, -0.5);
-         itemAAM.bbp.copy(p);
-      }
-      _expandBoundRect(ad, itemAAM);
-   }
-
-   // prepare R-group attachment point labels
-   QS_DEF(Array<float>, angles);
-   QS_DEF(Array<int>, split);
-   QS_DEF(Array<int>, rGroupAttachmentIndices);
-
-   if (ad.isRGroupAttachmentPoint) {
-      // collect the angles between adjacent bonds
-      const Vertex& v = bm.getVertex(aid);
-      angles.clear();
-      split.clear();
-      if (v.degree() != 0) {
-         for (int i = v.neiBegin(); i < v.neiEnd(); i = v.neiNext(i))
-         {
-            float a = _getBondEnd(aid, i).lang;
-            angles.push(a);
-            split.push(1);
-         }
-      }
-      // collect attachment point indices
-      rGroupAttachmentIndices.clear();
-      bool multipleAttachmentPoints = _mol->attachmentPointCount() > 1;
-      for (int i = 1; i <= _mol->attachmentPointCount(); ++i)
-         for (int j = 0, k; (k = _mol->getAttachmentPoint(i, j)) >= 0; ++j)
-            if (k == aid)
-               rGroupAttachmentIndices.push(i);
-      if (v.degree() != 0) {
-         for (int j = 0; j < rGroupAttachmentIndices.size(); ++j) {
-            int i0 = -1;
-            for (int i = 0; i < angles.size(); ++i)
-               if (i0 < 0 || angles[i] / (split[i] + 1) > angles[i0] / (split[i0] + 1))
-                  i0 = i;
-            split[i0]++;
-         }
-      }
-      // arrange the directions of the attachment points
-      QS_DEF(Array<Vec2f>, attachmentDirection);
-      attachmentDirection.clear();
-      if (v.degree() == 0) {
-         // if no adjacent bonds present
-         if (rGroupAttachmentIndices.size() == 1)
-            attachmentDirection.push().set(0, -1);
-         else if (rGroupAttachmentIndices.size() == 2) {
-            attachmentDirection.push().set(cos((float)M_PI / 6), -sin((float)M_PI / 6));
-            attachmentDirection.push().set(cos(5 * (float)M_PI / 6), -sin(5 * (float)M_PI / 6));
-         } else {
-            for (int j = 0; j < rGroupAttachmentIndices.size(); ++j) {
-               float a = j * 2 * (float)M_PI / rGroupAttachmentIndices.size();
-               attachmentDirection.push().set(cos(a), sin(a));
-            }
-         }
-      } else {
-         // split the angles
-         for (int i = 0; i < split.size(); ++i) {
-            angles[i] /= split[i];
-         }
-         for (int j = 0; j < rGroupAttachmentIndices.size(); ++j) {
-            int i0 = -1, n = v.neiBegin();
-            for (int i = 0; i < split.size(); ++i, n = v.neiNext(n)) {
-               if (split[i] > 1) {
-                  i0 = i;
-                  break;
-               }
-            }
-            if (i0 < 0)
-               throw Error("Error while arranging attachment points");
-            Vec2f d;
-            d.copy(_getBondEnd(aid, n).dir);
-            d.rotateL(angles[i0] * (--split[i0]));
-            attachmentDirection.push(d);
-         }
-      }
-      // create the attachment point items
-      ad.attachmentPointBegin = _data.attachmentPoints.size();
-      ad.attachmentPointCount = rGroupAttachmentIndices.size();
-      for (int j = 0; j < rGroupAttachmentIndices.size(); ++j) {
-         RenderItemAttachmentPoint& attachmentPoint = _data.attachmentPoints.push();
-         float offset = __min(__max(_getBondOffset(aid, ad.pos, attachmentDirection[j], _settings.unit),0), 0.4f);
-         attachmentPoint.dir.copy(attachmentDirection[j]);
-         attachmentPoint.p0.lineCombin(ad.pos, attachmentDirection[j], offset);
-         attachmentPoint.p1.lineCombin(ad.pos, attachmentDirection[j], 0.8f);
-         attachmentPoint.color = CWC_BASE;
-         attachmentPoint.highlighted = false;
-         if (multipleAttachmentPoints) {
-            attachmentPoint.number = rGroupAttachmentIndices[j];
-         }
-      }
-   }
-
-   // prepare atom id's
-   if (_opt.showAtomIds)
-   {
-      tiindex = _pushTextItem(ad, RenderItem::RIT_ATOMID, CWC_BLUE, false);
-
-      TextItem& index = _data.textitems[tiindex];
-      index.fontsize = FONT_SIZE_INDICES;
-
-      int base = _opt.atomBondIdsFromOne ? 1 : 0;
-      bprintf(index.text, "%i",  aid + base);
-      _cw.setTextItemSize(index, ad.pos);
-
-      if (ad.showLabel)
-         index.bbp.set(ad.rightMargin + _settings.labelInternalOffset, ad.ypos + 0.5f * ad.height);
-   }
-}
-
-int MoleculeRenderInternal::_pushTextItem (RenderItem::TYPE ritype, int color, bool highlighted)
-{
-   _data.textitems.push();
-   _data.textitems.top().clear();
-   _data.textitems.top().ritype = ritype;
-   _data.textitems.top().color = color;
-   _data.textitems.top().highlighted = highlighted;
-   return _data.textitems.size() - 1;
-}
-
-int MoleculeRenderInternal::_pushTextItem (AtomDesc& ad, RenderItem::TYPE ritype, int color, bool highlighted)
-{
-   int res = _pushTextItem(ritype, color, highlighted);
-   if (ad.tibegin < 0)
-      ad.tibegin = res;
-   ad.ticount++;
-   return res;
-}
-
-int MoleculeRenderInternal::_pushTextItem (SGroup& sg, RenderItem::TYPE ritype, int color)
-{
-   int res = _pushTextItem(ritype, color, false);
-   if (sg.tibegin < 0)
-      sg.tibegin = res;
-   sg.ticount++;
-   return res;
-}
-
-int MoleculeRenderInternal::_pushGraphItem (RenderItem::TYPE ritype, int color, bool highlighted)
-{
-   _data.graphitems.push();
-   _data.graphitems.top().clear();
-   _data.graphitems.top().ritype = ritype;
-   _data.graphitems.top().color = color;
-   _data.graphitems.top().highlighted = highlighted;
-   return _data.graphitems.size() - 1;
-}
-
-int MoleculeRenderInternal::_pushGraphItem (AtomDesc& ad, RenderItem::TYPE ritype, int color, bool highlighted)
-{
-   int res = _pushGraphItem(ritype, color, highlighted);
-   if (ad.gibegin < 0)
-      ad.gibegin = res;
-   ad.gicount++;
-   return res;
-}
-
-const char* MoleculeRenderInternal::_valenceText (const int valence)
-{
-   const char* vt[] = {"(0)", "(I)", "(II)", "(III)", "(IV)", "(V)", "(VI)", "(VII)", "(VIII)", "(IX)", "(X)", "(XI)", "(XII)", "(XIII)"};
-   if (valence < 0 || valence >= NELEM(vt))
-      throw Error("valence value %i out of range", valence);
-   return vt[valence];
-}
-
-void MoleculeRenderInternal::_drawBond (int b)
-{
-   BondDescr& bd = _bd(b);
-   const BondEnd& be1 = _be(bd.be1);
-   const BondEnd& be2 = _be(bd.be2);
-   const AtomDesc& ad1 = _ad(be1.aid);
-   const AtomDesc& ad2 = _ad(be2.aid);
-
-   _cw.setLineWidth(_settings.bondLineWidth);
-
-   _cw.setSingleSource(CWC_BASE);
-   if (_edgeIsHighlighted(b))
-      _cw.setHighlight();
-   else if (ad1.hcolorSet || ad2.hcolorSet) {
-      Vec3f color1, color2;
-      _cw.getColorVec(color1, CWC_BASE);
-      _cw.getColorVec(color2, CWC_BASE);
-      if (ad1.hcolorSet)
-         color1.copy(ad1.hcolor);
-      if (ad2.hcolorSet)
-         color2.copy(ad2.hcolor);
-      if (color1.x == color2.x && color1.y == color2.y && color1.z == color2.z)
-         _cw.setSingleSource(color1);
-      else
-         _cw.setGradientSource(color1, color2, ad1.pos, ad2.pos);
-   }
-
-   switch (bd.type)
-   {
-   case BOND_SINGLE:
-      _bondSingle(bd, be1, be2);
-      break;
-   case BOND_DOUBLE:
-      _bondDouble(bd, be1, be2);
-      break;
-   case BOND_TRIPLE:
-      _bondTriple(bd, be1, be2);
-      break;
-   case BOND_AROMATIC:
-      _bondAromatic(bd, be1, be2);
-      break;
-   default:
-      switch (bd.queryType)
-      {
-      case QueryMolecule::QUERY_BOND_ANY:
-         _bondAny(bd, be1, be2);
-         break;
-      case QueryMolecule::QUERY_BOND_SINGLE_OR_DOUBLE:
-         _bondSingleOrDouble(bd, be1, be2);
-         break;
-      case QueryMolecule::QUERY_BOND_DOUBLE_OR_AROMATIC:
-         _bondDoubleOrAromatic(bd, be1, be2);
-         break;
-      case QueryMolecule::QUERY_BOND_SINGLE_OR_AROMATIC:
-         _bondSingleOrAromatic(bd, be1, be2);
-         break;
-      default:
-         throw Error("Unknown type");
-      }
-   }
-
-   _cw.resetHighlightThickness();
-
-   if (bd.reactingCenter != RC_UNMARKED)
-   {
-      int rc = bd.reactingCenter;
-      if (rc == RC_NOT_CENTER)
-         _drawReactingCenter(bd, RC_NOT_CENTER);
-      else
-      {
-         if (rc & RC_CENTER)
-            _drawReactingCenter(bd, RC_CENTER);
-         if ((rc & RC_UNCHANGED) && (_opt.showReactingCenterUnchanged || (rc & (~RC_UNCHANGED))))
-            _drawReactingCenter(bd, RC_UNCHANGED);
-         if (rc & RC_MADE_OR_BROKEN)
-            _drawReactingCenter(bd, RC_MADE_OR_BROKEN);
-         if (rc & RC_ORDER_CHANGED)
-            _drawReactingCenter(bd, RC_ORDER_CHANGED);
-      }
-   }
-
-   _cw.resetHighlight();
-   _cw.clearPattern(); // destroy the linear gradient pattern if one was used
-
-   if (bd.topology > 0)
-      _drawTopology(bd);
-}
-
-void MoleculeRenderInternal::_drawTopology (BondDescr& bd)
-{
-   if (bd.topology < 0)
-      return;
-   bd.tiTopology = _pushTextItem(RenderItem::RIT_TOPOLOGY, CWC_BASE, false);
-   TextItem& ti = _data.textitems[bd.tiTopology];
-   ti.fontsize = FONT_SIZE_ATTR;
-   if (bd.topology == TOPOLOGY_RING)
-      bprintf(ti.text, "rng");
-   else if (bd.topology == TOPOLOGY_CHAIN)
-      bprintf(ti.text, "chn");
-   else
-      throw Error("Unknown topology value");
-
-   _cw.setTextItemSize(ti);
-   float shift = (fabs(bd.norm.x * ti.bbsz.x)+fabs(bd.norm.y * ti.bbsz.y)) / 2 + _settings.unit;
-
-   if (bd.extP < bd.extN)
-      shift = shift + bd.extP;
-   else
-      shift = -shift - bd.extN;
-   Vec2f c;
-   c.copy(bd.center);
-   c.addScaled(bd.norm, shift);
-   c.addScaled(ti.bbsz, -0.5f);
-   ti.bbp.copy(c);
-   _cw.drawTextItemText(ti);
-}
-
-void MoleculeRenderInternal::_drawReactingCenter (BondDescr& bd, int rc)
-{
-   const int rcNumPnts = 8;
-   Vec2f p[rcNumPnts];
-   for (int i = 0; i < rcNumPnts; ++i)
-      p[i].copy(bd.center);
-   float alongIntRc = _settings.unit, // half interval along for RC_CENTER
-      alongIntMadeBroken = 2 * _settings.unit, // half interval between along for RC_MADE_OR_BROKEN
-      alongSz = 1.5f * _settings.bondSpace, // half size along for RC_CENTER
-      acrossInt = 1.5f * _settings.bondSpace, // half interval across for RC_CENTER
-      acrossSz = 3.0f * _settings.bondSpace, // half size across for all
-      tiltTan = 0.2f, // tangent of the tilt angle
-      radius = _settings.bondSpace; // radius of the circle for RC_UNCHANGED
-   int numLines = 0;
-
-   _cw.setLineWidth(_settings.unit);
-   switch (rc)
-   {
-   case RC_NOT_CENTER: // X
-      // across
-      p[0].addScaled(bd.norm, acrossSz);
-      p[1].addScaled(bd.norm, -acrossSz);
-      p[2].copy(p[0]);
-      p[3].copy(p[1]);
-      p[0].addScaled(bd.dir, tiltTan * acrossSz);
-      p[1].addScaled(bd.dir, -tiltTan * acrossSz);
-      p[2].addScaled(bd.dir, -tiltTan * acrossSz);
-      p[3].addScaled(bd.dir, tiltTan * acrossSz);
-      numLines = 2;
-      break;
-   case RC_CENTER:  // #
-      // across
-      p[0].addScaled(bd.norm, acrossSz);
-      p[0].addScaled(bd.dir, tiltTan * acrossSz);
-      p[1].addScaled(bd.norm, -acrossSz);
-      p[1].addScaled(bd.dir, -tiltTan * acrossSz);
-      p[2].copy(p[0]);
-      p[3].copy(p[1]);
-      p[0].addScaled(bd.dir, alongIntRc);
-      p[1].addScaled(bd.dir, alongIntRc);
-      p[2].addScaled(bd.dir, -alongIntRc);
-      p[3].addScaled(bd.dir, -alongIntRc);
-
-      // along
-      p[4].addScaled(bd.dir, alongSz);
-      p[5].addScaled(bd.dir, -alongSz);
-      p[6].copy(p[4]);
-      p[7].copy(p[5]);
-      p[4].addScaled(bd.norm, acrossInt);
-      p[5].addScaled(bd.norm, acrossInt);
-      p[6].addScaled(bd.norm, -acrossInt);
-      p[7].addScaled(bd.norm, -acrossInt);
-      numLines = 4;
-      break;
-   case RC_UNCHANGED:  // o
-      _cw.fillCircle(bd.center, radius);
-      break;
-   case RC_MADE_OR_BROKEN:
-      // across
-      p[0].addScaled(bd.norm, acrossSz);
-      p[1].addScaled(bd.norm, -acrossSz);
-      p[2].copy(p[0]);
-      p[3].copy(p[1]);
-      p[0].addScaled(bd.dir, alongIntMadeBroken);
-      p[1].addScaled(bd.dir, alongIntMadeBroken);
-      p[2].addScaled(bd.dir, -alongIntMadeBroken);
-      p[3].addScaled(bd.dir, -alongIntMadeBroken);
-      numLines = 2;
-      break;
-   case RC_ORDER_CHANGED:
-      // across
-      p[0].addScaled(bd.norm, acrossSz);
-      p[1].addScaled(bd.norm, -acrossSz);
-      numLines = 1;
-      break;
-   case RC_TOTAL:
-      break;
-   }
-   for (int i = 0; i < numLines; ++i)
-      _cw.drawLine(p[2 * i], p[2 * i + 1]);
-   if (rc == RC_UNCHANGED)
-   {
-      bd.extN = __max(bd.extN, radius);
-      bd.extP = __max(bd.extP, radius);
-   }
-   else
-   {
-      bd.extN = __max(bd.extN, acrossSz);
-      bd.extP = __max(bd.extP, acrossSz);
-   }
-}
-
-double MoleculeRenderInternal::_getAdjustmentFactor (const int aid, const int anei, const double acos, const double asin,
-                                                     const double tgb, const double csb, const double snb,
-                                                     const double len, const double w, double& csg, double& sng) {
-   csg = csb;
-   sng = snb;
-   bool adjustLeft = acos < 0.99 && acos > -0.99;
-   if (!adjustLeft || _bd(_be(anei).bid).isShort)
-      return -1;
-   const BondDescr& nbd = _bd(_be(anei).bid);
-   if (nbd.type == BOND_DOUBLE && nbd.centered) {
-      if (asin <= 0)
-         return -1;
-      return (len * asin - _settings.bondSpace) / (snb * acos + csb * asin);
-   }
-   if ((_bd(_be(anei).bid).stereodir == BOND_UP && _bd(_be(anei).bid).end == aid) || _bd(_be(anei).bid).stereodir == BOND_STEREO_BOLD) {
-      if (fabs(asin) < 0.01)
-         return -1;
-      double sna = sqrt((1 - acos)/2); // sin(a/2)
-      double csa = (asin > 0 ? 1 : -1) * sqrt((1 + acos)/2); // cos(a/2)
-      double gamma = w / sna;
-      double x = sqrt(len * len + gamma * gamma - 2 * gamma * len * csa);
-      sng = gamma * sna / x;
-      csg = sqrt(1-sng*sng);
-      return x;
-   }
-   if (asin > 0.01)
-      return len/(acos * snb / asin + csb);
-   return -1;
-}
-
-void MoleculeRenderInternal::_adjustAngle (Vec2f& l, const BondEnd& be1, const BondEnd& be2, bool left) {
-   const Vec2f& p1 = _ad(be1.aid).pos;
-   const Vec2f& p2 = _ad(be2.aid).pos;
-   const double len = Vec2f::dist(p1, p2);
-   double w = _settings.bondSpace;
-   double tgb = w / len;
-   double csb = sqrt(1 / (1 + tgb * tgb));
-   double snb = tgb * csb;
-   double sng = 0, csg = 0;
-   double ttr = left ?
-      _getAdjustmentFactor(be2.aid, be2.rnei, be2.rcos, be2.rsin, tgb, csb, snb, len, w, csg, sng):
-      _getAdjustmentFactor(be2.aid, be2.lnei, be2.lcos, be2.lsin, tgb, csb, snb, len, w, csg, sng);
-   if (ttr < 0)
-      return;
-   l.diff(p2, p1);
-   l.normalize();
-   l.scale(ttr);
-   l.rotateL(left ? sng : -sng, csg);
-   l.add(p1);
-}
-
-void MoleculeRenderInternal::_bondBoldStereo (BondDescr& bd, const BondEnd& be1, const BondEnd& be2) {
-   Vec2f r0(be1.p), l0(be1.p), r1(be2.p), l1(be2.p);
-   double w = _settings.bondSpace;
-   l0.addScaled(bd.norm, -w);
-   r0.addScaled(bd.norm, w);
-   l1.addScaled(bd.norm, -w);
-   r1.addScaled(bd.norm, w);
-
-   _adjustAngle(l1, be1, be2, true);
-   _adjustAngle(r1, be1, be2, false);
-   _adjustAngle(r0, be2, be1, true);
-   _adjustAngle(l0, be2, be1, false);
-   _cw.fillHex(be1.p, r0, r1, be2.p, l1, l0);
-}
-
-void MoleculeRenderInternal::_bondSingle (BondDescr& bd, const BondEnd& be1, const BondEnd& be2)
-{
-   double len = Vec2f::dist(be2.p, be1.p);
-
-   if (bd.stereodir == BOND_STEREO_BOLD) {
-      _bondBoldStereo(bd, be1, be2);
-      return;
-   }
-   Vec2f l(be2.p), r(be2.p);
-   double w = _settings.bondSpace;
-   l.addScaled(bd.norm, -w);
-   r.addScaled(bd.norm, w);
-   bd.extP = bd.extN = w;
-
-   double lw = _cw.currentLineWidth();
-   Vec2f r0(be1.p), l0(be1.p);
-   l0.addScaled(bd.norm, -lw/2);
-   r0.addScaled(bd.norm, lw/2);
-
-   if (bd.stereodir == 0) {
-      _cw.drawLine(be1.p, be2.p);
-      bd.extP = bd.extN = lw / 2;
-   } else if (bd.stereodir == BOND_UP) {
-      if (_ad(be2.aid).showLabel == false && !bd.isShort) {
-         _adjustAngle(l, be1, be2, true);
-         _adjustAngle(r, be1, be2, false);
-         _cw.fillPentagon(r0, r, be2.p, l, l0);
-      } else {
-         _cw.fillQuad(r0, r, l, l0);
-      }
-   } else if (bd.stereodir == BOND_DOWN) {
-      int stripeCnt = __max((int)((len) / lw / 2), 4);
-      _cw.fillQuadStripes(r0, l0, r, l, stripeCnt);
-   } else if (bd.stereodir == BOND_EITHER) {
-      int stripeCnt = __max((int)((len) / lw / 1.5), 5);
-      _cw.drawTriangleZigzag(be1.p, r, l, stripeCnt);
-   } else
-      throw Error("Unknown single bond stereo type");
-}
-
-void MoleculeRenderInternal::_bondAny (BondDescr& bd, const BondEnd& be1, const BondEnd& be2)
-{
-   _cw.setDash(_settings.bondDashAny, Vec2f::dist(be1.p, be2.p));
-   _cw.drawLine(be1.p, be2.p);
-   _cw.resetDash();
-   bd.extP = bd.extN = _settings.bondLineWidth / 2;
-}
-
-float MoleculeRenderInternal::_ctghalf (float cs)
-{
-   return sqrt(1 - cs * cs) / (1 - cs);
-}
-
-float MoleculeRenderInternal::_doubleBondShiftValue (const BondEnd& be, bool right, bool centered)
-{
-   const BondDescr& bd = _bd(_be(right ? be.rnei : be.lnei).bid);
-   float
-      si = right ? be.rsin : be.lsin,
-      co = right ? be.rcos : be.lcos;
-   if (centered && bd.type == BOND_SINGLE && bd.end == be.aid && bd.stereodir != 0)
-   {
-      float tga = si / co;
-      Vec2f dd;
-      dd.diff(_be(bd.be1).p, _be(bd.be2).p);
-      float len = dd.length();
-      float tgb = (_settings.bondSpace + _settings.bondLineWidth) / len;
-      float tgab = (tga + tgb) / (1 - tga * tgb);
-      return -(len * si - _settings.bondSpace) / tgab + len * co - _settings.bondLineWidth / 2;
-   }
-   else
-      return co * _settings.bondSpace / si;
-}
-
-void MoleculeRenderInternal::_prepareDoubleBondCoords (Vec2f* coord, BondDescr& bd, const BondEnd& be1, const BondEnd& be2, bool allowCentered)
-{
-   Vec2f ns, ds;
-   ns.scaled(bd.norm, 2 * _settings.bondSpace + (bd.stereodir == BOND_STEREO_BOLD ? 1 : 0) * _settings.bondLineWidth);
-
-   if (!(bd.stereodir == BOND_STEREO_BOLD) && ((allowCentered && bd.centered) || bd.cistrans)) {
-      Vec2f p0, p1, q0, q1;
-      ns.scale(0.5f);
-      p0.sum(be1.p, ns);
-      p1.sum(be2.p, ns);
-      q0.diff(be1.p, ns);
-      q1.diff(be2.p, ns);
-
-      if (be1.prolong) {
-         p0.addScaled(be1.dir, _doubleBondShiftValue(be1, true, bd.centered));
-         q0.addScaled(be1.dir, _doubleBondShiftValue(be1, false, bd.centered));
-      }
-      if (be2.prolong) {
-         p1.addScaled(be2.dir, _doubleBondShiftValue(be2, false, bd.centered));
-         q1.addScaled(be2.dir, _doubleBondShiftValue(be2, true, bd.centered));
-      }
-
-      coord[0].copy(p0);
-      coord[1].copy(p1);
-      coord[2].copy(q0);
-      coord[3].copy(q1);
-      bd.extP = bd.extN = _settings.bondSpace + _settings.bondLineWidth / 2;
-   } else {
-      bd.extP = ns.length() + _settings.bondLineWidth / 2;
-      bd.extN = _settings.bondLineWidth / 2;
-
-      if (!bd.lineOnTheRight) {
-         float t;
-         __swap(bd.extP, bd.extN, t);
-         ns.negate();
-      }
-
-      Vec2f p0, p1;
-      p0.sum(be1.p, ns);
-      p1.sum(be2.p, ns);
-
-      float cs;
-      if (!_ad(be1.aid).showLabel) {
-         cs = bd.lineOnTheRight ? be1.rcos : be1.lcos;
-         if (fabs(cs) < _settings.cosineTreshold)
-            p0.addScaled(be1.dir, _settings.bondSpace * _ctghalf(cs) * 2);
-      }
-
-      if (!_ad(be2.aid).showLabel) {
-         cs = bd.lineOnTheRight ? be2.lcos : be2.rcos;
-         if (fabs(cs) < _settings.cosineTreshold)
-            p1.addScaled(be2.dir, _settings.bondSpace * _ctghalf(cs) * 2);
-      }
-
-      coord[0].copy(be1.p);
-      coord[1].copy(be2.p);
-      coord[2].copy(p0);
-      coord[3].copy(p1);
-   }
-}
-
-void MoleculeRenderInternal::_drawStereoCareBox (BondDescr& bd, const BondEnd& be1, const BondEnd& be2)
-{
-   Vec2f ns;
-   ns.scaled(bd.norm, _settings.bondSpace);
-   if (!bd.lineOnTheRight)
-      ns.negate();
-   if (bd.stereoCare)
-   {
-         Vec2f p0, p1, p2, p3;
-      p0.lineCombin(be1.p, bd.dir, (bd.length - _settings.stereoCareBoxSize) / 2);
-      p0.addScaled(bd.norm, -_settings.stereoCareBoxSize / 2);
-      bd.extP = bd.extN = _settings.stereoCareBoxSize / 2 + _settings.unit / 2;
-      if (!bd.centered)
-      {
-         float shift = Vec2f::dot(ns,bd.norm);
-         bd.extP += shift;
-         bd.extN -= shift;
-         p0.add(ns);
-      }
-      p1.lineCombin(p0, bd.dir, _settings.stereoCareBoxSize);
-      p2.lineCombin(p1, bd.norm, _settings.stereoCareBoxSize);
-      p3.lineCombin(p0, bd.norm, _settings.stereoCareBoxSize);
-
-      _cw.setLineWidth(_settings.unit);
-      _cw.drawQuad(p0, p1, p2, p3);
-
-   }
-}
-
-void MoleculeRenderInternal::_bondDouble (BondDescr& bd, const BondEnd& be1, const BondEnd& be2)
-{
-   Vec2f coord[4];
-   _prepareDoubleBondCoords(coord, bd, be1, be2, true);
-   if (bd.stereodir == BOND_STEREO_BOLD) {
-      _bondBoldStereo(bd, be1, be2);
-      _cw.drawLine(coord[2], coord[3]);
-   } else if (bd.cistrans) {
-      _cw.drawLine(coord[0], coord[3]);
-      _cw.drawLine(coord[2], coord[1]);
-   } else {
-      _cw.drawLine(coord[0], coord[1]);
-      _cw.drawLine(coord[2], coord[3]);
-   }
-
-   _drawStereoCareBox(bd, be1, be2);
-}
-
-void MoleculeRenderInternal::_bondSingleOrAromatic (BondDescr& bd, const BondEnd& be1, const BondEnd& be2)
-{
-   Vec2f coord[4];
-   _prepareDoubleBondCoords(coord, bd, be1, be2, true);
-   _cw.drawLine(coord[0], coord[1]);
-   _cw.setDash(_settings.bondDashSingleOrAromatic);
-   _cw.drawLine(coord[2], coord[3]);
-   _cw.resetDash();
-
-   _drawStereoCareBox(bd, be1, be2);
-}
-
-void MoleculeRenderInternal::_bondDoubleOrAromatic (BondDescr& bd, const BondEnd& be1, const BondEnd& be2)
-{
-   Vec2f coord[4];
-   _prepareDoubleBondCoords(coord, bd, be1, be2, true);
-   _cw.setDash(_settings.bondDashDoubleOrAromatic);
-   _cw.drawLine(coord[0], coord[1]);
-   _cw.drawLine(coord[2], coord[3]);
-   _cw.resetDash();
-
-   _drawStereoCareBox(bd, be1, be2);
-}
-
-
-void MoleculeRenderInternal::_bondSingleOrDouble (BondDescr& bd, const BondEnd& be1, const BondEnd& be2)
-{
-   Vec2f ns, ds;
-   ns.scaled(bd.norm, 2 * _settings.bondSpace);
-
-   ds.diff(be2.p, be1.p);
-   float len = ds.length();
-   ds.normalize();
-
-   // Get number of segments of single-or-double bond
-   // An average bond in our coordinates has length 1. We want an average bond to have 5 segments, like -=-=-
-   // For longer bond more segments may be necessary, for shorter one - less, but not less then 3 segments, like -=-
-   int numSegments = __max((int)(len / 0.4f), 1) * 2 + 1;
-
-   Vec2f r0, r1, p0, p1, q0, q1;
-   float step = len / numSegments;
-   ns.scale(0.5f);
-   for (int i = 0; i < numSegments; ++i)
-   {
-      r0.lineCombin(be1.p, ds, i * step);
-      r1.lineCombin(be1.p, ds, (i + 1) * step);
-      if (i & 1) {
-         p0.sum(r0, ns);
-         p1.sum(r1, ns);
-         q0.diff(r0, ns);
-         q1.diff(r1, ns);
-         _cw.drawLine(p0, p1);
-         _cw.drawLine(q0, q1);
-      } else
-         _cw.drawLine(r0, r1);
-   }
-}
-
-void MoleculeRenderInternal::_bondAromatic (BondDescr& bd, const BondEnd& be1, const BondEnd& be2)
-{
-
-   if (bd.aromRing)
-   {
-      // bond is in a ring, draw only a single line
-      _cw.drawLine(be1.p, be2.p);
-      bd.extP = bd.extN = _settings.bondLineWidth / 2;
-   }
-   else
-   {
-      Vec2f coord[4];
-      _prepareDoubleBondCoords(coord, bd, be1, be2, false);
-
-      _cw.drawLine(coord[0], coord[1]);
-      _cw.setDash(_settings.bondDashAromatic);
-      _cw.drawLine(coord[2], coord[3]);
-      _cw.resetDash();
-   }
-
-}
-
-void MoleculeRenderInternal::_bondTriple (BondDescr& bd, const BondEnd& be1, const BondEnd& be2)
-{
-   Vec2f ns;
-   ns.scaled(bd.norm, _settings.bondSpace * 2);
-
-   Vec2f vr1(be1.p), vr2(be2.p), vl1(be1.p), vl2(be2.p);
-   vr1.add(ns);
-   vr2.add(ns);
-   vl1.sub(ns);
-   vl2.sub(ns);
-
-   _cw.drawLine(be1.p, be2.p);
-   _cw.drawLine(vr1, vr2);
-   _cw.drawLine(vl1, vl2);
-
-   bd.extP = bd.extN = _settings.bondSpace * 2 + _settings.bondLineWidth / 2;
-}
->>>>>>> a1625ecc
+/****************************************************************************
+ * Copyright (C) 2009-2013 GGA Software Services LLC
+ *
+ * This file is part of Indigo toolkit.
+ *
+ * This file may be distributed and/or modified under the terms of the
+ * GNU General Public License version 3 as published by the Free Software
+ * Foundation and appearing in the file LICENSE.GPL included in the
+ * packaging of this file.
+ *
+ * This file is provided AS IS with NO WARRANTY OF ANY KIND, INCLUDING THE
+ * WARRANTY OF DESIGN, MERCHANTABILITY AND FITNESS FOR A PARTICULAR PURPOSE.
+ ***************************************************************************/
+
+#include "base_cpp/output.h"
+#include "base_cpp/scanner.h"
+#include "molecule/molecule.h"
+#include "molecule/query_molecule.h"
+#include "reaction/reaction.h"
+#include "reaction/query_reaction.h"
+#include "render_context.h"
+#include "render_internal.h"
+
+using namespace indigo;
+
+#define BOND_STEREO_BOLD 10001
+
+static bool ElementHygrodenOnLeft[] =
+{
+   false,  // filler
+   false,  //ELEM_H
+   false,  //ELEM_He
+   false,  //ELEM_Li
+   false,  //ELEM_Be
+   false,  //ELEM_B
+   false,  //ELEM_C
+   false,  //ELEM_N
+   true,   //ELEM_O
+   true,   //ELEM_F
+   false,  //ELEM_Ne
+   false,  //ELEM_Na
+   false,  //ELEM_Mg
+   false,  //ELEM_Al
+   false,  //ELEM_Si
+   false,  //ELEM_P
+   true,   //ELEM_S
+   true,   //ELEM_Cl
+   false,  //ELEM_Ar
+   false,  //ELEM_K
+   false,  //ELEM_Ca
+   false,  //ELEM_Sc
+   false,  //ELEM_Ti
+   false,  //ELEM_V
+   false,  //ELEM_Cr
+   false,  //ELEM_Mn
+   false,  //ELEM_Fe
+   false,  //ELEM_Co
+   false,  //ELEM_Ni
+   false,  //ELEM_Cu
+   false,  //ELEM_Zn
+   false,  //ELEM_Ga
+   false,  //ELEM_Ge
+   false,  //ELEM_As
+   true,   //ELEM_Se
+   true,   //ELEM_Br
+   false,  //ELEM_Kr
+   false,  //ELEM_Rb
+   false,  //ELEM_Sr
+   false,  //ELEM_Y
+   false,  //ELEM_Zr
+   false,  //ELEM_Nb
+   false,  //ELEM_Mo
+   false,  //ELEM_Tc
+   false,  //ELEM_Ru
+   false,  //ELEM_Rh
+   false,  //ELEM_Pd
+   false,  //ELEM_Ag
+   false,  //ELEM_Cd
+   false,  //ELEM_In
+   false,  //ELEM_Sn
+   false,  //ELEM_Sb
+   false,  //ELEM_Te
+   true,   //ELEM_I
+   false,  //ELEM_Xe
+   false,  //ELEM_Cs
+   false,  //ELEM_Ba
+   false,  //ELEM_La
+   false,  //ELEM_Ce
+   false,  //ELEM_Pr
+   false,  //ELEM_Nd
+   false,  //ELEM_Pm
+   false,  //ELEM_Sm
+   false,  //ELEM_Eu
+   false,  //ELEM_Gd
+   false,  //ELEM_Tb
+   false,  //ELEM_Dy
+   false,  //ELEM_Ho
+   false,  //ELEM_Er
+   false,  //ELEM_Tm
+   false,  //ELEM_Yb
+   false,  //ELEM_Lu
+   false,  //ELEM_Hf
+   false,  //ELEM_Ta
+   false,  //ELEM_W
+   false,  //ELEM_Re
+   false,  //ELEM_Os
+   false,  //ELEM_Ir
+   false,  //ELEM_Pt
+   false,  //ELEM_Au
+   false,  //ELEM_Hg
+   false,  //ELEM_Tl
+   false,  //ELEM_Pb
+   false,  //ELEM_Bi
+   false,  //ELEM_Po
+   false,  //ELEM_At
+   false,  //ELEM_Rn
+   false,  //ELEM_Fr
+   false,  //ELEM_Ra
+   false,  //ELEM_Ac
+   false,  //ELEM_Th
+   false,  //ELEM_Pa
+   false,  //ELEM_U
+   false,  //ELEM_Np
+   false,  //ELEM_Pu
+   false,  //ELEM_Am
+   false,  //ELEM_Cm
+   false,  //ELEM_Bk
+   false,  //ELEM_Cf
+   false,  //ELEM_Es
+   false,  //ELEM_Fm
+   false,  //ELEM_Md
+   false,  //ELEM_No
+   false   //ELEM_Lr
+};
+
+static bool _isBondWide (const BondDescr& bd)
+{
+   return bd.type == BOND_DOUBLE || bd.type == BOND_TRIPLE ||
+      bd.queryType == QueryMolecule::QUERY_BOND_DOUBLE_OR_AROMATIC ||
+      bd.queryType == QueryMolecule::QUERY_BOND_SINGLE_OR_AROMATIC ||
+      bd.queryType == QueryMolecule::QUERY_BOND_SINGLE_OR_DOUBLE;
+}
+
+RenderOptions::RenderOptions ()
+{
+   clear();
+}
+
+void RenderOptions::clear()
+{
+   baseColor.set(0, 0, 0);
+   backgroundColor.set(-1, -1, -1);
+   highlightThicknessEnable = false;
+   highlightThicknessFactor = 1.8f;
+   highlightColorEnable = true;
+   highlightColor.set(1, 0, 0);
+   aamColor.set(0, 0, 0);
+   commentFontFactor = 20;
+   commentSpacing = 0.5;
+   titleFontFactor = 20;
+   titleSpacing = 0.5;
+   labelMode = LABEL_MODE_TERMINAL_HETERO;
+   highlightedLabelsVisible = false;
+   boldBondDetection = true;
+   implHVisible = true;
+   commentColor.set(0,0,0);
+   titleColor.set(0,0,0);
+   dataGroupColor.set(0,0,0);
+   mode = MODE_NONE;
+   hdc = 0;
+   output = NULL;
+   showAtomIds = false;
+   showBondIds = false;
+   atomBondIdsFromOne = false;
+   showBondEndIds = false;
+   showNeighborArcs = false;
+   showValences = true;
+   atomColoring = false;
+   stereoMode = STEREO_STYLE_OLD;
+   showReactingCenterUnchanged = false;
+   centerDoubleBondWhenStereoAdjacent = false;
+   showCycles = false;
+   agentsBelowArrow = true;
+   collapseSuperatoms = false;
+   atomColorProp.clear();
+}
+
+IMPL_ERROR(MoleculeRenderInternal, "molecule render internal");
+
+CP_DEF(MoleculeRenderInternal);
+
+MoleculeRenderInternal::MoleculeRenderInternal (const RenderOptions& opt, const RenderSettings& settings, RenderContext& cw) :
+_mol(NULL), _cw(cw), _settings(settings), _opt(opt), CP_INIT, TL_CP_GET(_data), TL_CP_GET(_atomMapping), TL_CP_GET(_atomMappingInv), TL_CP_GET(_bondMappingInv), isRFragment(false)
+{
+   _data.clear();
+   _atomMapping.clear();
+   _atomMappingInv.clear();
+   _bondMappingInv.clear();
+}
+
+void MoleculeRenderInternal::setMolecule (BaseMolecule* mol)
+{
+   _mol = mol;
+   _data.clear();
+   _atomMapping.clear();
+
+   if ((_opt.collapseSuperatoms && _mol->superatoms.size() > 0) || _mol->multiple_groups.size() > 0) {
+      _prepareSGroups();
+   }
+
+   int i;
+
+   // data
+   _data.atoms.clear();
+   _data.atoms.resize(_mol->vertexEnd());
+   for (i = _mol->vertexBegin(); i != _mol->vertexEnd(); i = _mol->vertexNext(i))
+      _ad(i).clear();
+
+   _data.bonds.clear();
+   _data.bonds.resize(_mol->edgeEnd());
+   for (i = _mol->edgeBegin(); i != _mol->edgeEnd(); i = _mol->edgeNext(i))
+      _bd(i).clear();
+}
+
+void MoleculeRenderInternal::setIsRFragment (bool isRFragment)
+{
+   this->isRFragment = isRFragment;
+}
+
+void MoleculeRenderInternal::setScaleFactor (const float scaleFactor, const Vec2f& min, const Vec2f& max)
+{
+   _scale = scaleFactor;
+   _min.copy(min);
+   _max.copy(max);
+}
+
+void mapArray (Array<int>& dst, const Array<int>& src, const int* mapping)
+{
+   for (int i = 0; i < src.size(); ++i) {
+      int j = mapping == NULL ? i : mapping[i];
+      dst[j] = src[i];
+   }
+}
+
+void MoleculeRenderInternal::setReactionComponentProperties (const Array<int>* aam,
+                                                             const Array<int>* reactingCenters,
+                                                             const Array<int>* inversions)
+{
+   if (aam != NULL)
+      _data.aam.copy(*aam);
+   if (reactingCenters != NULL)
+      _data.reactingCenters.copy(*reactingCenters);
+   if (inversions != NULL)
+      _data.inversions.copy(*inversions);
+}
+
+void MoleculeRenderInternal::setQueryReactionComponentProperties (const Array<int>* exactChanges)
+{
+   if (exactChanges != NULL)
+      _data.exactChanges.copy(*exactChanges);
+}
+
+void MoleculeRenderInternal::render ()
+{
+   _initCoordinates();
+
+   _initBondData();
+
+   _initBondEndData();
+
+   _findNeighbors();
+
+   _initBoldStereoBonds();
+
+   _findRings();
+
+   _determineDoubleBondShift();
+
+   _determineStereoGroupsMode();
+
+   _initAtomData();
+
+   _initRGroups();
+
+   _findCenteredCase();
+
+   _prepareLabels();
+
+   _initDataSGroups();
+
+   _initSruGroups();
+
+   _initMulGroups();
+
+   _initSupGroups();
+
+   _extendRenderItems();
+
+   _findAnglesOverPi();
+
+   _calculateBondOffset();
+
+   _applyBondOffset();
+
+   _setBondCenter();
+
+   _renderLabels();
+
+   _renderBonds();
+
+   _renderRings();
+
+   _renderSGroups();
+
+   _renderBondIds();
+
+   _renderAtomIds();
+
+   _renderEmptyRFragment();
+}
+
+BondEnd& MoleculeRenderInternal::_be (int beid)
+{
+   return _data.bondends[beid];
+}
+
+const BondEnd& MoleculeRenderInternal::_be (int beid) const
+{
+   return _data.bondends[beid];
+}
+
+BondDescr& MoleculeRenderInternal::_bd (int bid)
+{
+   return _data.bonds[bid];
+}
+
+const BondDescr& MoleculeRenderInternal::_bd (int bid) const
+{
+   return _data.bonds[bid];
+}
+
+AtomDesc& MoleculeRenderInternal::_ad (int aid)
+{
+   return _data.atoms[aid];
+}
+
+const AtomDesc& MoleculeRenderInternal::_ad (int aid) const
+{
+   return _data.atoms[aid];
+}
+
+int MoleculeRenderInternal::_getOpposite (int beid) const
+{
+   int bid = _be(beid).bid;
+   const BondDescr& bd = _bd(bid);
+   if (bd.be1 == beid)
+      return bd.be2;
+   if (bd.be2 == beid)
+      return bd.be1;
+   throw Error("The bond end given is not adjacent to this bond");
+}
+
+void MoleculeRenderInternal::_determineDoubleBondShift()
+{
+   // determine double bond shift direction, if any
+   // (the bond may not be double or appear to be centered later on - so far we don't care)
+   for (int i = _mol->edgeBegin(); i < _mol->edgeEnd(); i = _mol->edgeNext(i))
+   {
+      BondDescr& bd = _bd(i);
+      const BondEnd& be1 = _be(bd.be1);
+      const BondEnd& be2 = _be(bd.be2);
+
+      if (bd.inRing)
+         if (be1.lRing < 0)
+            bd.lineOnTheRight = true;
+         else if (be2.lRing < 0)
+            bd.lineOnTheRight = false;
+         else
+         {
+            const Ring& r1 = _data.rings[be1.lRing];
+            const Ring& r2 = _data.rings[be2.lRing];
+            // compare the ratios of double bonds in the two rings
+            bd.lineOnTheRight = r1.dblBondCount * r2.bondEnds.size() < r2.dblBondCount * r1.bondEnds.size();
+         }
+      else
+      {
+         const BondEnd& bel1 = _be(be1.lnei);
+         const BondEnd& ber1 = _be(be1.rnei);
+         // right neighbor for the second bond end is on the left of the bond!
+         const BondEnd& bel2 = _be(be2.rnei);
+         const BondEnd& ber2 = _be(be2.lnei);
+
+         // angles adjacent to the bond
+         float al1 = be1.lang, ar1 = ber1.lang,
+            al2 = bel2.lang, ar2 = be2.lang;
+         int neiBalance =
+            (al1 < M_PI ? 1 : 0) +
+            (al2 < M_PI ? 1 : 0) +
+            (ar1 < M_PI ? -1 : 0) +
+            (ar2 < M_PI ? -1 : 0);
+         if (neiBalance > 0)
+            bd.lineOnTheRight = false;
+         else if (neiBalance < 0)
+            bd.lineOnTheRight = true;
+         else
+         {
+            // compare the number of wide (double, triple, etc.) bonds on both sides
+            int wideNeiBalance =
+               (al1 < M_PI && _isBondWide(_bd(bel1.bid)) ? 1 : 0) +
+               (al2 < M_PI && _isBondWide(_bd(bel2.bid)) ? 1 : 0) +
+               (ar1 < M_PI && _isBondWide(_bd(ber1.bid)) ? -1 : 0) +
+               (ar2 < M_PI && _isBondWide(_bd(ber2.bid)) ? -1 : 0);
+            if (wideNeiBalance > 0)
+               bd.lineOnTheRight = false;
+            else if (wideNeiBalance < 0)
+               bd.lineOnTheRight = true;
+            else
+            {
+               // compare the number of wide (double, triple, etc.) bonds on both sides
+               int stereoBalance =
+                  (al1 < M_PI && _bd(bel1.bid).stereodir != 0 ? 1 : 0) +
+                  (al2 < M_PI && _bd(bel2.bid).stereodir != 0 ? 1 : 0) +
+                  (ar1 < M_PI && _bd(ber1.bid).stereodir != 0 ? -1 : 0) +
+                  (ar2 < M_PI && _bd(ber2.bid).stereodir != 0 ? -1 : 0);
+               if (stereoBalance > 0)
+                  bd.lineOnTheRight = true;
+               else if (stereoBalance < 0)
+                  bd.lineOnTheRight = false;
+               else
+                  bd.lineOnTheRight = (al1 + al2 < ar1 + ar2);
+            }
+         }
+      }
+   }
+}
+
+void MoleculeRenderInternal::_extendRenderItem (RenderItem& item, const float extent)
+{
+   Vec2f exv(extent, extent);
+   item.bbsz.addScaled(exv, 2);
+   item.bbp.sub(exv);
+   item.relpos.add(exv);
+}
+
+#define __minmax(inv, t1, t2) (inv ? __min(t1, t2) : __max(t1, t2))
+bool MoleculeRenderInternal::_clipRaySegment (float& offset, const Vec2f& p, const Vec2f& d, const Vec2f& n0, const Vec2f& a, const Vec2f& b, const float w)
+{
+   Vec2f ab, pa, pb;
+   ab.diff(b, a);
+   ab.normalize();
+   Vec2f n(n0);
+   float dot = Vec2f::dot(ab, n);
+   if (fabs(dot) < 1e-4)
+      return 0;
+   if (dot < 0)
+      n.negate();
+   pa.diff(a, p);
+   pb.diff(b, p);
+   float ta = Vec2f::dot(pa, n);
+   float tb = Vec2f::dot(pb, n);
+   float tl = -w/2;
+   float tr = w/2;
+   float t = 0;
+   bool f = false;
+   bool inv = Vec2f::dot(ab, d) < 0;
+   if (ta < tl + 1e-8 && tl < tb + 1e-8)
+   {
+      t = f ? __minmax(inv, t, tl) : tl;
+      f = true;
+   }
+   if (ta < tr + 1e-8 && tr < tb + 1e-8)
+   {
+      t = f ? __minmax(inv, t, tr) : tr;
+      f = true;
+   }
+   if (tl < ta + 1e-8 && ta < tr + 1e-8)
+   {
+      t = f ? __minmax(inv, t, ta) : ta;
+      f = true;
+   }
+   if (tl < tb + 1e-8 && tb < tr + 1e-8)
+   {
+      t = f ? __minmax(inv, t, tb) : tb;
+      f = true;
+   }
+
+   if (!f)
+      return false;
+   pa.addScaled(ab, (t - ta)/fabs(dot));
+   offset = Vec2f::dot(d, pa);
+   return true;
+}
+
+bool MoleculeRenderInternal::_clipRayBox (float& offset, const Vec2f& p, const Vec2f& d, const Vec2f& rp, const Vec2f& sz, const float w)
+{
+   Vec2f n(-d.y, d.x);
+   Vec2f a, b;
+   bool f = false;
+   float t = 0, tt = 0;
+
+   a.set(rp.x, rp.y);
+   b.set(rp.x + sz.x, rp.y);
+   if (_clipRaySegment(tt, p, d, n, a, b, w))
+   {
+      f = true;
+      t = __max(t, tt);
+   }
+
+   a.set(rp.x, rp.y);
+   b.set(rp.x, rp.y + sz.y);
+   if (_clipRaySegment(tt, p, d, n, a, b, w))
+   {
+      f = true;
+      t = __max(t, tt);
+   }
+
+   a.set(rp.x + sz.x, rp.y);
+   b.set(rp.x + sz.x, rp.y + sz.y);
+   if (_clipRaySegment(tt, p, d, n, a, b, w))
+   {
+      f = true;
+      t = __max(t, tt);
+   }
+
+   a.set(rp.x, rp.y + sz.y);
+   b.set(rp.x + sz.x, rp.y + sz.y);
+   if (_clipRaySegment(tt, p, d, n, a, b, w))
+   {
+      f = true;
+      t = __max(t, tt);
+   }
+
+   if (f)
+      offset = t;
+   return f;
+}
+
+const char* MoleculeRenderInternal::_getStereoGroupText (int type)
+{
+   switch (type)
+   {
+   case MoleculeStereocenters::ATOM_ABS:
+      return "abs";
+   case MoleculeStereocenters::ATOM_AND:
+      return "and";
+   case MoleculeStereocenters::ATOM_OR:
+      return "or";
+   case MoleculeStereocenters::ATOM_ANY:
+      return "any";
+   default:
+      throw Error("Unknown stereocenter type");
+   }
+}
+
+void MoleculeRenderInternal::_initRGroups()
+{
+   if (_mol->attachmentPointCount() > 0) {
+      for (int i = 1; i <= _mol->attachmentPointCount(); ++i)
+         for (int j = 0, k; (k = _mol->getAttachmentPoint(i, j)) >= 0; ++j)
+            _ad(k).isRGroupAttachmentPoint = true;
+   }
+}
+
+int MoleculeRenderInternal::_parseColorString (Scanner& scanner, float& r, float& g, float& b)
+{
+   if (!scanner.tryReadFloat(r))
+      return -1;
+   scanner.skipSpace();
+   if (scanner.isEOF())
+      return -1;
+   if (scanner.readChar() != ',')
+      return -1;
+   scanner.skipSpace();
+   if (!scanner.tryReadFloat(g))
+      return -1;
+   scanner.skipSpace();
+   if (scanner.isEOF())
+      return -1;
+   if (scanner.readChar() != ',')
+      return -1;
+   scanner.skipSpace();
+   if (!scanner.tryReadFloat(b))
+      return -1;
+   return 1;
+}
+
+void MoleculeRenderInternal::_initDataSGroups()
+{
+   BaseMolecule& bm = *_mol;
+   const char* atomColorProp = _opt.atomColorProp.size() > 0 ? _opt.atomColorProp.ptr() : NULL;
+   for (int i = bm.data_sgroups.begin(); i < bm.data_sgroups.end(); i = bm.data_sgroups.next(i)) {
+      const BaseMolecule::DataSGroup& group = bm.data_sgroups[i];
+      if (atomColorProp != NULL && strcmp(atomColorProp, group.name.ptr()) == 0) {
+         Vec3f color;
+         BufferScanner scanner(group.data);
+         if (_parseColorString(scanner, color.x, color.y, color.z) < 0)
+            throw Error("Color value format invalid");
+         for (int j = 0; j < group.atoms.size(); ++j) {
+            AtomDesc& ad = _ad(group.atoms[j]);
+            if (ad.hcolorSet)
+               throw Error("An atom belongs to more then one color group");
+            ad.hcolor.copy(color);
+            ad.hcolorSet = true;
+         }
+         continue;
+      }
+      SGroup& sg = _data.sgroups.push();
+      int tii = _pushTextItem(sg, RenderItem::RIT_DATASGROUP);
+      TextItem& ti = _data.textitems[tii];
+      ti.text.copy(group.data);
+      ti.text.push(0);
+      ti.fontsize = FONT_SIZE_DATA_SGROUP;
+      _cw.setTextItemSize(ti);
+      const AtomDesc& ad = _ad(group.atoms[0]);
+      if (!group.detached) {
+         ti.bbp.copy(_ad(group.atoms[0]).pos);
+         ti.bbp.x += ad.boundBoxMax.x + _settings.unit * 2;
+         ti.bbp.y -= ti.bbsz.y/2;
+      } else if (group.relative) {
+         _objDistTransform(ti.bbp, group.display_pos);
+         ti.bbp.add(_ad(group.atoms[0]).pos);
+      } else {
+         _objCoordTransform(ti.bbp, group.display_pos);
+      }
+   }
+}
+
+void MoleculeRenderInternal::_loadBrackets(SGroup& sg, const Array<Vec2f[2]>& coord, bool transformCoordinates)
+{
+   for (int j = 0; j < coord.size(); ++j) {
+      Vec2f a(coord[j][0]), b(coord[j][1]);
+      int bracketId = _data.brackets.size();
+      if (j == 0)
+         sg.bibegin = bracketId, sg.bicount = 1;
+      else
+         sg.bicount++;
+      RenderItemBracket& bracket =_data.brackets.push();
+      bracket.p0.copy(a);
+      bracket.p1.copy(b);
+      if (transformCoordinates) {
+         bracket.p0.set(a.x - _min.x, _max.y - a.y);
+         bracket.p0.scale(_scale);
+         bracket.p1.set(b.x - _min.x, _max.y - b.y);
+         bracket.p1.scale(_scale);
+      }
+      bracket.d.diff(bracket.p1, bracket.p0);
+      bracket.length = bracket.d.length();
+      bracket.d.normalize();
+      bracket.n.copy(bracket.d);
+      bracket.n.rotateL(-1, 0);
+      bracket.width = bracket.length * 0.15f;
+      bracket.q0.lineCombin(bracket.p0, bracket.n, bracket.width);
+      bracket.q1.lineCombin(bracket.p1, bracket.n, bracket.width);
+      bracket.invertUpperLowerIndex = bracket.n.x > 0;
+   }
+}
+
+void MoleculeRenderInternal::_loadBracketsAuto(const BaseMolecule::SGroup& group, SGroup& sg) {
+   if (group.brackets.size() == 0 || Vec2f::distSqr(group.brackets.at(0)[0], group.brackets.at(0)[1]) < EPSILON)
+      _placeBrackets(sg, group.atoms);
+   else
+      _loadBrackets(sg, group.brackets, true);
+}
+
+void MoleculeRenderInternal::_positionIndex(SGroup& sg, int ti, bool lower)
+{
+   RenderItemBracket& bracket = _data.brackets[sg.bibegin + sg.bicount - 1];
+   TextItem& index = _data.textitems[ti];
+   if (bracket.invertUpperLowerIndex)
+      lower = !lower;
+   _cw.setTextItemSize(index, lower ? bracket.p1 : bracket.p0);
+   float xShift = (fabs(index.bbsz.x * bracket.n.x) + fabs(index.bbsz.y * bracket.n.y)) / 2 + _settings.unit;
+   float yShift = (fabs(index.bbsz.x * bracket.d.x) + fabs(index.bbsz.y * bracket.d.y)) / 2;
+   index.bbp.addScaled(bracket.n, -xShift);
+   index.bbp.addScaled(bracket.d, lower ? -yShift : yShift);
+}
+
+void MoleculeRenderInternal::_initSruGroups()
+{
+   BaseMolecule& bm = *_mol;
+   for (int i = bm.repeating_units.begin(); i < bm.repeating_units.end(); i = bm.repeating_units.next(i)) {
+      const BaseMolecule::RepeatingUnit& group = bm.repeating_units[i];
+      SGroup& sg = _data.sgroups.push();
+      _loadBracketsAuto(group, sg);
+      int tiIndex = _pushTextItem(sg, RenderItem::RIT_SGROUP);
+      TextItem& index = _data.textitems[tiIndex];
+      index.fontsize = FONT_SIZE_ATTR;
+      bprintf(index.text, group.subscript.size() > 0 ? group.subscript.ptr() : "n");
+      _positionIndex(sg, tiIndex, true);
+      if (group.connectivity != BaseMolecule::RepeatingUnit::HEAD_TO_TAIL) {
+         int tiConn = _pushTextItem(sg, RenderItem::RIT_SGROUP);
+         TextItem& conn = _data.textitems[tiConn];
+         conn.fontsize = FONT_SIZE_ATTR;
+         if (group.connectivity == BaseMolecule::RepeatingUnit::HEAD_TO_HEAD) {
+            bprintf(conn.text, "hh");
+         } else {
+            bprintf(conn.text, "eu");
+         }
+         _positionIndex(sg, tiConn, false);
+      }
+   }
+}
+
+void MoleculeRenderInternal::_initMulGroups()
+{
+   BaseMolecule& bm = *_mol;
+   for (int i = bm.multiple_groups.begin(); i < bm.multiple_groups.end(); i = bm.multiple_groups.next(i)) {
+      const BaseMolecule::MultipleGroup& group = bm.multiple_groups[i];
+      SGroup& sg = _data.sgroups.push();
+      _loadBracketsAuto(group, sg);
+      int tiIndex = _pushTextItem(sg, RenderItem::RIT_SGROUP);
+      TextItem& index = _data.textitems[tiIndex];
+      index.fontsize = FONT_SIZE_ATTR;
+      bprintf(index.text, "%d", group.multiplier);
+      _positionIndex(sg, tiIndex, true);
+   }
+}
+
+void MoleculeRenderInternal::_placeBrackets(SGroup& sg, const Array<int>& atoms)
+{
+   QS_DEF(Array<Vec2f[2]>, brackets);
+   brackets.clear();
+   Vec2f min, max, a, b;
+   for (int i = 0; i < atoms.size(); ++i) {
+      int aid = atoms[i];
+      const AtomDesc& ad = _ad(aid);
+      a.sum(ad.pos, ad.boundBoxMin);
+      b.sum(ad.pos, ad.boundBoxMax);
+      if (i == 0) {
+         min.copy(a);
+         max.copy(b);
+      } else {
+         min.min(a);
+         max.max(b);
+      }
+   }
+   float extent = _settings.unit * 3;
+   min.sub(Vec2f(extent, extent));
+   max.add(Vec2f(extent, extent));
+   Vec2f* const & left = brackets.push();
+   left[0].set(min.x, max.y);
+   left[1].set(min.x, min.y);
+   Vec2f* const & right = brackets.push();
+   right[0].set(max.x, min.y);
+   right[1].set(max.x, max.y);
+   _loadBrackets(sg, brackets, false);
+}
+
+void MoleculeRenderInternal::_initSupGroups()
+{
+   BaseMolecule& bm = *_mol;
+   for (int i = bm.superatoms.begin(); i < bm.superatoms.end(); i = bm.superatoms.next(i)) {
+      const BaseMolecule::Superatom& group = bm.superatoms[i];
+      SGroup& sg = _data.sgroups.push();
+      _placeBrackets(sg, group.atoms);
+      int tiIndex = _pushTextItem(sg, RenderItem::RIT_SGROUP);
+      TextItem& index = _data.textitems[tiIndex];
+      index.fontsize = FONT_SIZE_ATTR;
+      bprintf(index.text, "%s", group.subscript.ptr());
+      _positionIndex(sg, tiIndex, true);
+   }
+}
+
+void MoleculeRenderInternal::_prepareSGroups()
+{
+   {
+      BaseMolecule* newMol = NULL;
+      BaseMolecule& bm1 = *_mol;
+      if (bm1.isQueryMolecule())
+         newMol = new QueryMolecule();
+      else
+         newMol = new Molecule();
+      newMol->clone(bm1, &_atomMapping, &_atomMappingInv);
+      _bondMappingInv.clear();
+      for (int i = newMol->edgeBegin(); i < newMol->edgeEnd(); i = newMol->edgeNext(i))
+         _bondMappingInv.insert(i, BaseMolecule::findMappedEdge(*newMol, *_mol, i, _atomMappingInv.ptr()));
+      _mol = newMol;
+   }
+
+   BaseMolecule& bm = *_mol;
+   if (_opt.collapseSuperatoms) {
+      for (int i = bm.superatoms.begin(); i < bm.superatoms.end(); i = bm.superatoms.next(i)) {
+         const BaseMolecule::Superatom& group = bm.superatoms[i];
+         Vec3f centre;
+         for (int i = 0; i < group.atoms.size(); ++i) {
+            int aid = group.atoms[i];
+            centre.add(bm.getAtomXyz(aid));
+         }
+         centre.scale(1.0f / group.atoms.size());
+         int said = -1;
+
+         if (bm.isQueryMolecule()) {
+            AutoPtr<QueryMolecule::Atom> atom;
+            atom.reset(new QueryMolecule::Atom(QueryMolecule::ATOM_PSEUDO, group.subscript.ptr()));
+            said = bm.asQueryMolecule().addAtom(atom.release());
+         } else {
+            Molecule& mol = bm.asMolecule();
+            said = mol.addAtom(ELEM_PSEUDO);
+            mol.setPseudoAtom(said, group.subscript.ptr());
+         }
+         QS_DEF(RedBlackSet<int>, groupAtoms);
+         groupAtoms.clear();
+         for (int j = 0; j < group.atoms.size(); ++j) {
+            groupAtoms.insert(group.atoms[j]);
+         }
+         Vec3f pos;
+         int posCnt = 0;
+         while (group.atoms.size() > 0) {
+            int aid = group.atoms[0];
+            const Vertex& v = bm.getVertex(aid);
+            bool posCounted = false;
+            for (int j = v.neiBegin(); j < v.neiEnd(); j = v.neiNext(j)) {
+               int naid = v.neiVertex(j);
+               if (!groupAtoms.find(naid)) {
+                  pos.add(bm.getAtomXyz(aid));
+                  posCounted = true;
+                  posCnt++;
+                  int nbid = v.neiEdge(j), bid = -1;
+                  if (bm.findEdgeIndex(naid, said) < 0) {
+                     if (bm.isQueryMolecule()) {
+                        QueryMolecule& qm = bm.asQueryMolecule();
+                        bid = qm.addBond(said, naid, qm.getBond(nbid).clone());
+                     }else{
+                        Molecule& mol = bm.asMolecule();
+                        bid = mol.addBond(said, naid, mol.getBondOrder(nbid));
+                        mol.setEdgeTopology(bid, mol.getBondTopology(nbid));
+                     }
+                     if (_bondMappingInv.find(bid))
+                        _bondMappingInv.remove(bid);
+                     _bondMappingInv.insert(bid, _bondMappingInv.at(nbid));
+                  }
+               }
+            }
+            bm.removeAtom(aid);
+         }
+         if (posCnt == 0)
+            pos.copy(centre);
+         else
+            pos.scale(1.f / posCnt);
+         bm.setAtomXyz(said, pos.x, pos.y, pos.z);
+      }
+   }
+
+   QS_DEF(BaseMolecule::Mapping, mapAtom);
+   mapAtom.clear();
+   for (int i = bm.multiple_groups.begin(); i < bm.multiple_groups.end(); i = bm.multiple_groups.next(i)) {
+      BaseMolecule::MultipleGroup::collapse(bm, i, mapAtom, _bondMappingInv);
+   }
+}
+
+int dblcmp (double a, double b, void* context) {
+   return a > b ? 1 : (a < b ? -1 : 0);
+}
+
+struct Segment {
+   int id;
+   Vec2f p0, p1;
+   int beg, end;
+   int pos;
+};
+
+struct Event {
+   int id;
+   Vec2f p;
+   bool begin;
+};
+
+int evcmp (const Event& a, const Event& b, void* context) {
+   if (a.p.x > b.p.x)
+      return 1;
+   if (a.p.x < b.p.x)
+      return -1;
+   if (a.p.y > b.p.y)
+      return 1;
+   if (a.p.y < b.p.y)
+      return -1;
+   if (a.begin && !b.begin)
+      return 1;
+   if (!a.begin && b.begin)
+      return -1;
+   return 0;
+}
+
+float getFreeAngle (const ObjArray<Vec2f>& pp) {
+   QS_DEF(Array<float>, angle);
+   angle.clear();
+   int len = pp.size();
+   for (int j = 0; j < len; ++j) {
+      Vec2f d;
+      d.diff(pp[(j + 1) % len], pp[j]);
+      angle.push(atan2f(d.y, d.x));
+   }
+   angle.qsort(dblcmp, NULL);
+   int j0 = -1;
+   float maxAngle = -1;
+   for (int j = 0; j < angle.size() - 1; ++j) {
+      float a = angle[j + 1] - angle[j];
+      if (a > maxAngle) {
+         maxAngle = a;
+         j0 = j;
+      }
+   }
+   return angle[j0] + maxAngle / 4;
+}
+
+int loopDist (int i, int j, int len) {
+   if (i > j) {
+      int t;
+      __swap(i, j, t);
+   }
+   int d1 = j - i;
+   int d2 = i + len - j;
+   return __min(d1, d2);
+}
+
+class SegmentList : protected RedBlackSet<int> {
+public:
+   SegmentList (ObjArray<Segment>& ss) : segments(ss) {
+      xPos = 0;
+   }
+
+   // returns true if no intersection was detected upon this insertion
+   bool insertSegment (double pos, int seg) {
+      xPos = pos;
+      if (find(seg))
+         return false;
+      int curId = insert(seg);
+      int nextId = next(curId);
+      int prevId = nextPost(curId);
+      Segment& segmentCurrent = segments[seg];
+      segmentCurrent.pos = curId;
+      if (nextId < end()) {
+         int nextSeg = key(nextId);
+         if (loopDist(seg, nextSeg, segments.size()) > 1) {
+            const Segment& segmentNext = segments[nextSeg];
+            bool intersectNext = Vec2f::segmentsIntersect(segmentCurrent.p0, segmentCurrent.p1, segmentNext.p0, segmentNext.p1);
+            if (intersectNext)
+               return false;
+         }
+      }
+      if (prevId < end()) {
+         int prevSeg = key(prevId);
+         if (loopDist(seg, prevSeg, segments.size()) > 1) {
+            const Segment& segmentPrev = segments[prevSeg];
+            bool intersectPrev = Vec2f::segmentsIntersect(segmentCurrent.p0, segmentCurrent.p1, segmentPrev.p0, segmentPrev.p1);
+            if (intersectPrev)
+               return false;
+         }
+      }
+      return true;
+   }
+
+   void removeSegment (int segmentId) {
+      _removeNode(segments[segmentId].pos);
+   }
+
+   double xPos;
+
+protected:
+   virtual int _compare (int key, const Node &node) const
+   {
+      const Segment& a = segments[key];
+      const Segment& b = segments[node.key];
+      double ya = a.p0.y + (xPos - a.p0.x) * (a.p1.y - a.p0.y) / (a.p1.x - a.p0.x);
+      double yb = b.p0.y + (xPos - b.p0.x) * (b.p1.y - b.p0.y) / (b.p1.x - b.p0.x);
+      return ya > yb ? 1 : (ya < yb ? -1 : 0);
+   }
+
+private:
+   ObjArray<Segment>& segments;
+
+   SegmentList (const SegmentList& other);
+};
+
+float getMinDotProduct (const ObjArray<Vec2f>& pp, float tilt) {
+   float minDot = 1.0;
+   for (int j = 0; j < pp.size(); ++j) {
+      Vec2f a, b, d;
+      a.copy(pp[j]);
+      b.copy(pp[(j + 1) % pp.size()]);
+      a.rotate(tilt);
+      b.rotate(tilt);
+      d.diff(b, a);
+      float dot = fabs(d.x / d.length());
+      if (dot < minDot)
+         minDot = dot;
+   }
+   return minDot;
+}
+
+bool MoleculeRenderInternal::_ringHasSelfIntersectionsSimple(const Ring& ring) {
+   for (int j = 0; j < ring.bondEnds.size(); ++j) {
+      for (int k = j + 2; k < __min(ring.bondEnds.size(), ring.bondEnds.size() + j - 1); ++k)
+      {
+         const BondEnd& be1 = _be(ring.bondEnds[j]);
+         const BondEnd& be2 = _be(ring.bondEnds[k]);
+         const BondDescr& b1 = _bd(be1.bid);
+         const BondDescr& b2 = _bd(be2.bid);
+         const Vec2f& a00 = _ad(b1.beg).pos;
+         const Vec2f& a01 = _ad(b1.end).pos;
+         const Vec2f& a10 = _ad(b2.beg).pos;
+         const Vec2f& a11 = _ad(b2.end).pos;
+         if (Vec2f::segmentsIntersect(a00, a01, a10, a11))
+            return true;
+      }
+   }
+   return false;
+}
+
+bool MoleculeRenderInternal::_ringHasSelfIntersections(const Ring& ring) {
+   QS_DEF(ObjArray<Vec2f>, pp);
+   pp.clear();
+   int len = ring.bondEnds.size();
+   for (int j = 0; j < len; ++j) {
+      pp.push().copy(_ad(_be(ring.bondEnds[j]).aid).pos);
+   }
+
+   float tilt = getFreeAngle(pp) + (float)(M_PI / 2);
+
+   QS_DEF(ObjArray<Event>, events);
+   events.clear();
+   events.reserve(2 * len);
+   QS_DEF(ObjArray<Segment>, segments);
+   segments.clear();
+   segments.reserve(len);
+   for (int j = 0; j < len; ++j) {
+      Vec2f p1, p2;
+      p1.copy(pp[j]);
+      p2.copy(pp[(j + 1) % len]);
+      p1.rotate(tilt);
+      p2.rotate(tilt);
+      bool revOrder = (p1.x > p2.x) || (p1.x == p2.x && p1.y > p2.y);
+      Segment& segment = segments.push();
+      segment.id = j;
+      segment.p0.copy(revOrder ? p2 : p1);
+      segment.p1.copy(revOrder ? p1 : p2);
+      Event& ev1 = events.push();
+      ev1.id = j;
+      ev1.begin = true;
+      ev1.p.copy(segment.p0);
+      Event& ev2 = events.push();
+      ev2.id = j;
+      ev2.begin = false;
+      ev2.p.copy(segment.p1);
+   }
+
+   // order the events
+   events.qsort(evcmp, NULL);
+
+   // sweep line pass
+   SegmentList sl(segments);
+   for (int i = 0; i < events.size(); ++i) {
+      Event& ev = events[i];
+      if (ev.begin) {
+         if (!sl.insertSegment(ev.p.x + 1e-4, ev.id))
+            return true; // intersection detected
+      } else {
+         sl.removeSegment(ev.id);
+      }
+   }
+
+   return false;
+}
+
+void MoleculeRenderInternal::_findRings()
+{
+   QS_DEF(RedBlackSet<int>, mask);
+   for (int i = 0; i < _data.bondends.size(); ++i)
+   {
+      BondEnd& be = _be(i);
+      if (be.lRing != -1)
+         continue;
+      mask.clear();
+      int rid = _data.rings.size();
+      _data.rings.push();
+      Ring& ring = _data.rings[rid];
+      ring.bondEnds.push(i);
+
+      int j = be.next;
+      mask.insert(be.aid);
+      for (int c = 0; j != i; j = _be(j).next, ++c)
+      {
+         if (c > _data.bondends.size() || j < 0 || _be(j).lRing != -1)
+            break;
+         int aid = _be(j).aid;
+         if (mask.find(aid)) {
+            while(ring.bondEnds.size() > 1 && _be(ring.bondEnds.top()).aid != aid) {
+               _be(ring.bondEnds.top()).lRing = -2;
+               ring.bondEnds.pop();
+            }
+            ring.bondEnds.pop();
+         } else {
+            mask.insert(aid);
+         }
+         ring.bondEnds.push(j);
+      }
+      if (i != j || ring.bondEnds.size() < 3)
+      {
+         for (int j = 0; j < ring.bondEnds.size(); ++j)
+            _be(ring.bondEnds[j]).lRing = -2;
+         _data.rings.pop();
+         continue;
+      }
+
+      bool selfIntersection = _ringHasSelfIntersections(ring);
+      if (selfIntersection) {
+         for (int j = 0; j < ring.bondEnds.size(); ++j)
+            _be(ring.bondEnds[j]).lRing = -2;
+         _data.rings.pop();
+         continue;
+      }
+
+      // for the inner loops, sum of the angles should be (n-2)*pi,
+      // for the outer ones (n+2)*pi
+      float angleSum = 0;
+      for (int j = 0; j < ring.bondEnds.size(); ++j) {
+         int j1 = (j + 1) % ring.bondEnds.size();
+         const Vec2f& da = _be(ring.bondEnds[j]).dir;
+         const Vec2f& db = _be(ring.bondEnds[j1]).dir;
+         float angle = (float)M_PI - atan2(-Vec2f::cross(da, db), Vec2f::dot(da, db));
+         angleSum += angle;
+      }
+
+      // sum of all angles for inner loop is (n - 2) Pi and (n + 2) Pi for the outer one
+      bool inner = (angleSum < ring.bondEnds.size() * M_PI);
+
+      if (!inner)
+      {
+         for (int j = 0; j < ring.bondEnds.size(); ++j)
+            _be(ring.bondEnds[j]).lRing = -2;
+         _data.rings.pop();
+         continue;
+      }
+
+      for (int j = 0; j < ring.bondEnds.size(); ++j)
+         _be(ring.bondEnds[j]).lRing = rid;
+
+      if (_opt.showCycles)
+      {
+         float cycleLineOffset = _settings.unit * 9;
+         QS_DEF(Array<Vec2f>, vv);
+         vv.clear();
+         for (int j = 0; j < ring.bondEnds.size() + 1; ++j)
+         {
+            const BondEnd& be = _be(ring.bondEnds[j % ring.bondEnds.size()]);
+            Vec2f v = be.dir;
+            v.rotateL(be.lang / 2);
+            v.scale(cycleLineOffset);
+            v.add(_ad(be.aid).pos);
+            vv.push(v);
+         }
+         _cw.setSingleSource(CWC_BLUE);
+         _cw.setLineWidth(_settings.unit);
+         _cw.drawPoly(vv);
+      }
+   }
+
+   for (int i = 0; i < _data.rings.size(); ++i)
+   {
+      Ring& ring = _data.rings[i];
+
+      Array<Vec2f> pp;
+      for (int j = 0; j < ring.bondEnds.size(); ++j)
+         pp.push().copy(_ad(_be(ring.bondEnds[j]).aid).pos);
+
+      for (int j = 0; j < ring.bondEnds.size(); ++j)
+         ring.center.add(pp[j]);
+      ring.center.scale(1.0f / ring.bondEnds.size());
+
+      //{
+      //   TextItem ti;
+      //   bprintf(ti.text, "%.2f", angleSum);
+      //   ti.color = CWC_BLUE;
+      //   ti.fontsize = _settings.labelFont;
+      //   _cw.setTextItemSize(ti, ring.center);
+      //   _cw.drawTextItemText(ti);
+      //}
+
+      float r = -1;
+      for (int j = 0; j < ring.bondEnds.size(); ++j)
+      {
+         Vec2f df;
+         BondEnd& be = _be(ring.bondEnds[j]);
+         df.diff(pp[j], ring.center);
+         float l = fabs(Vec2f::dot(df, be.lnorm));
+         if (r < 0 || l < r)
+            r = l;
+         ring.angles.push(atan2(df.y, df.x));
+      }
+      ring.radius = r;
+
+      ring.aromatic = true;
+      int dblBondCount = 0;
+      for (int i = 0; i < ring.bondEnds.size(); ++i)
+      {
+         int type = _bd(_be(ring.bondEnds[i]).bid).type;
+         if (type != BOND_AROMATIC)
+            ring.aromatic = false;
+         if (type == BOND_DOUBLE)
+            dblBondCount++;
+      }
+      ring.dblBondCount = dblBondCount;
+   }
+
+   for (int i = _mol->edgeBegin(); i < _mol->edgeEnd(); i = _mol->edgeNext(i))
+   {
+      BondDescr& bd = _bd(i);
+      BondEnd& be1 = _be(bd.be1);
+      BondEnd& be2 = _be(bd.be2);
+      bd.inRing = (be1.lRing >= 0 || be2.lRing >= 0);
+      bd.aromRing = ((be1.lRing >= 0) ? _data.rings[be1.lRing].aromatic : false) ||
+         ((be2.lRing >= 0) ? _data.rings[be2.lRing].aromatic : false);
+   }
+}
+
+void MoleculeRenderInternal::_prepareLabels()
+{
+   for (int i = _mol->vertexBegin(); i < _mol->vertexEnd(); i = _mol->vertexNext(i))
+      _prepareLabelText(i);
+}
+
+void MoleculeRenderInternal::_objCoordTransform(Vec2f& p, const Vec2f& v) const
+{
+   p.set((v.x - _min.x) * _scale, (_max.y - v.y) * _scale);
+}
+
+void MoleculeRenderInternal::_objDistTransform(Vec2f& p, const Vec2f& v) const
+{
+   p.set(v.x * _scale, -v.y * _scale);
+}
+
+void MoleculeRenderInternal::_initCoordinates()
+{
+   Vec2f v;
+   for (int i = _mol->vertexBegin(); i < _mol->vertexEnd(); i = _mol->vertexNext(i))
+   {
+      Vec2f::projectZ(v, _mol->getAtomXyz(i));
+      _objCoordTransform(_ad(i).pos, v);
+   }
+}
+
+void MoleculeRenderInternal::_determineStereoGroupsMode()
+{
+   const MoleculeStereocenters& sc = _mol->stereocenters;
+
+   _lopt.stereoMode = STEREOGROUPS_HIDE;
+   if (_opt.stereoMode == STEREO_STYLE_NONE)
+      return;
+   bool allAbs = true, singleAndGroup = true, none = true;
+   int andGid = -1;
+   for (int i = sc.begin(); i < sc.end(); i = sc.next(i))
+   {
+      int aid, type, gid, pyramid[4];
+      sc.get(i, aid, type, gid, pyramid);
+
+      if (type != MoleculeStereocenters::ATOM_ANY)
+         none = false;
+      if (type != MoleculeStereocenters::ATOM_ABS)
+         allAbs = false;
+      if (type != MoleculeStereocenters::ATOM_AND || (andGid > 0 && andGid != gid))
+         singleAndGroup = false;
+      else
+         andGid = gid;
+
+      if (!allAbs && !singleAndGroup)
+         break;
+   }
+
+   if (_opt.stereoMode == STEREO_STYLE_OLD)
+   {
+      if (singleAndGroup)
+         return;
+
+      if (allAbs && !none)
+      {
+
+         TextItem& tiChiral = _data.textitems[_pushTextItem(RenderItem::RIT_CHIRAL, CWC_BASE, false)];
+         bprintf(tiChiral.text, "Chiral");
+         tiChiral.fontsize = FONT_SIZE_LABEL;
+         _cw.setTextItemSize(tiChiral);
+         tiChiral.bbp.set((_max.x - _min.x) * _scale - tiChiral.bbsz.x, -tiChiral.bbsz.y * 2);
+         _cw.setSingleSource(CWC_BASE);
+         _cw.drawTextItemText(tiChiral);
+         return;
+      }
+   }
+
+   _lopt.stereoMode = STEREOGROUPS_SHOW;
+   int aid, type, groupId, pyramid[4];
+   for (int i = sc.begin(); i < sc.end(); i = sc.next(i))
+   {
+      sc.get(i, aid, type, groupId, pyramid);
+      AtomDesc& ad = _ad(aid);
+
+      ad.stereoGroupType = type;
+      if (type == MoleculeStereocenters::ATOM_AND || type == MoleculeStereocenters::ATOM_OR)
+         ad.stereoGroupNumber = groupId;
+   }
+}
+
+bool MoleculeRenderInternal::_isSingleHighlighted (int aid)
+{
+   const Vertex& vertex = _mol->getVertex(aid);
+   if (!_vertexIsHighlighted(aid))
+      return false;
+   if (_opt.highlightedLabelsVisible)
+      return true;
+   for (int j = vertex.neiBegin(); j < vertex.neiEnd(); j = vertex.neiNext(j))
+      if (_edgeIsHighlighted(vertex.neiEdge(j)))
+         return false;
+   return true;
+}
+
+bool MoleculeRenderInternal::_vertexIsHighlighted (int aid)
+{
+   return _mol->isAtomHighlighted(aid);
+}
+
+bool MoleculeRenderInternal::_edgeIsHighlighted (int bid)
+{
+   return _mol->isBondHighlighted(bid);
+}
+
+bool MoleculeRenderInternal::_hasQueryModifiers (int aid)
+{
+   bool hasConstraints = false;
+   QUERY_MOL_BEGIN(_mol);
+   QueryMolecule::Atom& qa = qmol.getAtom(aid);
+   hasConstraints = qa.hasConstraint(QueryMolecule::ATOM_RING_BONDS) ||
+      qa.hasConstraint(QueryMolecule::ATOM_RING_BONDS_AS_DRAWN) ||
+      qa.hasConstraint(QueryMolecule::ATOM_SUBSTITUENTS) ||
+      qa.hasConstraint(QueryMolecule::ATOM_SUBSTITUENTS_AS_DRAWN) ||
+      qa.hasConstraint(QueryMolecule::ATOM_UNSATURATION) ||
+      qa.hasConstraint(QueryMolecule::ATOM_TOTAL_H);
+   QUERY_MOL_END;
+   return hasConstraints ||
+      _ad(aid).fixed || _ad(aid).exactChange;
+}
+
+void MoleculeRenderInternal::_findNearbyAtoms ()
+{
+   float maxDistance = _settings.neighboringAtomDistanceTresholdA * 2;
+   RedBlackObjMap<int, RedBlackObjMap<int, Array<int> > > buckets;
+
+   for (int i = _mol->vertexBegin(); i < _mol->vertexEnd(); i = _mol->vertexNext(i)) {
+      const Vec2f& v = _ad(i).pos;
+      int xBucket = (int)(v.x / maxDistance);
+      int yBucket = (int)(v.y / maxDistance);
+      RedBlackObjMap<int, Array<int> >& bucketRow = buckets.findOrInsert(yBucket);
+      Array<int>& bucket = bucketRow.findOrInsert(xBucket);
+      bucket.push(i);
+   }
+
+   for (int i = _mol->vertexBegin(); i < _mol->vertexEnd(); i = _mol->vertexNext(i)) {
+      const Vec2f& v = _ad(i).pos;
+      int xBucket = (int)(v.x / maxDistance);
+      int yBucket = (int)(v.y / maxDistance);
+      for (int j = 0; j < 3; ++j) {
+         for (int k = 0; k < 3; ++k) {
+            int x = xBucket + j - 1;
+            int y = yBucket + k - 1;
+            if (!buckets.find(y))
+               continue;
+            RedBlackObjMap<int, Array<int> >& bucketRow = buckets.at(y);
+            if (!bucketRow.find(x))
+               continue;
+            const Array<int>& bucket = bucketRow.at(x);
+            for (int r = 0; r < bucket.size(); ++r) {
+               int aid = bucket[r];
+               if (aid == i)
+                  continue;
+               const Vec2f& v1 = _ad(aid).pos;
+               if (Vec2f::dist(v, v1) < maxDistance) {
+                  _ad(i).nearbyAtoms.push(aid);
+               }
+            }
+         }
+      }
+      //const Array<int>& natoms = _ad(i).nearbyAtoms;
+      //printf("%02d:", i);
+      //for (int j = 0; j < natoms.size(); ++j) {
+      //   printf(" %02d", natoms[j]);
+      //}
+      //printf("\n");
+   }
+   //printf("\n");
+}
+
+int _argMax (float* vv, int length) {
+   int iMax = 0;
+   for (int i = 1; i < length; ++i) {
+      if (vv[iMax] < vv[i])
+         iMax = i;
+   }
+   return iMax;
+}
+
+float _sqr (float a) {
+   return a * a;
+}
+
+void MoleculeRenderInternal::_initHydroPos (int aid) {
+   AtomDesc& ad = _ad(aid);
+   const Vertex& v = _mol->getVertex(aid);
+   if (v.degree() == 0 && ElementHygrodenOnLeft[ad.label]) {
+      ad.implHPosWeights[HYDRO_POS_RIGHT] = 0.2f; // weights are relative, absoute values don't matter
+      ad.implHPosWeights[HYDRO_POS_LEFT] = 0.3f;
+   } else {
+      ad.implHPosWeights[HYDRO_POS_RIGHT] = 0.3f;
+      ad.implHPosWeights[HYDRO_POS_LEFT] = 0.2f;
+   }
+   ad.implHPosWeights[HYDRO_POS_UP] = 0.1f;
+   ad.implHPosWeights[HYDRO_POS_DOWN] = 0.0f;
+   ad.implHPosWeights[HYDRO_POS_RIGHT] -= ad.rightSin > _settings.minSin ? ad.rightSin : 0;
+   ad.implHPosWeights[HYDRO_POS_LEFT] -= ad.leftSin > _settings.minSin ? ad.leftSin : 0;
+   ad.implHPosWeights[HYDRO_POS_UP] -= ad.upperSin > _settings.minSin ? ad.upperSin : 0;
+   ad.implHPosWeights[HYDRO_POS_DOWN] -= ad.lowerSin > _settings.minSin ? ad.lowerSin : 0;
+}
+
+int MoleculeRenderInternal::_hydroPosFindConflict(int i) {
+   const AtomDesc& ad = _ad(i);
+   for (int j = 0; j < ad.nearbyAtoms.size(); ++j) {
+      int aid = ad.nearbyAtoms[j];
+      Vec2f d;
+      d.diff(_ad(aid).pos, ad.pos);
+      HYDRO_POS orientation = d.x < d.y ? (d.x > -d.y ? HYDRO_POS_DOWN : HYDRO_POS_LEFT) : (d.x > -d.y ? HYDRO_POS_RIGHT : HYDRO_POS_UP);
+      float aDist = __max(fabs(d.x), fabs(d.y));
+      float bDist = __min(fabs(d.x), fabs(d.y));
+      if (orientation == ad.hydroPos && bDist < _settings.neighboringAtomDistanceTresholdB && (aDist < _settings.neighboringAtomDistanceTresholdA ||
+         (aDist < _settings.neighboringAtomDistanceTresholdA * 2 && _ad(aid).hydroPos == 3 - ad.hydroPos)))
+         return orientation;
+   }
+   return -1;
+}
+
+bool MoleculeRenderInternal::_hydroPosCorrectGreedy () {
+   for (int i = _mol->vertexBegin(); i < _mol->vertexEnd(); i = _mol->vertexNext(i))
+   {
+      AtomDesc& ad = _ad(i);
+      if (!ad.showLabel || ad.implicit_h <= 0)
+         continue;
+
+      int orientation = _hydroPosFindConflict(i);
+      if (orientation >= 0) {
+         ad.implHPosWeights[orientation] -= 1;
+         ad.hydroPos = (HYDRO_POS)_argMax(ad.implHPosWeights,4);
+      }
+   }
+
+   for (int i = _mol->vertexBegin(); i < _mol->vertexEnd(); i = _mol->vertexNext(i))
+   {
+      AtomDesc& ad = _ad(i);
+      if (!ad.showLabel || ad.implicit_h <= 0)
+         continue;
+
+      int orientation = _hydroPosFindConflict(i);
+      if (orientation >= 0)
+         return false;
+   }
+   return true;
+}
+
+void MoleculeRenderInternal::_hydroPosCorrectRepulse () {
+   for (int i = _mol->vertexBegin(); i < _mol->vertexEnd(); i = _mol->vertexNext(i))
+   {
+      AtomDesc& ad = _ad(i);
+      if (!ad.showLabel || ad.implicit_h <= 0)
+         continue;
+      _initHydroPos(i);
+      for (int j = 0; j < ad.nearbyAtoms.size(); ++j) {
+         int aid = ad.nearbyAtoms[j];
+         Vec2f d;
+         d.diff(_ad(aid).pos, ad.pos);
+         if (d.length() < _settings.neighboringLabelTolerance && _ad(aid).showLabel) {
+            ad.implHPosWeights[d.x < d.y ? (d.x > -d.y ? HYDRO_POS_DOWN : HYDRO_POS_LEFT) : (d.x > -d.y ? HYDRO_POS_RIGHT : HYDRO_POS_UP)] -= 1;
+         }
+      }
+      ad.hydroPos = (HYDRO_POS)_argMax(ad.implHPosWeights,4);
+   }
+}
+
+void MoleculeRenderInternal::_initAtomData ()
+{
+   QUERY_MOL_BEGIN(_mol);
+   for (int i = 0; i < qmol.fixed_atoms.size(); ++i)
+      _ad(i).fixed = true;
+   QUERY_MOL_END;
+   for (int i = 0; i < _data.exactChanges.size(); ++i)
+      if (_data.exactChanges[i])
+         _ad(i).exactChange = true;
+
+   _findNearbyAtoms();
+   for (int i = _mol->vertexBegin(); i < _mol->vertexEnd(); i = _mol->vertexNext(i))
+   {
+      AtomDesc& ad = _ad(i);
+      BaseMolecule& bm = *_mol;
+      const Vertex& vertex = bm.getVertex(i);
+
+      //QS_DEF(Array<char>, buf);
+      //buf.clear();
+      //bm.getAtomDescription(i, buf);
+      //printf("%s\n", buf.ptr());
+
+      int atomNumber = bm.getAtomNumber(i);
+      QUERY_MOL_BEGIN(_mol);
+      if (!QueryMolecule::queryAtomIsRegular(qmol, i))
+         atomNumber = -1;
+      QUERY_MOL_END;
+      if (bm.isPseudoAtom(i))
+      {
+         ad.type = AtomDesc::TYPE_PSEUDO;
+         ad.pseudo.readString(bm.getPseudoAtom(i), true);
+      }
+      else if (atomNumber < 0 || atomNumber == ELEM_RSITE)
+         ad.type = AtomDesc::TYPE_QUERY;
+      else
+         ad.type = AtomDesc::TYPE_REGULAR;
+
+      ad.label = -1;
+      if (ad.type == AtomDesc::TYPE_REGULAR)
+         ad.label = atomNumber;
+
+      ad.queryLabel = -1;
+      if (ad.type == AtomDesc::TYPE_QUERY) {
+         if (!bm.isRSite(i)) {
+            QUERY_MOL_BEGIN(_mol);
+            ad.queryLabel = QueryMolecule::parseQueryAtom(qmol, i, ad.list);
+            if (ad.queryLabel < 0) {
+               bm.getAtomDescription(i, ad.pseudo);
+               ad.type = AtomDesc::TYPE_PSEUDO;
+               ad.pseudoAtomStringVerbose = true;
+            }
+            QUERY_MOL_END;
+         }
+      }
+
+      if (_opt.atomColoring && ad.label > 0)
+         ad.color = _cw.getElementColor(ad.label);
+
+      Vec2f h(1, 0);
+      bool hasBondOnRight = false, hasBondOnLeft = false;
+      for (int j = vertex.neiBegin(); j < vertex.neiEnd(); j = vertex.neiNext(j))
+      {
+         Vec2f d(_ad(vertex.neiVertex(j)).pos);
+         d.sub(ad.pos);
+         d.normalize();
+         if (d.x > 0)
+            ad.rightSin = __max(ad.rightSin, d.x);
+         else
+            ad.leftSin = __max(ad.leftSin, -d.x);
+         if (d.y > 0)
+            ad.lowerSin = __max(ad.lowerSin, d.y);
+         else
+            ad.upperSin = __max(ad.upperSin, -d.y);
+      }
+      if (ad.rightSin > 0.7)
+         hasBondOnRight = true;
+      if (ad.leftSin > 0.7)
+         hasBondOnLeft = true;
+
+      int charge = bm.getAtomCharge(i);
+      int isotope = bm.getAtomIsotope(i);
+      int radical = -1;
+      int valence;
+      bool query = bm.isQueryMolecule();
+
+      valence = bm.getExplicitValence(i);
+
+      if (!bm.isRSite(i) && !bm.isPseudoAtom(i)) {
+         radical = bm.getAtomRadical_NoThrow(i, -1);
+         if (!bm.isQueryMolecule())
+            ad.implicit_h = bm.asMolecule().getImplicitH_NoThrow(i, 0);
+      }
+
+      bool plainCarbon =
+         ad.label == ELEM_C &&
+         charge == (query ? CHARGE_UNKNOWN : 0) &&
+         isotope == (query ? -1 : 0) &&
+         radical <= 0 &&
+         valence == -1 &&
+         !_hasQueryModifiers(i);
+
+      ad.showLabel = true;
+      if (_opt.labelMode == LABEL_MODE_ALL || vertex.degree() == 0)
+         ;
+      else if (_opt.labelMode == LABEL_MODE_NONE)
+         ad.showLabel = false;
+      else if (plainCarbon &&
+         (_opt.labelMode == LABEL_MODE_HETERO || vertex.degree() > 1) &&
+         !_isSingleHighlighted(i))
+      {
+         ad.showLabel = false;
+         if (vertex.degree() == 2)
+         {
+            int k1 = vertex.neiBegin();
+            int k2 = vertex.neiNext(k1);
+            if (_bd(vertex.neiEdge(k1)).type == _bd(vertex.neiEdge(k2)).type)
+            {
+               float dot = Vec2f::dot(_getBondEnd(i, k1).dir, _getBondEnd(i, k2).dir);
+               if (dot < -0.97)
+                  ad.showLabel = true;
+            }
+         }
+      }
+
+      _initHydroPos(i);
+      ad.hydroPos = (HYDRO_POS)_argMax(ad.implHPosWeights,4);
+
+      int uaid = _atomMappingInv.size() > i ? _atomMappingInv[i] : i;
+      if (_data.inversions.size() > uaid) {
+         ad.inversion = _data.inversions[uaid];
+      }
+      if (_data.aam.size() > uaid) {
+         ad.aam = _data.aam[uaid];
+      }
+   }
+
+   if (!_hydroPosCorrectGreedy())
+      if (!_hydroPosCorrectGreedy())
+         _hydroPosCorrectRepulse();
+}
+
+void MoleculeRenderInternal::_findAnglesOverPi ()
+{
+   for (int i = _mol->vertexBegin(); i < _mol->vertexEnd(); i = _mol->vertexNext(i))
+   {
+      int rightmost = -1, leftmost = -1;
+      const Vertex& vertex = _mol->getVertex(i);
+      if (vertex.degree() <= 1)
+         continue;
+      for (int j = vertex.neiBegin(); j < vertex.neiEnd(); j = vertex.neiNext(j))
+      {
+         int rbeidx = _getBondEndIdx(i, j);
+         BondEnd& rbe = _be(rbeidx);
+         if (rbe.lang > M_PI)
+         {
+            leftmost = rbe.lnei;
+            rightmost = rbeidx;
+            break;
+         }
+      }
+      if (leftmost < 0)
+      {
+         for (int j = vertex.neiBegin(); j < vertex.neiEnd(); j = vertex.neiNext(j))
+         {
+            int rbeidx = _getBondEndIdx(i, j);
+            BondEnd& rbe = _be(rbeidx);
+            BondEnd& lbe = _be(rbe.lnei);
+            if (_bd(rbe.bid).type == BOND_DOUBLE &&
+               _bd(lbe.bid).type == BOND_DOUBLE && rbe.lang < M_PI)
+            {
+               rightmost = rbeidx;
+               leftmost = rbe.lnei;
+            }
+         }
+      }
+      if (leftmost < 0)
+      {
+         for (int j = vertex.neiBegin(); j < vertex.neiEnd(); j = vertex.neiNext(j))
+         {
+            BondDescr& bd = _bd(vertex.neiEdge(j));
+            if (bd.type == BOND_SINGLE && bd.stereodir == 0)
+               continue;
+            BondEnd& be = _getBondEnd(i, j);
+            if (be.lsin > 0 && be.rsin > 0 && be.lang + be.rang > M_PI)
+            {
+               leftmost = be.lnei;
+               rightmost = be.rnei;
+            }
+         }
+      }
+      if (leftmost < 0)
+         continue;
+      if (!_ad(i).showLabel) {
+         BondEnd& rmbe = _be(rightmost);
+         BondEnd& lmbe = _be(leftmost);
+         float dot = Vec2f::dot(rmbe.dir, lmbe.dir);
+         if (dot > 0 || 1 + dot < 1e-4)
+            continue;
+         float ahs = sqrt((1 + dot)/(1 - dot));
+         lmbe.offset = rmbe.offset = -ahs *
+            __min(_bd(lmbe.bid).thickness, _bd(rmbe.bid).thickness) / 2;
+      }
+   }
+}
+
+void MoleculeRenderInternal::_renderBondIds ()
+{
+   // show bond ids
+   if (_opt.showBondIds)
+   {
+      for (int i = _mol->edgeBegin(); i < _mol->edgeEnd(); i = _mol->edgeNext(i))
+      {
+         TextItem ti;
+         ti.fontsize = FONT_SIZE_INDICES;
+         ti.color = CWC_DARKGREEN;
+         int base = _opt.atomBondIdsFromOne ? 1 : 0;
+         bprintf(ti.text, "%i", i + base);
+         Vec2f v;
+         v.sum(_be(_bd(i).be1).p, _be(_bd(i).be2).p);
+         v.scale(0.5);
+         _cw.setTextItemSize(ti, v);
+         _extendRenderItem(ti, _settings.boundExtent);
+         _cw.drawItemBackground(ti);
+         _cw.drawTextItemText(ti);
+      }
+   }
+
+   // show bond end ids
+   if (_opt.showBondEndIds)
+   {
+      for (int i = 0; i < _data.bondends.size(); ++i)
+      {
+         TextItem ti;
+         ti.fontsize = FONT_SIZE_INDICES;
+         ti.color = CWC_RED;
+         bprintf(ti.text, "%i", i);
+         Vec2f v;
+         v.lineCombin2(_be(i).p, 0.75, _be(_getOpposite(i)).p, 0.25);
+         _cw.setTextItemSize(ti, v);
+         _extendRenderItem(ti, _settings.boundExtent);
+         _cw.drawItemBackground(ti);
+         _cw.drawTextItemText(ti);
+      }
+   }
+   if (_opt.showNeighborArcs)
+   {
+      for (int i = 0; i < _data.bondends.size(); ++i)
+      {
+         BondEnd& be = _be(i);
+         BondEnd& be1 = _be(be.lnei);
+         BondEnd& be2 = _be(be.rnei);
+         float a0 = atan2(be.dir.y, be.dir.x) - 0.1f;
+         float a1 = atan2(be1.dir.y, be1.dir.x) + 0.1f;
+         _cw.setSingleSource(CWC_RED);
+         _cw.drawArc(_ad(be.aid).pos, _settings.bondSpace * 3, a1, a0);
+
+         float a2 = atan2(be2.dir.y, be2.dir.x) - 0.1f;
+         float a3 = atan2(be.dir.y, be.dir.x) + 0.1f;
+         _cw.setSingleSource(CWC_DARKGREEN);
+         _cw.drawArc(_ad(be.aid).pos, _settings.bondSpace * 3 + _settings.unit, a3, a2);
+
+      }
+   }
+}
+
+void MoleculeRenderInternal::_renderAtomIds ()
+{
+   if (_opt.showAtomIds)
+   {
+      for (int i = _mol->vertexBegin(); i < _mol->vertexEnd(); i = _mol->vertexNext(i))
+      {
+         const AtomDesc &desc = _ad(i);
+         for (int i = 0; i < desc.ticount; ++i)
+         {
+            const TextItem &ti = _data.textitems[i + desc.tibegin];
+            if (ti.ritype == RenderItem::RIT_ATOMID)
+            {
+               _cw.drawItemBackground(ti);
+               _cw.drawTextItemText(ti);
+            }
+         }
+      }
+   }
+}
+
+void MoleculeRenderInternal::_renderEmptyRFragment ()
+{
+   if (!isRFragment || _data.atoms.size() > 0)
+      return;
+   int attachmentPointBegin = _data.attachmentPoints.size(); // always 0
+   int attachmentPointCount = 2;
+
+   Vec2f pos, dir1(1,0), dir2(-1,0);
+   float offset = 0.4f;
+   {
+      RenderItemAttachmentPoint& attachmentPoint = _data.attachmentPoints.push();
+
+      attachmentPoint.dir.copy(dir1);
+      attachmentPoint.p0.set(0,0);
+      attachmentPoint.p1.lineCombin(pos, dir1, offset);
+      attachmentPoint.color = CWC_BASE;
+      attachmentPoint.highlighted = false;
+      attachmentPoint.number = 1;
+   }
+   {
+      RenderItemAttachmentPoint& attachmentPoint = _data.attachmentPoints.push();
+
+      attachmentPoint.dir.copy(dir2);
+      attachmentPoint.p0.set(0,0);
+      attachmentPoint.p1.lineCombin(pos, dir2, offset);
+      attachmentPoint.color = CWC_BASE;
+      attachmentPoint.highlighted = false;
+      attachmentPoint.number = 2;
+   }
+   _cw.setSingleSource(CWC_BASE);
+   for (int i = 0; i < attachmentPointCount; ++i)
+      _cw.drawAttachmentPoint(_data.attachmentPoints[attachmentPointBegin + i]);
+}
+
+void MoleculeRenderInternal::_renderLabels ()
+{
+   for (int i = _mol->vertexBegin(); i < _mol->vertexEnd(); i = _mol->vertexNext(i))
+      _drawAtom(_ad(i));
+}
+
+void MoleculeRenderInternal::_renderRings ()
+{
+   for (int i = 0; i < _data.rings.size(); ++i)
+   {
+      const Ring& ring = _data.rings[i];
+      if (ring.aromatic)
+      {
+         float r = 0.75f * ring.radius;
+         for (int k = 0; k < ring.bondEnds.size(); ++k)
+         {
+            BondEnd& be = _be(ring.bondEnds[k]);
+            if (_edgeIsHighlighted(be.bid))
+               _cw.setHighlight();
+            float a0 = ring.angles[k],
+               a1 = ring.angles[(k + 1) % ring.bondEnds.size()];
+            if (fabs(a1 - a0) > PI)
+               _cw.drawArc(ring.center, r, __max(a0,a1), __min(a0,a1));
+            else
+               _cw.drawArc(ring.center, r, __min(a0,a1), __max(a0,a1));
+            if (_edgeIsHighlighted(be.bid))
+               _cw.resetHighlight();
+         }
+      }
+   }
+}
+
+void MoleculeRenderInternal::_renderBonds ()
+{
+   for (int i = _mol->edgeBegin(); i < _mol->edgeEnd(); i = _mol->edgeNext(i))
+      _drawBond(i);
+}
+
+void MoleculeRenderInternal::_renderSGroups ()
+{
+   for (int i = 0; i < _data.sgroups.size(); ++i) {
+      const SGroup& sg = _data.sgroups[i];
+      for (int j = 0; j < sg.ticount; ++j)
+         _cw.drawTextItemText(_data.textitems[j + sg.tibegin]);
+      for (int j = 0; j < sg.gicount; ++j)
+         _cw.drawGraphItem(_data.graphitems[j + sg.gibegin]);
+      for (int j = 0; j < sg.bicount; ++j)
+         _cw.drawBracket(_data.brackets[j + sg.bibegin]);
+   }
+}
+
+void MoleculeRenderInternal::_applyBondOffset ()
+{
+   for (int i = 0; i < _data.bondends.size(); ++i)
+   {
+      BondEnd& be = _be(i);
+      be.p.addScaled(be.dir, be.offset);
+   }
+}
+
+void MoleculeRenderInternal::_setBondCenter ()
+{
+   // find bond center
+   for (int i = _mol->edgeBegin(); i < _mol->edgeEnd(); i = _mol->edgeNext(i))
+   {
+      BondDescr& bd = _bd(i);
+      bd.center.lineCombin2(_be(bd.be1).p, 0.5f, _be(bd.be2).p, 0.5f);
+   }
+}
+
+void MoleculeRenderInternal::_findNeighbors ()
+{
+   // prepare bond end data
+   for (int i = _mol->vertexBegin(); i < _mol->vertexEnd(); i = _mol->vertexNext(i))
+   {
+      const Vertex& vertex = _mol->getVertex(i);
+      for (int j = vertex.neiBegin(); j < vertex.neiEnd(); j = vertex.neiNext(j))
+      {
+         int be1idx = _getBondEndIdx(i, j);
+         BondEnd& be1 = _be(be1idx);
+         if (vertex.degree() > 1)
+         {
+            // find right and left neighbor of each bond end
+            for (int k = vertex.neiBegin(); k < vertex.neiEnd(); k = vertex.neiNext(k))
+            {
+               if (k == j)
+                  continue;
+               int be2idx = _getBondEndIdx(i, k);
+               BondEnd& be2 = _be(be2idx);
+               float dot = Vec2f::dot(be1.dir, be2.dir);
+               float cross = -Vec2f::cross(be1.dir, be2.dir);
+               float angle = atan2(cross, dot);
+               if (angle < 0)
+                  angle += 2 * (float)M_PI;
+               float rAngle = (2 * (float)M_PI - angle);
+               if (be1.lnei < 0 || angle < be1.lang)
+               {
+                  be1.lnei = be2idx;
+                  be1.lsin = cross;
+                  be1.lcos = dot;
+                  be1.lang = angle;
+               }
+               if (be1.rnei < 0 || rAngle < be1.rang)
+               {
+                  be1.rnei = be2idx;
+                  be1.rsin = sin(rAngle);
+                  be1.rcos = cos(rAngle);
+                  be1.rang = rAngle;
+               }
+            }
+            int prev = _getOpposite(be1.lnei);
+            _be(prev).next = be1idx;
+         }
+         else if (vertex.degree() == 1)
+         {
+            int prev = _getOpposite(be1idx);
+            _be(prev).next = be1idx;
+            be1.lnei = be1.rnei = be1idx;
+            be1.lsin = be1.rsin = 0;
+            be1.lcos = be1.rcos = 1;
+            be1.lang = be1.rang = (float)(2 * M_PI);
+         }
+      }
+   }
+}
+
+void MoleculeRenderInternal::_findCenteredCase ()
+{
+   // bonds with both labels visible
+   for (int i = _mol->edgeBegin(); i < _mol->edgeEnd(); i = _mol->edgeNext(i))
+   {
+      BondEnd& be1 = _be(_bd(i).be1);
+      BondEnd& be2 = _be(_bd(i).be2);
+      if (_ad(be1.aid).showLabel && _ad(be2.aid).showLabel)
+         be1.centered = be2.centered = true;
+   }
+
+   // other cases
+   for (int i = _mol->vertexBegin(); i < _mol->vertexEnd(); i = _mol->vertexNext(i))
+   {
+      const Vertex& vertex = _mol->getVertex(i);
+      const AtomDesc& ad = _ad(i);
+      for (int j = vertex.neiBegin(); j < vertex.neiEnd(); j = vertex.neiNext(j))
+      {
+         if (_bd(vertex.neiEdge(j)).inRing)
+            continue;
+         BondEnd& be = _getBondEnd(i, j);
+         if (ad.showLabel)
+         {
+            be.centered = true;
+            continue; // prolongation is not required when label is shown
+         }
+
+         if (be.lnei == be.rnei) // zero or one neighbor
+            continue;
+         if (be.lsin < _settings.prolongAdjSinTreshold || be.rsin < _settings.prolongAdjSinTreshold) // angle should not be to large or too small
+            continue;
+         const BondDescr& bdl = _bd(_be(be.lnei).bid);
+         const BondDescr& bdr = _bd(_be(be.rnei).bid);
+
+         if (((bdl.type == BOND_SINGLE && (bdl.stereodir == 0 || _opt.centerDoubleBondWhenStereoAdjacent))
+            && (bdr.type == BOND_SINGLE && (bdr.stereodir == 0 || _opt.centerDoubleBondWhenStereoAdjacent)))
+            || (bdr.type == BOND_SINGLE && bdl.type == BOND_SINGLE && bdl.stereodir != 0 && bdr.stereodir != 0))
+         {
+            be.centered = true;
+            be.prolong = true;
+         }
+      }
+   }
+
+   for (int i = _mol->edgeBegin(); i < _mol->edgeEnd(); i = _mol->edgeNext(i))
+   {
+      BondDescr& bd = _bd(i);
+      bd.centered = _be(bd.be1).centered && _be(bd.be2).centered;
+   }
+}
+
+float MoleculeRenderInternal::_getBondOffset (int aid, const Vec2f& pos, const Vec2f& dir, const float bondWidth)
+{
+   if (!_ad(aid).showLabel)
+      return -1;
+
+   float maxOffset = 0, offset = 0;
+   for (int k = 0; k < _ad(aid).ticount; ++k)
+   {
+      TextItem& item = _data.textitems[_ad(aid).tibegin + k];
+      if (item.noBondOffset)
+         continue;
+      if (_clipRayBox(offset, pos, dir, item.bbp, item.bbsz, bondWidth))
+         maxOffset = __max(maxOffset, offset);
+   }
+   for (int k = 0; k < _ad(aid).gicount; ++k)
+   {
+      GraphItem& item = _data.graphitems[_ad(aid).gibegin + k];
+      if (item.noBondOffset)
+         continue;
+      if (_clipRayBox(offset, pos, dir, item.bbp, item.bbsz, bondWidth))
+         maxOffset = __max(maxOffset, offset);
+   }
+   return maxOffset + _settings.unit * 2;
+}
+
+void MoleculeRenderInternal::_calculateBondOffset ()
+{
+   // calculate offset for bonds
+   for (int i = _mol->vertexBegin(); i < _mol->vertexEnd(); i = _mol->vertexNext(i))
+   {
+      const Vertex& vertex = _mol->getVertex(i);
+      for (int j = vertex.neiBegin(); j < vertex.neiEnd(); j = vertex.neiNext(j))
+      {
+         BondEnd& be1 = _getBondEnd(i, j);
+         be1.offset = __max(be1.offset, _getBondOffset(i, be1.p, be1.dir, be1.width));
+      }
+   }
+
+   for (int i = _mol->edgeBegin(); i < _mol->edgeEnd(); i = _mol->edgeNext(i))
+   {
+      const BondDescr& bd = _bd(i);
+      BondEnd& be1 = _be(bd.be1);
+      BondEnd& be2 = _be(bd.be2);
+
+      // if the offsets may result in too short bond,
+      float offsum = be1.offset + be2.offset;
+      if (offsum > 1e-3f && bd.length < offsum + _settings.minBondLength)
+      {
+         // if possible, scale down the offsets so that the bond has at least the specified length
+         if (bd.length > _settings.minBondLength)
+         {
+            float factor = (bd.length - _settings.minBondLength) / offsum;
+            be1.offset *= factor;
+            be2.offset *= factor;
+         }
+         // otherwise, ignore offsets (extreme case)
+         else
+         {
+            be1.offset = be2.offset = 0;
+         }
+      }
+   }
+}
+
+void MoleculeRenderInternal::_initBondData ()
+{
+   float thicknessHighlighted = _cw.highlightedBondLineWidth();
+
+   for (int i = _mol->edgeBegin(); i < _mol->edgeEnd(); i = _mol->edgeNext(i))
+   {
+      BondDescr &d = _bd(i);
+      d.type = _mol->getBondOrder(i);
+      d.thickness = _edgeIsHighlighted(i) ? thicknessHighlighted : _settings.bondLineWidth;
+      d.queryType = -1;
+      QUERY_MOL_BEGIN(_mol);
+      {
+         QueryMolecule::Bond& qb = qmol.getBond(i);
+         d.queryType = QueryMolecule::getQueryBondType(qb);
+         d.stereoCare = qmol.bondStereoCare(i);
+         if (qb.hasConstraint(QueryMolecule::BOND_TOPOLOGY)) {
+            bool chainPossible = qb.possibleValue(QueryMolecule::BOND_TOPOLOGY, TOPOLOGY_CHAIN);
+            bool ringPossible = qb.possibleValue(QueryMolecule::BOND_TOPOLOGY, TOPOLOGY_RING);
+            d.topology = 0;
+            if (chainPossible && !ringPossible) {
+               d.topology = TOPOLOGY_CHAIN;
+            }
+            if (ringPossible && !chainPossible) {
+               d.topology = TOPOLOGY_RING;
+            }
+         }
+      }
+      QUERY_MOL_END;
+      const Edge& edge = _mol->getEdge(i);
+      d.beg = edge.beg;
+      d.end = edge.end;
+      d.vb = _ad(d.beg).pos;
+      d.ve = _ad(d.end).pos;
+      d.dir.diff(d.ve, d.vb);
+      d.length = d.dir.length();
+      d.dir.normalize();
+      d.norm.set(-d.dir.y, d.dir.x);
+      d.isShort = d.length < (_settings.bondSpace + _settings.bondLineWidth) * 2; // TODO: check
+
+      d.stereodir = _mol->getBondDirection(i);
+      d.cistrans = _mol->cis_trans.isIgnored(i);
+      int ubid = _bondMappingInv.size() > i ? _bondMappingInv.at(i) : i;
+      if (_data.reactingCenters.size() > ubid)
+         d.reactingCenter = _data.reactingCenters[ubid];
+   }
+}
+
+void MoleculeRenderInternal::_initBoldStereoBonds ()
+{
+   if (!_opt.boldBondDetection)
+      return;
+   for (int i = _mol->edgeBegin(); i < _mol->edgeEnd(); i = _mol->edgeNext(i)) {
+      BondDescr &d = _bd(i);
+      const Vertex& v1 = _mol->getVertex(d.beg);
+      const Vertex& v2 = _mol->getVertex(d.end);
+      bool hasNeighboringUpBond1 = false;
+      for (int j = v1.neiBegin(); j < v1.neiEnd(); j = v1.neiNext(j))
+         if (v1.neiEdge(j) != i && _bd(v1.neiEdge(j)).stereodir == BOND_UP && _bd(v1.neiEdge(j)).end == d.beg)
+            hasNeighboringUpBond1 = true;
+      bool hasNeighboringUpBond2 = false;
+      for (int j = v2.neiBegin(); j < v2.neiEnd(); j = v2.neiNext(j))
+         if (v2.neiEdge(j) != i && _bd(v2.neiEdge(j)).stereodir == BOND_UP && _bd(v2.neiEdge(j)).end == d.end)
+            hasNeighboringUpBond2 = true;
+      if (hasNeighboringUpBond1 && hasNeighboringUpBond2)
+         d.stereodir = BOND_STEREO_BOLD;
+   }
+}
+
+void MoleculeRenderInternal::_initBondEndData ()
+{
+   for (int i = _mol->edgeBegin(); i < _mol->edgeEnd(); i = _mol->edgeNext(i))
+   {
+      const Edge& edge = _mol->getEdge(i);
+      const AtomDesc& bdesc = _ad(edge.beg);
+      const AtomDesc& edesc = _ad(edge.end);
+
+      BondDescr& bondd = _bd(i);
+
+      bondd.be1 = _data.bondends.size();
+      _data.bondends.push();
+      bondd.be2 = _data.bondends.size();
+      _data.bondends.push();
+
+      BondEnd& be1 = _be(bondd.be1);
+      BondEnd& be2 = _be(bondd.be2);
+      be1.clear();
+      be2.clear();
+      be1.bid = be2.bid = i;
+      be1.aid = edge.beg;
+      be1.dir.diff(edesc.pos, bdesc.pos);
+      be1.dir.normalize();
+      be1.lnorm.copy(be1.dir);
+      be1.lnorm.rotate(1, 0);
+      be1.p.copy(bdesc.pos);
+
+      be2.aid = edge.end;
+      be2.dir.negation(be1.dir);
+      be2.lnorm.negation(be1.lnorm);
+      be2.p.copy(edesc.pos);
+   }
+
+   for (int i = 0; i < _data.bondends.size(); ++i)
+   {
+      BondEnd& be = _be(i);
+      const BondDescr& bd = _bd(be.bid);
+      if (bd.type == BOND_SINGLE)
+         if (bd.stereodir != 0)
+            if (bd.be1 == i) // is source end?
+               be.width = 0;
+            else
+               be.width = 2 * (_settings.bondSpace + _settings.bondLineWidth);
+         else
+            be.width = 2 * _settings.bondSpace + _settings.bondLineWidth;
+      else if (bd.type == BOND_DOUBLE ||
+         bd.type == BOND_AROMATIC ||
+         bd.type == BOND_TRIPLE ||
+         bd.queryType >= 0)
+         be.width = 4 * _settings.bondSpace + _settings.bondLineWidth;
+      else {
+         Array<char> buf;
+         _mol->getBondDescription(be.bid, buf);
+         throw Error("Unknown bond type %s. Can not determine bond width.", buf.ptr());
+      }
+
+   }
+}
+
+void MoleculeRenderInternal::_extendRenderItems ()
+{
+   for (int i = 0; i < _data.textitems.size(); ++i)
+      _extendRenderItem(_data.textitems[i], _settings.boundExtent);
+   for (int i = 0; i < _data.graphitems.size(); ++i)
+      _extendRenderItem(_data.graphitems[i], _settings.boundExtent);
+}
+
+BondEnd& MoleculeRenderInternal::_getBondEnd (int aid, int nei)
+{
+   return _be(_getBondEndIdx(aid, nei));
+}
+
+int MoleculeRenderInternal::_getBondEndIdx (int aid, int nei)
+{
+   int ne = _mol->getVertex(aid).neiEdge(nei);
+   int be = _bd(ne).getBondEnd(aid);
+   return be;
+}
+
+void MoleculeRenderInternal::_drawAtom (const AtomDesc& desc)
+{
+#ifdef RENDER_SHOW_BACKGROUND
+   for (int i = 0; i < desc.ticount; ++i)
+      _cw.drawItemBackground(_data.textitems[i + desc.tibegin]);
+   for (int i = 0; i < desc.gicount; ++i)
+      _cw.drawItemBackground(_data.graphitems[i + desc.gibegin]);
+#endif
+
+   _cw.setSingleSource(desc.color);
+   for (int i = 0; i < desc.ticount; ++i) {
+      if (desc.hcolorSet)
+         _cw.drawTextItemText(_data.textitems[i + desc.tibegin], desc.hcolor);
+      else
+         _cw.drawTextItemText(_data.textitems[i + desc.tibegin]);
+   }
+   for (int i = 0; i < desc.attachmentPointCount; ++i)
+      _cw.drawAttachmentPoint(_data.attachmentPoints[desc.attachmentPointBegin + i]);
+   for (int i = 0; i < desc.rSiteAttachmentIndexCount; ++i)
+      _cw.drawRSiteAttachmentIndex(_data.rSiteAttachmentIndices[desc.rSiteAttachmentIndexBegin + i]);
+   for (int i = 0; i < desc.gicount; ++i) {
+      if (desc.hcolorSet)
+         _cw.drawGraphItem(_data.graphitems[i + desc.gibegin], desc.hcolor);
+      else
+         _cw.drawGraphItem(_data.graphitems[i + desc.gibegin]);
+   }
+}
+
+void MoleculeRenderInternal::_writeQueryAtomToString (Output& output, int aid)
+{
+   BaseMolecule& bm = *_mol;
+   AtomDesc& ad = _ad(aid);
+
+   if (bm.isRSite(aid))
+   {
+      QS_DEF(Array<int>, rg);
+      bm.getAllowedRGroups(aid, rg);
+
+      if (rg.size() == 0)
+         output.printf("R");
+      else for (int i = 0; i < rg.size(); ++i)
+      {
+         if (i > 0)
+            output.printf(",");
+         output.printf("R%i", rg[i]);
+      }
+   } else {
+      if (!bm.isQueryMolecule())
+         throw Error("Atom type %d not supported in non-queries", ad.queryLabel);
+
+      if (ad.queryLabel == QueryMolecule::QUERY_ATOM_A) {
+         output.printf("A");
+      } else if (ad.queryLabel == QueryMolecule::QUERY_ATOM_X) {
+         output.printf("X");
+      } else if (ad.queryLabel == QueryMolecule::QUERY_ATOM_Q) {
+         output.printf("Q");
+      } else if (ad.queryLabel == QueryMolecule::QUERY_ATOM_LIST || ad.queryLabel == QueryMolecule::QUERY_ATOM_NOTLIST) {
+         if (ad.queryLabel == QueryMolecule::QUERY_ATOM_NOTLIST)
+            output.printf("!");
+         output.printf("[");
+         for (int i = 0; i < ad.list.size(); ++i)
+         {
+            if (i > 0)
+               output.printf(",");
+            output.printf("%s", Element::toString(ad.list[i]));
+         }
+         output.printf("]");
+      } else {
+         throw Error("Query atom type %d not supported", ad.queryLabel);
+      }
+   }
+}
+
+bool MoleculeRenderInternal::_writeDelimiter (bool needDelimiter, Output &output)
+{
+   if (needDelimiter)
+      output.printf(",");
+   else
+      output.printf("(");
+   return true;
+}
+
+QueryMolecule::Atom* atomNodeInConjunction (QueryMolecule::Atom& qa, int type) {
+   if (qa.type != QueryMolecule::OP_AND)
+      return NULL;
+   for (int i = 0; i < qa.children.size(); ++i)
+      if (qa.child(i)->type == type)
+         return qa.child(i);
+   return NULL;
+}
+
+void MoleculeRenderInternal::_writeQueryModifier (Output& output, int aid)
+{
+   QUERY_MOL_BEGIN(_mol);
+   {
+      bool needDelimiter = false;
+      QueryMolecule::Atom& qa = qmol.getAtom(aid);
+
+      if (qa.hasConstraint(QueryMolecule::ATOM_SUBSTITUENTS))
+      {
+         int subst = qmol.getAtomSubstCount(aid);
+         needDelimiter = _writeDelimiter(needDelimiter, output);
+         if (subst >= 0)
+            output.printf("s%i", subst);
+      }
+
+      if (qa.hasConstraint(QueryMolecule::ATOM_SUBSTITUENTS_AS_DRAWN))
+      {
+         needDelimiter = _writeDelimiter(needDelimiter, output);
+         output.printf("s*");
+      }
+
+      if (qa.hasConstraint(QueryMolecule::ATOM_RING_BONDS))
+      {
+         int ringBondCount = qmol.getAtomRingBondsCount(aid);
+         needDelimiter = _writeDelimiter(needDelimiter, output);
+         if (ringBondCount >= 0)
+            output.printf("rb%i", ringBondCount);
+      }
+
+      if (qa.hasConstraint(QueryMolecule::ATOM_RING_BONDS_AS_DRAWN))
+      {
+         needDelimiter = _writeDelimiter(needDelimiter, output);
+         output.printf("rb*");
+      }
+
+      if (qa.hasConstraint(QueryMolecule::ATOM_UNSATURATION))
+      {
+         needDelimiter = _writeDelimiter(needDelimiter, output);
+         output.printf("u");
+      }
+
+      if (qa.hasConstraint(QueryMolecule::ATOM_TOTAL_H)) {
+         QueryMolecule::Atom *qc = atomNodeInConjunction(qa, QueryMolecule::ATOM_TOTAL_H);
+         if (qc != NULL)
+         {
+            int totalH = qc->value_min;
+            needDelimiter = _writeDelimiter(needDelimiter, output);
+            output.printf("H%i", totalH);
+         }
+      }
+
+      if (_ad(aid).fixed)
+      {
+         needDelimiter = _writeDelimiter(needDelimiter, output);
+         output.printf("f");
+      }
+
+      if (needDelimiter)
+         output.printf(")");
+
+
+      if (_ad(aid).exactChange) {
+         output.printf(".ext.");
+      }
+   }
+   QUERY_MOL_END;
+}
+
+static void _expandBoundRect (AtomDesc& ad, const RenderItem& item)
+{
+   Vec2f min, max;
+   min.diff(item.bbp, ad.pos);
+   max.sum(min, item.bbsz);
+   ad.boundBoxMin.min(min);
+   ad.boundBoxMax.max(max);
+}
+
+int MoleculeRenderInternal::_findClosestBox (Vec2f& p, int aid, const Vec2f& sz, float mrg, int skip)
+{
+   const Vertex& vertex = _mol->getVertex(aid);
+   const AtomDesc& ad = _ad(aid);
+   float w2 = sz.x / 2 + mrg;
+   float h2 = sz.y / 2 + mrg;
+
+   if (vertex.degree() == 0)
+   {
+      p.set(0, -h2);
+      p.add(ad.pos);
+      return -1;
+   }
+   if (vertex.degree() == 1)
+   {
+      float offset = 0;
+      const Vec2f& d = _getBondEnd(aid, vertex.neiBegin()).dir;
+      float val = -1, dx = fabs(d.x), dy = fabs(d.y);
+      if (dx > 0.01)
+         if (val < 0 || val > w2 / dx)
+            val = w2 / dx;
+      if (dy > 0.01)
+         if (val < 0 || val > h2 / dy)
+            val = h2 / dy;
+      if (val > offset)
+         offset = val;
+      p.lineCombin(ad.pos, d, -offset);
+      return vertex.neiBegin();
+   }
+   int iMin = -1;
+   for (int i = vertex.neiBegin(); i < vertex.neiEnd(); i = vertex.neiNext(i))
+   {
+      if (skip == i)
+         continue;
+      Vec2f q;
+      const BondEnd& lbe = _getBondEnd(aid, i);
+      const BondEnd& rbe = _be(lbe.rnei);
+      const BondDescr& lbd = _bd(lbe.bid);
+      const BondDescr& rdb = _bd(rbe.bid);
+
+      // correction of positioning according to bond types
+      float turn = atan(_settings.bondSpace / lbd.length);
+      float leftShift = 0, rightShift = 0;
+      bool leftBondCentered = _be(lbd.be1).centered && _be(lbd.be2).centered;
+      bool leftTurn = false, rightTurn = false;
+      bool leftIsSourceEnd = (lbd.beg == aid);
+      bool leftBondOrientedInwards = (leftIsSourceEnd == lbd.lineOnTheRight);
+      bool leftIsStereo = lbd.stereodir > 0;
+      bool rightBondCentered = _be(rdb.be1).centered && _be(rdb.be2).centered;
+      bool rightIsSourceEnd = (rdb.beg == aid);
+      bool rightIsStereo = rdb.stereodir > 0;
+      bool rightBondOrientedInwards = (rightIsSourceEnd == !rdb.lineOnTheRight);
+
+      if (lbd.type == BOND_DOUBLE)
+      {
+         if (leftBondCentered)
+            leftShift = _settings.bondSpace;
+         else if (leftBondOrientedInwards)
+            leftShift = 2 * _settings.bondSpace;
+      }
+      else if (lbd.type == BOND_TRIPLE)
+         leftShift = 2 * _settings.bondSpace;
+      else if (leftIsStereo)
+      {
+         if (leftIsSourceEnd)
+            leftTurn = true;
+         else
+            leftShift = _settings.bondSpace;
+      }
+
+      if (rdb.type == BOND_DOUBLE)
+      {
+         if (rightBondCentered)
+            rightShift = _settings.bondSpace;
+         else if (rightBondOrientedInwards)
+            rightShift = 2 * _settings.bondSpace;
+      }
+      else if (rdb.type == BOND_TRIPLE)
+         rightShift = 2 * _settings.bondSpace;
+      else if (rightIsStereo)
+      {
+         if (rightIsSourceEnd)
+            rightTurn = true;
+         else
+            rightShift = _settings.bondSpace;
+      }
+
+      Vec2f leftDir, rightDir;
+      leftDir.copy(lbe.dir);
+      rightDir.copy(rbe.dir);
+      if (leftTurn)
+         leftDir.rotateL(turn);
+      if (rightTurn)
+         rightDir.rotateL(-turn);
+      Vec2f origin;
+      float si = Vec2f::cross(leftDir, rightDir);
+      float co = Vec2f::dot(leftDir, rightDir);
+      float ang = atan2(si, co);
+      if (ang < 0)
+         ang += 2 * (float)M_PI;
+
+      float factor = fabs(sin(ang/2));
+      Vec2f rightNorm(rightDir), leftNorm(leftDir);
+      rightNorm.rotateL((float)M_PI/2);
+      leftNorm.rotateL(-(float)M_PI/2);
+
+      float rightOffset = 0, leftOffset = 0;
+      rightOffset = w2 * fabs(leftNorm.x) + h2 * fabs(leftNorm.y);
+      leftOffset = w2 * fabs(rightNorm.x) + h2 * fabs(rightNorm.y);
+
+      float t = __max(leftShift + rightOffset, leftOffset + rightShift) / factor;
+      Vec2f median(rightDir);
+      median.rotateL(ang / 2);
+      q.addScaled(median, t);
+      if (iMin < 0 || q.lengthSqr() < p.lengthSqr()) {
+         iMin = i;
+         p.copy(q);
+      }
+   }
+   p.add(ad.pos);
+   return iMin;
+}
+
+int MoleculeRenderInternal::_findClosestCircle (Vec2f& p, int aid, float radius, int skip)
+{
+   const Vertex& vertex = _mol->getVertex(aid);
+   const AtomDesc& ad = _ad(aid);
+   if (vertex.degree() == 0)
+   {
+      p.copy(ad.pos);
+      p.y -= radius;
+      return -1;
+   }
+   if (vertex.degree() == 1)
+   {
+      p.lineCombin(ad.pos, _getBondEnd(aid, vertex.neiBegin()).dir, -radius);
+      return vertex.neiBegin();
+   }
+   int iMin = -1;
+   for (int i = vertex.neiBegin(); i < vertex.neiEnd(); i = vertex.neiNext(i))
+   {
+      if (skip == i)
+         continue;
+      Vec2f q;
+      const BondEnd& rbe = _be(i);
+      const BondEnd& lbe = _be(rbe.lnei);;
+      const BondDescr& rbd = _bd(rbe.bid);
+      const BondDescr& lbd = _bd(lbe.bid);
+
+      // correction of positioning according to bond types
+      float turn = atan(_settings.bondSpace / rbd.length);
+      float rightShift = 0, leftShift = 0;
+      bool rightBondCentered = _be(rbd.be1).centered && _be(rbd.be2).centered;
+      bool rightTurn = false, leftTurn = false;
+      bool rightIsSourceEnd = rbd.beg == aid;
+      bool rightBondOrientationLeft = !rbd.lineOnTheRight;
+      bool rightBondOrientedInwards = (rightIsSourceEnd && rightBondOrientationLeft) || (!rightIsSourceEnd && !rightBondOrientationLeft);
+      bool rightIsStereo = rbd.stereodir > 0;
+      bool leftBondCentered = _getBondEnd(aid, lbd.be1).centered && _getBondEnd(aid, lbd.be2).centered;
+      bool leftIsSourceEnd = lbd.beg == aid;
+      bool leftIsStereo = lbd.stereodir > 0;
+      bool leftBondOrientationRight = lbd.lineOnTheRight;
+      bool leftBondOrientedInwards = (leftIsSourceEnd && leftBondOrientationRight) || (!leftIsSourceEnd && !leftBondOrientationRight);
+
+      if (rbd.type == BOND_DOUBLE)
+      {
+         if (rightBondCentered)
+            rightShift = _settings.bondSpace;
+         else if (rightBondOrientedInwards)
+            rightShift = 2 * _settings.bondSpace;
+      }
+      else if (rbd.type == BOND_TRIPLE)
+         rightShift = 2 * _settings.bondSpace;
+      else if (rightIsStereo)
+      {
+         if (rightIsSourceEnd)
+            rightTurn = true;
+         else
+            rightShift = _settings.bondSpace;
+      }
+
+      if (lbd.type == BOND_DOUBLE)
+      {
+         if (leftBondCentered)
+            leftShift = _settings.bondSpace;
+         else if (leftBondOrientedInwards)
+            leftShift = 2 * _settings.bondSpace;
+      }
+      else if (lbd.type == BOND_TRIPLE)
+         leftShift = 2 * _settings.bondSpace;
+      else if (leftIsStereo)
+      {
+         if (leftIsSourceEnd)
+            leftTurn = true;
+         else
+            leftShift = _settings.bondSpace;
+      }
+
+      Vec2f rightDir, leftDir;
+      rightDir.copy(rbe.dir);
+      leftDir.copy(lbe.dir);
+      if (rightTurn)
+         rightDir.rotate(turn);
+      if (leftTurn)
+         leftDir.rotate(-turn);
+      Vec2f origin;
+      float si = Vec2f::cross(rightDir, leftDir);
+      float co = Vec2f::dot(rightDir, leftDir);
+      float ang = atan2(si, co);
+      if (ang < 0)
+         ang += (float)(2 * M_PI);
+
+      float factor = __max(fabs(si), 0.01f);
+      if (rightShift > 0)
+         origin.addScaled(leftDir, rightShift / factor);
+      if (leftShift > 0)
+         origin.addScaled(rightDir, leftShift / factor);
+
+      q.copy(rightDir);
+      q.rotate(ang/2);
+
+      float dst = radius / (float)sin2c(Vec2f::dot(rightDir, leftDir));
+      q.scale(dst);
+      q.add(origin);
+
+      if (iMin < 0 || q.lengthSqr() < p.lengthSqr())
+      {
+         iMin = i;
+         p.copy(q);
+      }
+      q.add(ad.pos);
+      //_cw.setLineWidth(_settings.unit);
+      //_cw.setSingleSource(CWC_BLUE);
+      //_cw.drawCircle(q, radius);
+
+   }
+   p.add(ad.pos);
+   return iMin;
+}
+
+enum CHARCAT {DIGIT = 0, LETTER, TAG_SUPERSCRIPT, TAG_SUBSCRIPT, TAG_NORMAL, SIGN, WHITESPACE};
+enum SCRIPT {MAIN, SUB, SUPER};
+
+void MoleculeRenderInternal::_preparePseudoAtom (int aid, int color, bool highlighted)
+{
+   AtomDesc& ad = _ad(aid);
+   const char* str = ad.pseudo.ptr();
+
+   int cnt = 0;
+   CHARCAT a = WHITESPACE, b = WHITESPACE;
+   int i0 = 0, i1;
+   SCRIPT script = MAIN, newscript = MAIN;
+   int len = (int)strlen(str);
+   GraphItem::TYPE signType;
+   // TODO: replace remembering item ids and shifting each of them with single offset value for an atom
+   Array<int> tis, gis;
+
+   TextItem fake;
+   fake.fontsize = FONT_SIZE_LABEL;
+   fake.text.push('C');
+   fake.text.push((char)0);
+   _cw.setTextItemSize(fake, ad.pos);
+   float xpos = fake.bbp.x,
+      width = fake.bbsz.x,
+      offset = _settings.unit/2,
+      totalwdt = 0,
+      upshift = -0.6f,
+      downshift = 0.2f,
+      space = width / 2;
+   ad.ypos = fake.bbp.y;
+   ad.height = fake.bbsz.y;
+   ad.leftMargin = ad.rightMargin = xpos;
+
+   if (ad.pseudoAtomStringVerbose) {
+      int id = _pushTextItem(ad, RenderItem::RIT_PSEUDO, color, highlighted);
+      tis.push(id);
+      TextItem& item = _data.textitems[id];
+      item.fontsize = FONT_SIZE_ATTR;
+      item.text.copy(str, len);
+      item.text.push((char)0);
+      _cw.setTextItemSize(item);
+      item.bbp.set(xpos, ad.ypos);
+      _expandBoundRect(ad, item);
+      totalwdt += item.bbsz.x;
+   } else {
+      for (int i = 0; i <= len; ++i) {
+         a = b;
+         i1 = i;
+         bool tag = false;
+         char c = (i == len ? ' ' : str[i]);
+         if (isspace(c))
+            b = WHITESPACE;
+         else if (isdigit(c))
+            b = DIGIT;
+         else if (c == '+' || c == '-')
+            b = SIGN, signType = ((c == '+') ? GraphItem::PLUS : GraphItem::MINUS);
+         else if (c == '\\' && i < len - 1 && str[i+1] == 'S')
+            b = TAG_SUPERSCRIPT, ++i, tag = true;
+         else if (c == '\\' && i < len - 1 && str[i+1] == 's')
+            b = TAG_SUBSCRIPT, ++i, tag = true;
+         else if (c == '\\' && i < len - 1 && str[i+1] == 'n')
+            b = TAG_NORMAL, ++i, tag = true;
+         else
+            b = LETTER;
+
+         bool aTag = a == TAG_SUPERSCRIPT || a == TAG_SUBSCRIPT || a == TAG_NORMAL;
+         if (b == TAG_SUPERSCRIPT) {
+            newscript = SUPER;
+         } else if (b == TAG_SUBSCRIPT) {
+            newscript = SUB;
+         } else if (b == TAG_NORMAL) {
+            newscript = MAIN;
+         } else if ((b == WHITESPACE && a != WHITESPACE) || (b != WHITESPACE && a == WHITESPACE) || (b == LETTER && !aTag)) {
+            newscript = MAIN;
+         } else if (b == DIGIT && a == SIGN) {
+            newscript = script;
+         } else if (b == DIGIT && a != DIGIT && !aTag) {
+            newscript = ((a == LETTER) ? SUB : MAIN);
+         } else if (b == SIGN) {
+            if (a == LETTER || a == DIGIT)
+               newscript = SUPER;
+         } else if (a == SIGN && script == SUPER) {
+            newscript = MAIN;
+         } else {
+            continue;
+         }
+
+         if (i1 > i0) {
+            if (a == SIGN && script == SUPER) {
+               int id = _pushGraphItem(ad, RenderItem::RIT_CHARGESIGN, color, highlighted);
+               gis.push(id);
+               GraphItem& sign = _data.graphitems[id];
+               _cw.setGraphItemSizeSign(sign, signType);
+
+               totalwdt += offset;
+               sign.bbp.set(xpos + totalwdt, ad.ypos + ad.height - sign.bbsz.y + upshift * ad.height);
+               _expandBoundRect(ad, sign);
+               totalwdt += sign.bbsz.x;
+            } else if (a == WHITESPACE) {
+               totalwdt += space * (i1 - i0);
+            } else {
+               float shift = (script == SUB) ? downshift : ((script == SUPER) ? upshift : 0);
+               int id = _pushTextItem(ad, RenderItem::RIT_PSEUDO, color, highlighted);
+               tis.push(id);
+               TextItem& item = _data.textitems[id];
+               item.fontsize = (script == MAIN) ? FONT_SIZE_LABEL : FONT_SIZE_ATTR;
+               item.text.copy(str + i0, i1 - i0);
+               item.text.push((char)0);
+               _cw.setTextItemSize(item);
+
+               if (cnt > 0)
+                  totalwdt += offset;
+               item.bbp.set(xpos + totalwdt, ad.ypos + ad.height - item.relpos.y + shift * ad.height);
+               _expandBoundRect(ad, item);
+               totalwdt += item.bbsz.x;
+            }
+            cnt++;
+         }
+         script = newscript;
+         i0 = i + (tag ? 1 : 0);
+      }
+   }
+   ad.rightMargin += totalwdt;
+   if (ad.hydroPos == HYDRO_POS_LEFT) {
+      float dx = totalwdt - width;
+      for (int i = 0; i < tis.size(); ++i)
+         _data.textitems[tis[i]].bbp.x -= dx;
+      for (int i = 0; i < gis.size(); ++i)
+         _data.graphitems[gis[i]].bbp.x -= dx;
+      ad.leftMargin -= dx;
+      ad.rightMargin -= dx;
+   }
+}
+
+void MoleculeRenderInternal::_prepareLabelText (int aid)
+{
+   AtomDesc& ad = _ad(aid);
+   BaseMolecule& bm = *_mol;
+   ad.boundBoxMin.set(0, 0);
+   ad.boundBoxMax.set(0, 0);
+
+   int color = ad.color;
+   bool highlighted = _vertexIsHighlighted(aid);
+
+   int tilabel = -1, tihydro = -1, tiHydroIndex = -1, tiChargeValue = -1, tiValence = -1, tiIsotope = -1, tiindex = -1;
+   int giChargeSign = -1, giRadical = -1, giRadical1 = -1, giRadical2 = -1;
+   ad.rightMargin = ad.leftMargin = ad.ypos = ad.height = 0;
+   int isotope = bm.getAtomIsotope(aid);
+
+   if (ad.type == AtomDesc::TYPE_PSEUDO) {
+      _preparePseudoAtom(aid, CWC_BASE, highlighted);
+   } else if (ad.showLabel) {
+      tilabel = _pushTextItem(ad, RenderItem::RIT_LABEL, color, highlighted);
+      {
+         TextItem& label = _data.textitems[tilabel];
+         label.fontsize = FONT_SIZE_LABEL;
+         ArrayOutput output(label.text);
+         if (ad.type == AtomDesc::TYPE_REGULAR)
+            if (ad.label == ELEM_H && isotope == 2)
+               output.printf("D");
+            else if (ad.label == ELEM_H && isotope == 3)
+               output.printf("T");
+            else
+               output.printf(Element::toString(ad.label));
+         else if (ad.type == AtomDesc::TYPE_QUERY)
+            _writeQueryAtomToString(output, aid);
+         else
+           throw Error("Neither label nor query atom type available");
+
+         _writeQueryModifier(output, aid);
+         output.writeChar(0);
+
+         _cw.setTextItemSize(label, ad.pos);
+         _expandBoundRect(ad, label);
+         ad.rightMargin = label.bbp.x + label.bbsz.x;
+         ad.leftMargin = label.bbp.x;
+         ad.ypos = label.bbp.y;
+         ad.height = label.bbsz.y;
+      }
+
+      if (bm.isRSite(aid) && bm.getVertex(aid).degree() > 1)
+      {
+         // show indices for attachment bonds
+         const Vertex& v = bm.getVertex(aid);
+         ad.rSiteAttachmentIndexBegin = _data.rSiteAttachmentIndices.size();
+
+         // Check if there are indices for attachment bonds
+         bool hasAttachmentIndex = false, hasNoAttachmentIndex = false;
+         for (int k = v.neiBegin(), j = 0; k < v.neiEnd(); k = v.neiNext(k), ++j) {
+            int apIdx = bm.getRSiteAttachmentPointByOrder(aid, j);
+            hasAttachmentIndex |= (apIdx != -1);
+            hasNoAttachmentIndex |= (apIdx == -1);
+         }
+         if (hasAttachmentIndex && hasNoAttachmentIndex)
+            throw Error("RSite %d is invalid: some attachments indices are specified and some are not");
+         if (hasNoAttachmentIndex)
+            ad.rSiteAttachmentIndexCount = 0;
+         else
+         {
+            ad.rSiteAttachmentIndexCount = v.degree();
+
+            for (int k = v.neiBegin(), j = 0; k < v.neiEnd(); k = v.neiNext(k), ++j) {
+               int apIdx = bm.getRSiteAttachmentPointByOrder(aid, j);
+               int i = v.findNeiVertex(apIdx);
+               BondEnd& be = _getBondEnd(aid, i);
+               int tii = _pushTextItem(ad, RenderItem::RIT_ATTACHMENTPOINT, CWC_BASE, false);
+               TextItem& ti = _data.textitems[tii];
+               RenderItemRSiteAttachmentIndex& item = _data.rSiteAttachmentIndices.push();
+               item.number = j + 1;
+               item.radius = 0.7f * _settings.fzz[FONT_SIZE_RSITE_ATTACHMENT_INDEX];
+               item.bbsz.set(2 * item.radius, 2 * item.radius);
+               item.bbp = ad.pos;
+               item.color = CWC_BASE;
+               item.highlighted = false;
+               item.noBondOffset = true;
+               bprintf(ti.text, "%d", item.number);
+               ti.fontsize = FONT_SIZE_RSITE_ATTACHMENT_INDEX;
+               ti.noBondOffset = true;
+               _cw.setTextItemSize(ti, ad.pos);
+               TextItem& label = _data.textitems[tilabel];
+               // this is just an upper bound, it won't be used
+               float shift = item.bbsz.length() + label.bbsz.length();
+               // one of the next conditions should be satisfied
+               if (fabs(be.dir.x) > 1e-3)
+                  shift = __min(shift, (item.bbsz.x + label.bbsz.x) / 2 / fabs(be.dir.x));
+               if (fabs(be.dir.y) > 1e-3)
+                  shift = __min(shift, (item.bbsz.y + label.bbsz.y) / 2 / fabs(be.dir.y));
+               shift += _settings.unit;
+               item.bbp.addScaled(be.dir, shift);
+               ti.bbp.addScaled(be.dir, shift);
+               be.offset = shift + item.radius;
+            }
+         }
+      }
+
+      // isotope
+      if (isotope > 0 && (ad.label != ELEM_H ||
+         isotope > 3 || isotope < 2)) {
+         tiIsotope = _pushTextItem(ad, RenderItem::RIT_ISOTOPE, color, highlighted);
+
+         TextItem& itemIsotope = _data.textitems[tiIsotope];
+         itemIsotope.fontsize = FONT_SIZE_ATTR;
+         bprintf(itemIsotope.text, "%i", isotope);
+         _cw.setTextItemSize(itemIsotope);
+
+         ad.leftMargin -= _settings.labelInternalOffset + itemIsotope.bbsz.x;
+         itemIsotope.bbp.set(ad.leftMargin, ad.ypos +
+            _settings.upperIndexShift * ad.height);
+         _expandBoundRect(ad, itemIsotope);
+      }
+
+      // hydrogen drawing
+      ad.showHydro = false;
+      if (!bm.isQueryMolecule()) {
+         int implicit_h = 0;
+
+         if (!bm.isRSite(aid) && !bm.isPseudoAtom(aid))
+            implicit_h = bm.asMolecule().getImplicitH_NoThrow(aid, 0);
+
+         if (implicit_h > 0 && _opt.implHVisible)
+         {
+            ad.showHydro = true;
+
+            tihydro = _pushTextItem(ad, RenderItem::RIT_HYDROGEN, color, highlighted);
+            Vec2f hydrogenGroupSz;
+            {
+
+               TextItem& itemHydrogen = _data.textitems[tihydro];
+               itemHydrogen.fontsize = FONT_SIZE_LABEL;
+               bprintf(itemHydrogen.text, "H");
+               _cw.setTextItemSize(itemHydrogen, ad.pos);
+               hydrogenGroupSz.x = itemHydrogen.bbsz.x + _settings.labelInternalOffset;
+               hydrogenGroupSz.y = itemHydrogen.bbsz.y;
+            }
+
+            if (implicit_h > 1)
+            {
+               tiHydroIndex = _pushTextItem(ad, RenderItem::RIT_HYDROINDEX,
+                  color, highlighted);
+
+               TextItem& itemHydroIndex = _data.textitems[tiHydroIndex];
+               TextItem& itemHydrogen = _data.textitems[tihydro];
+               itemHydroIndex.fontsize = FONT_SIZE_ATTR;
+               bprintf(itemHydroIndex.text, "%i", implicit_h);
+               _cw.setTextItemSize(itemHydroIndex, ad.pos);
+               hydrogenGroupSz.x += itemHydroIndex.bbsz.x + _settings.labelInternalOffset;
+               hydrogenGroupSz.y = __max(hydrogenGroupSz.y, _settings.lowerIndexShift * itemHydrogen.bbsz.y + itemHydroIndex.bbsz.y);
+            }
+
+            // take new reference, old one may be corrupted after adding 'tiHydroIndex'
+            TextItem& itemHydrogen = _data.textitems[tihydro];
+            if (ad.hydroPos == HYDRO_POS_LEFT) {
+               ad.leftMargin -= hydrogenGroupSz.x;
+               itemHydrogen.bbp.set(ad.leftMargin, ad.ypos);
+            } else if (ad.hydroPos == HYDRO_POS_RIGHT) {
+               ad.rightMargin += _settings.labelInternalOffset;
+               itemHydrogen.bbp.set(ad.rightMargin, ad.ypos);
+               ad.rightMargin += hydrogenGroupSz.x;
+            } else if (ad.hydroPos == HYDRO_POS_UP) {
+               itemHydrogen.bbp.y = ad.pos.y + ad.boundBoxMin.y - hydrogenGroupSz.y - _settings.unit;
+            } else if (ad.hydroPos == HYDRO_POS_DOWN) {
+               itemHydrogen.bbp.y = ad.pos.y + ad.boundBoxMax.y + _settings.unit;
+            } else {
+               throw Error("hydrogen position value invalid");
+            }
+            _expandBoundRect(ad, itemHydrogen);
+            if (tiHydroIndex > 0)
+            {
+               _data.textitems[tiHydroIndex].bbp.set(itemHydrogen.bbp.x + itemHydrogen.bbsz.x + _settings.labelInternalOffset, itemHydrogen.bbp.y + _settings.lowerIndexShift * itemHydrogen.bbsz.y);
+               _expandBoundRect(ad, _data.textitems[tiHydroIndex]);
+            }
+         }
+      }
+
+      // charge
+      int charge = bm.getAtomCharge(aid);
+      if (charge != CHARGE_UNKNOWN && charge != 0) {
+         ad.rightMargin += _settings.labelInternalOffset;
+         if (abs(charge) != 1)
+         {
+            tiChargeValue = _pushTextItem(ad, RenderItem::RIT_CHARGEVAL, color, highlighted);
+
+            TextItem& itemChargeValue = _data.textitems[tiChargeValue];
+            itemChargeValue.fontsize = FONT_SIZE_ATTR;
+            bprintf(itemChargeValue.text, "%i", abs(charge));
+            _cw.setTextItemSize(itemChargeValue);
+
+            itemChargeValue.bbp.set(ad.rightMargin, ad.ypos + _settings.upperIndexShift * ad.height);
+            _expandBoundRect(ad, itemChargeValue);
+            ad.rightMargin += itemChargeValue.bbsz.x;
+         }
+
+         GraphItem::TYPE type = charge > 0 ? GraphItem::PLUS : GraphItem::MINUS;
+         giChargeSign = _pushGraphItem(ad, RenderItem::RIT_CHARGESIGN, color, highlighted);
+
+         GraphItem& itemChargeSign = _data.graphitems[giChargeSign];
+         _cw.setGraphItemSizeSign(itemChargeSign, type);
+
+         itemChargeSign.bbp.set(ad.rightMargin, ad.ypos + _settings.upperIndexShift * ad.height);
+         _expandBoundRect(ad, itemChargeSign);
+         ad.rightMargin += itemChargeSign.bbsz.x;
+      }
+
+      // valence
+      int valence = bm.getExplicitValence(aid);
+
+      if (_opt.showValences && valence >= 0) {
+         tiValence = _pushTextItem(ad, RenderItem::RIT_VALENCE, color, highlighted);
+
+         TextItem& itemValence = _data.textitems[tiValence];
+         itemValence.fontsize = FONT_SIZE_ATTR;
+         bprintf(itemValence.text, _valenceText(valence));
+         _cw.setTextItemSize(itemValence);
+
+         ad.rightMargin += _settings.labelInternalOffset;
+         itemValence.bbp.set(ad.rightMargin, ad.ypos + _settings.upperIndexShift * ad.height);
+         _expandBoundRect(ad, itemValence);
+         ad.rightMargin += itemValence.bbsz.x;
+      }
+
+      // radical
+      int radical = -1;
+
+      if (!bm.isRSite(aid) && !bm.isPseudoAtom(aid))
+         radical = bm.getAtomRadical_NoThrow(aid, -1);
+
+      if (radical > 0)
+      {
+         const TextItem& label = _data.textitems[tilabel];
+         Vec2f ltc(label.bbp);
+
+         if (radical == RADICAL_DOUBLET)
+         {
+            giRadical = _pushGraphItem(ad, RenderItem::RIT_RADICAL, color, highlighted);
+            GraphItem& itemRadical = _data.graphitems[giRadical];
+            _cw.setGraphItemSizeDot(itemRadical);
+
+            if (!(ad.showHydro && ad.hydroPos == HYDRO_POS_RIGHT) && giChargeSign < 0 && tiValence < 0)
+            {
+               ltc.x += label.bbsz.x + _settings.radicalRightOffset;
+               ltc.y += _settings.radicalRightVertShift * ad.height;
+               itemRadical.bbp.copy(ltc);
+            }
+            else
+            {
+               ltc.x += label.bbsz.x / 2 - itemRadical.bbsz.x / 2;
+               ltc.y -= itemRadical.bbsz.y + _settings.radicalTopOffset;
+               itemRadical.bbp.copy(ltc);
+            }
+            _expandBoundRect(ad, itemRadical);
+         }
+         else
+         {
+            giRadical1 = _pushGraphItem(ad, RenderItem::RIT_RADICAL, color, highlighted);
+            giRadical2 = _pushGraphItem(ad, RenderItem::RIT_RADICAL, color, highlighted);
+
+            GraphItem& itemRadical1 = _data.graphitems[giRadical1];
+            GraphItem& itemRadical2 = _data.graphitems[giRadical2];
+
+            float dist;
+            if (radical == RADICAL_SINGLET)
+            {
+               _cw.setGraphItemSizeDot(itemRadical1);
+               _cw.setGraphItemSizeDot(itemRadical2);
+               dist = _settings.radicalTopDistDot;
+            }
+            else //if (radical == RADICAL_TRIPLET)
+            {
+               _cw.setGraphItemSizeCap(itemRadical1);
+               _cw.setGraphItemSizeCap(itemRadical2);
+               dist = _settings.radicalTopDistCap;
+            }
+
+            ltc.y -= itemRadical1.bbsz.y + _settings.radicalTopOffset;
+            ltc.x += label.bbsz.x / 2 - dist / 2 - itemRadical1.bbsz.x;
+            itemRadical1.bbp.copy(ltc);
+            ltc.x += dist + itemRadical1.bbsz.x;
+            itemRadical2.bbp.copy(ltc);
+            _expandBoundRect(ad, itemRadical1);
+            _expandBoundRect(ad, itemRadical2);
+         }
+      }
+   }
+
+   int bondEndRightToStereoGroupLabel = -1;
+   // prepare stereogroup labels
+   if ((ad.stereoGroupType > 0 && ad.stereoGroupType != MoleculeStereocenters::ATOM_ANY) || ad.inversion == STEREO_INVERTS || ad.inversion == STEREO_RETAINS) {
+      int tiStereoGroup = _pushTextItem(ad, RenderItem::RIT_STEREOGROUP, CWC_BASE, false);
+
+      TextItem& itemStereoGroup = _data.textitems[tiStereoGroup];
+      itemStereoGroup.fontsize = FONT_SIZE_ATTR;
+      ArrayOutput itemOutput(itemStereoGroup.text);
+      if (ad.stereoGroupType > 0 && ad.stereoGroupType != MoleculeStereocenters::ATOM_ANY)
+      {
+         const char* stereoGroupText = _getStereoGroupText(ad.stereoGroupType);
+         itemOutput.printf("%s", stereoGroupText);
+         if (ad.stereoGroupType != MoleculeStereocenters::ATOM_ABS)
+            itemOutput.printf("%i", ad.stereoGroupNumber);
+      }
+      if (ad.inversion == STEREO_INVERTS || ad.inversion == STEREO_RETAINS)
+      {
+         if (itemOutput.tell() > 0)
+            itemOutput.printf(",");
+         itemOutput.printf("%s", ad.inversion == STEREO_INVERTS ? "Inv" : "Ret");
+      }
+      itemOutput.writeChar(0);
+
+      _cw.setTextItemSize(itemStereoGroup);
+
+      if (ad.showLabel)
+      {
+         // label visible - put stereo group label on the over or under the label
+         const Vertex& v = bm.getVertex(aid);
+         float vMin = 0, vMax = 0;
+         for (int i = v.neiBegin(); i < v.neiEnd(); i = v.neiNext(i))
+         {
+            float y = _getBondEnd(aid, i).dir.y;
+            if (y > vMax)
+               vMax = y;
+            if (y < vMin)
+               vMin = y;
+         }
+         if (vMax > -vMin)
+            itemStereoGroup.bbp.set(ad.pos.x - itemStereoGroup.bbsz.x / 2,
+            ad.pos.y + ad.boundBoxMin.y - itemStereoGroup.bbsz.y -
+            _settings.stereoGroupLabelOffset);
+         else
+            itemStereoGroup.bbp.set(ad.pos.x - itemStereoGroup.bbsz.x / 2,
+            ad.pos.y + ad.boundBoxMax.y +
+            _settings.stereoGroupLabelOffset);
+      }
+      else
+      {
+         // label hidden - position stereo group label independently
+         Vec2f p;
+         bondEndRightToStereoGroupLabel = _findClosestBox(p, aid,
+            itemStereoGroup.bbsz, _settings.unit);
+
+         p.addScaled(itemStereoGroup.bbsz, -0.5);
+         itemStereoGroup.bbp.copy(p);
+      }
+      _expandBoundRect(ad, itemStereoGroup);
+   }
+
+   // prepare AAM labels
+   if (ad.aam > 0) {
+      int tiAAM = _pushTextItem(ad, RenderItem::RIT_AAM, CWC_BASE, false);
+
+      TextItem& itemAAM = _data.textitems[tiAAM];
+      itemAAM.fontsize = FONT_SIZE_ATTR;
+      bprintf(itemAAM.text, "%i", abs(ad.aam));
+      _cw.setTextItemSize(itemAAM);
+
+      if (ad.showLabel)
+      {
+         ad.leftMargin -= itemAAM.bbsz.x + _settings.labelInternalOffset;
+         itemAAM.bbp.set(ad.leftMargin, ad.ypos +
+            _settings.lowerIndexShift * ad.height);
+      }
+      else
+      {
+         Vec2f p;
+         _findClosestBox(p, aid, itemAAM.bbsz, _settings.unit,
+            bondEndRightToStereoGroupLabel);
+
+         p.addScaled(itemAAM.bbsz, -0.5);
+         itemAAM.bbp.copy(p);
+      }
+      _expandBoundRect(ad, itemAAM);
+   }
+
+   // prepare R-group attachment point labels
+   QS_DEF(Array<float>, angles);
+   QS_DEF(Array<int>, split);
+   QS_DEF(Array<int>, rGroupAttachmentIndices);
+
+   if (ad.isRGroupAttachmentPoint) {
+      // collect the angles between adjacent bonds
+      const Vertex& v = bm.getVertex(aid);
+      angles.clear();
+      split.clear();
+      if (v.degree() != 0) {
+         for (int i = v.neiBegin(); i < v.neiEnd(); i = v.neiNext(i))
+         {
+            float a = _getBondEnd(aid, i).lang;
+            angles.push(a);
+            split.push(1);
+         }
+      }
+      // collect attachment point indices
+      rGroupAttachmentIndices.clear();
+      bool multipleAttachmentPoints = _mol->attachmentPointCount() > 1;
+      for (int i = 1; i <= _mol->attachmentPointCount(); ++i)
+         for (int j = 0, k; (k = _mol->getAttachmentPoint(i, j)) >= 0; ++j)
+            if (k == aid)
+               rGroupAttachmentIndices.push(i);
+      if (v.degree() != 0) {
+         for (int j = 0; j < rGroupAttachmentIndices.size(); ++j) {
+            int i0 = -1;
+            for (int i = 0; i < angles.size(); ++i)
+               if (i0 < 0 || angles[i] / (split[i] + 1) > angles[i0] / (split[i0] + 1))
+                  i0 = i;
+            split[i0]++;
+         }
+      }
+      // arrange the directions of the attachment points
+      QS_DEF(Array<Vec2f>, attachmentDirection);
+      attachmentDirection.clear();
+      if (v.degree() == 0) {
+         // if no adjacent bonds present
+         if (rGroupAttachmentIndices.size() == 1)
+            attachmentDirection.push().set(0, -1);
+         else if (rGroupAttachmentIndices.size() == 2) {
+            attachmentDirection.push().set(cos((float)M_PI / 6), -sin((float)M_PI / 6));
+            attachmentDirection.push().set(cos(5 * (float)M_PI / 6), -sin(5 * (float)M_PI / 6));
+         } else {
+            for (int j = 0; j < rGroupAttachmentIndices.size(); ++j) {
+               float a = j * 2 * (float)M_PI / rGroupAttachmentIndices.size();
+               attachmentDirection.push().set(cos(a), sin(a));
+            }
+         }
+      } else {
+         // split the angles
+         for (int i = 0; i < split.size(); ++i) {
+            angles[i] /= split[i];
+         }
+         for (int j = 0; j < rGroupAttachmentIndices.size(); ++j) {
+            int i0 = -1, n = v.neiBegin();
+            for (int i = 0; i < split.size(); ++i, n = v.neiNext(n)) {
+               if (split[i] > 1) {
+                  i0 = i;
+                  break;
+               }
+            }
+            if (i0 < 0)
+               throw Error("Error while arranging attachment points");
+            Vec2f d;
+            d.copy(_getBondEnd(aid, n).dir);
+            d.rotateL(angles[i0] * (--split[i0]));
+            attachmentDirection.push(d);
+         }
+      }
+      // create the attachment point items
+      ad.attachmentPointBegin = _data.attachmentPoints.size();
+      ad.attachmentPointCount = rGroupAttachmentIndices.size();
+      for (int j = 0; j < rGroupAttachmentIndices.size(); ++j) {
+         RenderItemAttachmentPoint& attachmentPoint = _data.attachmentPoints.push();
+         float offset = __min(__max(_getBondOffset(aid, ad.pos, attachmentDirection[j], _settings.unit),0), 0.4f);
+         attachmentPoint.dir.copy(attachmentDirection[j]);
+         attachmentPoint.p0.lineCombin(ad.pos, attachmentDirection[j], offset);
+         attachmentPoint.p1.lineCombin(ad.pos, attachmentDirection[j], 0.8f);
+         attachmentPoint.color = CWC_BASE;
+         attachmentPoint.highlighted = false;
+         if (multipleAttachmentPoints) {
+            attachmentPoint.number = rGroupAttachmentIndices[j];
+         }
+      }
+   }
+
+   // prepare atom id's
+   if (_opt.showAtomIds)
+   {
+      tiindex = _pushTextItem(ad, RenderItem::RIT_ATOMID, CWC_BLUE, false);
+
+      TextItem& index = _data.textitems[tiindex];
+      index.fontsize = FONT_SIZE_INDICES;
+
+      int base = _opt.atomBondIdsFromOne ? 1 : 0;
+      bprintf(index.text, "%i",  aid + base);
+      _cw.setTextItemSize(index, ad.pos);
+
+      if (ad.showLabel)
+         index.bbp.set(ad.rightMargin + _settings.labelInternalOffset, ad.ypos + 0.5f * ad.height);
+   }
+}
+
+int MoleculeRenderInternal::_pushTextItem (RenderItem::TYPE ritype, int color, bool highlighted)
+{
+   _data.textitems.push();
+   _data.textitems.top().clear();
+   _data.textitems.top().ritype = ritype;
+   _data.textitems.top().color = color;
+   _data.textitems.top().highlighted = highlighted;
+   return _data.textitems.size() - 1;
+}
+
+int MoleculeRenderInternal::_pushTextItem (AtomDesc& ad, RenderItem::TYPE ritype, int color, bool highlighted)
+{
+   int res = _pushTextItem(ritype, color, highlighted);
+   if (ad.tibegin < 0)
+      ad.tibegin = res;
+   ad.ticount++;
+   return res;
+}
+
+int MoleculeRenderInternal::_pushTextItem (SGroup& sg, RenderItem::TYPE ritype, int color)
+{
+   int res = _pushTextItem(ritype, color, false);
+   if (sg.tibegin < 0)
+      sg.tibegin = res;
+   sg.ticount++;
+   return res;
+}
+
+int MoleculeRenderInternal::_pushGraphItem (RenderItem::TYPE ritype, int color, bool highlighted)
+{
+   _data.graphitems.push();
+   _data.graphitems.top().clear();
+   _data.graphitems.top().ritype = ritype;
+   _data.graphitems.top().color = color;
+   _data.graphitems.top().highlighted = highlighted;
+   return _data.graphitems.size() - 1;
+}
+
+int MoleculeRenderInternal::_pushGraphItem (AtomDesc& ad, RenderItem::TYPE ritype, int color, bool highlighted)
+{
+   int res = _pushGraphItem(ritype, color, highlighted);
+   if (ad.gibegin < 0)
+      ad.gibegin = res;
+   ad.gicount++;
+   return res;
+}
+
+const char* MoleculeRenderInternal::_valenceText (const int valence)
+{
+   const char* vt[] = {"(0)", "(I)", "(II)", "(III)", "(IV)", "(V)", "(VI)", "(VII)", "(VIII)", "(IX)", "(X)", "(XI)", "(XII)", "(XIII)"};
+   if (valence < 0 || valence >= NELEM(vt))
+      throw Error("valence value %i out of range", valence);
+   return vt[valence];
+}
+
+void MoleculeRenderInternal::_drawBond (int b)
+{
+   BondDescr& bd = _bd(b);
+   const BondEnd& be1 = _be(bd.be1);
+   const BondEnd& be2 = _be(bd.be2);
+   const AtomDesc& ad1 = _ad(be1.aid);
+   const AtomDesc& ad2 = _ad(be2.aid);
+
+   _cw.setLineWidth(_settings.bondLineWidth);
+
+   _cw.setSingleSource(CWC_BASE);
+   if (_edgeIsHighlighted(b))
+      _cw.setHighlight();
+   else if (ad1.hcolorSet || ad2.hcolorSet) {
+      Vec3f color1, color2;
+      _cw.getColorVec(color1, CWC_BASE);
+      _cw.getColorVec(color2, CWC_BASE);
+      if (ad1.hcolorSet)
+         color1.copy(ad1.hcolor);
+      if (ad2.hcolorSet)
+         color2.copy(ad2.hcolor);
+      if (color1.x == color2.x && color1.y == color2.y && color1.z == color2.z)
+         _cw.setSingleSource(color1);
+      else
+         _cw.setGradientSource(color1, color2, ad1.pos, ad2.pos);
+   }
+
+   switch (bd.type)
+   {
+   case BOND_SINGLE:
+      _bondSingle(bd, be1, be2);
+      break;
+   case BOND_DOUBLE:
+      _bondDouble(bd, be1, be2);
+      break;
+   case BOND_TRIPLE:
+      _bondTriple(bd, be1, be2);
+      break;
+   case BOND_AROMATIC:
+      _bondAromatic(bd, be1, be2);
+      break;
+   default:
+      switch (bd.queryType)
+      {
+      case QueryMolecule::QUERY_BOND_ANY:
+         _bondAny(bd, be1, be2);
+         break;
+      case QueryMolecule::QUERY_BOND_SINGLE_OR_DOUBLE:
+         _bondSingleOrDouble(bd, be1, be2);
+         break;
+      case QueryMolecule::QUERY_BOND_DOUBLE_OR_AROMATIC:
+         _bondDoubleOrAromatic(bd, be1, be2);
+         break;
+      case QueryMolecule::QUERY_BOND_SINGLE_OR_AROMATIC:
+         _bondSingleOrAromatic(bd, be1, be2);
+         break;
+      default:
+         throw Error("Unknown type");
+      }
+   }
+
+   _cw.resetHighlightThickness();
+
+   if (bd.reactingCenter != RC_UNMARKED)
+   {
+      int rc = bd.reactingCenter;
+      if (rc == RC_NOT_CENTER)
+         _drawReactingCenter(bd, RC_NOT_CENTER);
+      else
+      {
+         if (rc & RC_CENTER)
+            _drawReactingCenter(bd, RC_CENTER);
+         if ((rc & RC_UNCHANGED) && (_opt.showReactingCenterUnchanged || (rc & (~RC_UNCHANGED))))
+            _drawReactingCenter(bd, RC_UNCHANGED);
+         if (rc & RC_MADE_OR_BROKEN)
+            _drawReactingCenter(bd, RC_MADE_OR_BROKEN);
+         if (rc & RC_ORDER_CHANGED)
+            _drawReactingCenter(bd, RC_ORDER_CHANGED);
+      }
+   }
+
+   _cw.resetHighlight();
+   _cw.clearPattern(); // destroy the linear gradient pattern if one was used
+
+   if (bd.topology > 0)
+      _drawTopology(bd);
+}
+
+void MoleculeRenderInternal::_drawTopology (BondDescr& bd)
+{
+   if (bd.topology < 0)
+      return;
+   bd.tiTopology = _pushTextItem(RenderItem::RIT_TOPOLOGY, CWC_BASE, false);
+   TextItem& ti = _data.textitems[bd.tiTopology];
+   ti.fontsize = FONT_SIZE_ATTR;
+   if (bd.topology == TOPOLOGY_RING)
+      bprintf(ti.text, "rng");
+   else if (bd.topology == TOPOLOGY_CHAIN)
+      bprintf(ti.text, "chn");
+   else
+      throw Error("Unknown topology value");
+
+   _cw.setTextItemSize(ti);
+   float shift = (fabs(bd.norm.x * ti.bbsz.x)+fabs(bd.norm.y * ti.bbsz.y)) / 2 + _settings.unit;
+
+   if (bd.extP < bd.extN)
+      shift = shift + bd.extP;
+   else
+      shift = -shift - bd.extN;
+   Vec2f c;
+   c.copy(bd.center);
+   c.addScaled(bd.norm, shift);
+   c.addScaled(ti.bbsz, -0.5f);
+   ti.bbp.copy(c);
+   _cw.drawTextItemText(ti);
+}
+
+void MoleculeRenderInternal::_drawReactingCenter (BondDescr& bd, int rc)
+{
+   const int rcNumPnts = 8;
+   Vec2f p[rcNumPnts];
+   for (int i = 0; i < rcNumPnts; ++i)
+      p[i].copy(bd.center);
+   float alongIntRc = _settings.unit, // half interval along for RC_CENTER
+      alongIntMadeBroken = 2 * _settings.unit, // half interval between along for RC_MADE_OR_BROKEN
+      alongSz = 1.5f * _settings.bondSpace, // half size along for RC_CENTER
+      acrossInt = 1.5f * _settings.bondSpace, // half interval across for RC_CENTER
+      acrossSz = 3.0f * _settings.bondSpace, // half size across for all
+      tiltTan = 0.2f, // tangent of the tilt angle
+      radius = _settings.bondSpace; // radius of the circle for RC_UNCHANGED
+   int numLines = 0;
+
+   _cw.setLineWidth(_settings.unit);
+   switch (rc)
+   {
+   case RC_NOT_CENTER: // X
+      // across
+      p[0].addScaled(bd.norm, acrossSz);
+      p[1].addScaled(bd.norm, -acrossSz);
+      p[2].copy(p[0]);
+      p[3].copy(p[1]);
+      p[0].addScaled(bd.dir, tiltTan * acrossSz);
+      p[1].addScaled(bd.dir, -tiltTan * acrossSz);
+      p[2].addScaled(bd.dir, -tiltTan * acrossSz);
+      p[3].addScaled(bd.dir, tiltTan * acrossSz);
+      numLines = 2;
+      break;
+   case RC_CENTER:  // #
+      // across
+      p[0].addScaled(bd.norm, acrossSz);
+      p[0].addScaled(bd.dir, tiltTan * acrossSz);
+      p[1].addScaled(bd.norm, -acrossSz);
+      p[1].addScaled(bd.dir, -tiltTan * acrossSz);
+      p[2].copy(p[0]);
+      p[3].copy(p[1]);
+      p[0].addScaled(bd.dir, alongIntRc);
+      p[1].addScaled(bd.dir, alongIntRc);
+      p[2].addScaled(bd.dir, -alongIntRc);
+      p[3].addScaled(bd.dir, -alongIntRc);
+
+      // along
+      p[4].addScaled(bd.dir, alongSz);
+      p[5].addScaled(bd.dir, -alongSz);
+      p[6].copy(p[4]);
+      p[7].copy(p[5]);
+      p[4].addScaled(bd.norm, acrossInt);
+      p[5].addScaled(bd.norm, acrossInt);
+      p[6].addScaled(bd.norm, -acrossInt);
+      p[7].addScaled(bd.norm, -acrossInt);
+      numLines = 4;
+      break;
+   case RC_UNCHANGED:  // o
+      _cw.fillCircle(bd.center, radius);
+      break;
+   case RC_MADE_OR_BROKEN:
+      // across
+      p[0].addScaled(bd.norm, acrossSz);
+      p[1].addScaled(bd.norm, -acrossSz);
+      p[2].copy(p[0]);
+      p[3].copy(p[1]);
+      p[0].addScaled(bd.dir, alongIntMadeBroken);
+      p[1].addScaled(bd.dir, alongIntMadeBroken);
+      p[2].addScaled(bd.dir, -alongIntMadeBroken);
+      p[3].addScaled(bd.dir, -alongIntMadeBroken);
+      numLines = 2;
+      break;
+   case RC_ORDER_CHANGED:
+      // across
+      p[0].addScaled(bd.norm, acrossSz);
+      p[1].addScaled(bd.norm, -acrossSz);
+      numLines = 1;
+      break;
+   case RC_TOTAL:
+      break;
+   }
+   for (int i = 0; i < numLines; ++i)
+      _cw.drawLine(p[2 * i], p[2 * i + 1]);
+   if (rc == RC_UNCHANGED)
+   {
+      bd.extN = __max(bd.extN, radius);
+      bd.extP = __max(bd.extP, radius);
+   }
+   else
+   {
+      bd.extN = __max(bd.extN, acrossSz);
+      bd.extP = __max(bd.extP, acrossSz);
+   }
+}
+
+double MoleculeRenderInternal::_getAdjustmentFactor (const int aid, const int anei, const double acos, const double asin,
+                                                     const double tgb, const double csb, const double snb,
+                                                     const double len, const double w, double& csg, double& sng) {
+   csg = csb;
+   sng = snb;
+   bool adjustLeft = acos < 0.99 && acos > -0.99;
+   if (!adjustLeft || _bd(_be(anei).bid).isShort)
+      return -1;
+   const BondDescr& nbd = _bd(_be(anei).bid);
+   if (nbd.type == BOND_DOUBLE && nbd.centered) {
+      if (asin <= 0)
+         return -1;
+      return (len * asin - _settings.bondSpace) / (snb * acos + csb * asin);
+   }
+   if ((_bd(_be(anei).bid).stereodir == BOND_UP && _bd(_be(anei).bid).end == aid) || _bd(_be(anei).bid).stereodir == BOND_STEREO_BOLD) {
+      if (fabs(asin) < 0.01)
+         return -1;
+      double sna = sqrt((1 - acos)/2); // sin(a/2)
+      double csa = (asin > 0 ? 1 : -1) * sqrt((1 + acos)/2); // cos(a/2)
+      double gamma = w / sna;
+      double x = sqrt(len * len + gamma * gamma - 2 * gamma * len * csa);
+      sng = gamma * sna / x;
+      csg = sqrt(1-sng*sng);
+      return x;
+   }
+   if (asin > 0.01)
+      return len/(acos * snb / asin + csb);
+   return -1;
+}
+
+void MoleculeRenderInternal::_adjustAngle (Vec2f& l, const BondEnd& be1, const BondEnd& be2, bool left) {
+   const Vec2f& p1 = _ad(be1.aid).pos;
+   const Vec2f& p2 = _ad(be2.aid).pos;
+   const double len = Vec2f::dist(p1, p2);
+   double w = _settings.bondSpace;
+   double tgb = w / len;
+   double csb = sqrt(1 / (1 + tgb * tgb));
+   double snb = tgb * csb;
+   double sng = 0, csg = 0;
+   double ttr = left ?
+      _getAdjustmentFactor(be2.aid, be2.rnei, be2.rcos, be2.rsin, tgb, csb, snb, len, w, csg, sng):
+      _getAdjustmentFactor(be2.aid, be2.lnei, be2.lcos, be2.lsin, tgb, csb, snb, len, w, csg, sng);
+   if (ttr < 0)
+      return;
+   l.diff(p2, p1);
+   l.normalize();
+   l.scale(ttr);
+   l.rotateL(left ? sng : -sng, csg);
+   l.add(p1);
+}
+
+void MoleculeRenderInternal::_bondBoldStereo (BondDescr& bd, const BondEnd& be1, const BondEnd& be2) {
+   Vec2f r0(be1.p), l0(be1.p), r1(be2.p), l1(be2.p);
+   double w = _settings.bondSpace;
+   l0.addScaled(bd.norm, -w);
+   r0.addScaled(bd.norm, w);
+   l1.addScaled(bd.norm, -w);
+   r1.addScaled(bd.norm, w);
+
+   _adjustAngle(l1, be1, be2, true);
+   _adjustAngle(r1, be1, be2, false);
+   _adjustAngle(r0, be2, be1, true);
+   _adjustAngle(l0, be2, be1, false);
+   _cw.fillHex(be1.p, r0, r1, be2.p, l1, l0);
+}
+
+void MoleculeRenderInternal::_bondSingle (BondDescr& bd, const BondEnd& be1, const BondEnd& be2)
+{
+   double len = Vec2f::dist(be2.p, be1.p);
+
+   if (bd.stereodir == BOND_STEREO_BOLD) {
+      _bondBoldStereo(bd, be1, be2);
+      return;
+   }
+   Vec2f l(be2.p), r(be2.p);
+   double w = _settings.bondSpace;
+   l.addScaled(bd.norm, -w);
+   r.addScaled(bd.norm, w);
+   bd.extP = bd.extN = w;
+
+   double lw = _cw.currentLineWidth();
+   Vec2f r0(be1.p), l0(be1.p);
+   l0.addScaled(bd.norm, -lw/2);
+   r0.addScaled(bd.norm, lw/2);
+
+   if (bd.stereodir == 0) {
+      _cw.drawLine(be1.p, be2.p);
+      bd.extP = bd.extN = lw / 2;
+   } else if (bd.stereodir == BOND_UP) {
+      if (_ad(be2.aid).showLabel == false && !bd.isShort) {
+         _adjustAngle(l, be1, be2, true);
+         _adjustAngle(r, be1, be2, false);
+         _cw.fillPentagon(r0, r, be2.p, l, l0);
+      } else {
+         _cw.fillQuad(r0, r, l, l0);
+      }
+   } else if (bd.stereodir == BOND_DOWN) {
+      int stripeCnt = __max((int)((len) / lw / 2), 4);
+      _cw.fillQuadStripes(r0, l0, r, l, stripeCnt);
+   } else if (bd.stereodir == BOND_EITHER) {
+      int stripeCnt = __max((int)((len) / lw / 1.5), 5);
+      _cw.drawTriangleZigzag(be1.p, r, l, stripeCnt);
+   } else
+      throw Error("Unknown single bond stereo type");
+}
+
+void MoleculeRenderInternal::_bondAny (BondDescr& bd, const BondEnd& be1, const BondEnd& be2)
+{
+   _cw.setDash(_settings.bondDashAny, Vec2f::dist(be1.p, be2.p));
+   _cw.drawLine(be1.p, be2.p);
+   _cw.resetDash();
+   bd.extP = bd.extN = _settings.bondLineWidth / 2;
+}
+
+float MoleculeRenderInternal::_ctghalf (float cs)
+{
+   return sqrt(1 - cs * cs) / (1 - cs);
+}
+
+float MoleculeRenderInternal::_doubleBondShiftValue (const BondEnd& be, bool right, bool centered)
+{
+   const BondDescr& bd = _bd(_be(right ? be.rnei : be.lnei).bid);
+   float
+      si = right ? be.rsin : be.lsin,
+      co = right ? be.rcos : be.lcos;
+   if (centered && bd.type == BOND_SINGLE && bd.end == be.aid && bd.stereodir != 0)
+   {
+      float tga = si / co;
+      Vec2f dd;
+      dd.diff(_be(bd.be1).p, _be(bd.be2).p);
+      float len = dd.length();
+      float tgb = (_settings.bondSpace + _settings.bondLineWidth) / len;
+      float tgab = (tga + tgb) / (1 - tga * tgb);
+      return -(len * si - _settings.bondSpace) / tgab + len * co - _settings.bondLineWidth / 2;
+   }
+   else
+      return co * _settings.bondSpace / si;
+}
+
+void MoleculeRenderInternal::_prepareDoubleBondCoords (Vec2f* coord, BondDescr& bd, const BondEnd& be1, const BondEnd& be2, bool allowCentered)
+{
+   Vec2f ns, ds;
+   ns.scaled(bd.norm, 2 * _settings.bondSpace + (bd.stereodir == BOND_STEREO_BOLD ? 1 : 0) * _settings.bondLineWidth);
+
+   if (!(bd.stereodir == BOND_STEREO_BOLD) && ((allowCentered && bd.centered) || bd.cistrans)) {
+      Vec2f p0, p1, q0, q1;
+      ns.scale(0.5f);
+      p0.sum(be1.p, ns);
+      p1.sum(be2.p, ns);
+      q0.diff(be1.p, ns);
+      q1.diff(be2.p, ns);
+
+      if (be1.prolong) {
+         p0.addScaled(be1.dir, _doubleBondShiftValue(be1, true, bd.centered));
+         q0.addScaled(be1.dir, _doubleBondShiftValue(be1, false, bd.centered));
+      }
+      if (be2.prolong) {
+         p1.addScaled(be2.dir, _doubleBondShiftValue(be2, false, bd.centered));
+         q1.addScaled(be2.dir, _doubleBondShiftValue(be2, true, bd.centered));
+      }
+
+      coord[0].copy(p0);
+      coord[1].copy(p1);
+      coord[2].copy(q0);
+      coord[3].copy(q1);
+      bd.extP = bd.extN = _settings.bondSpace + _settings.bondLineWidth / 2;
+   } else {
+      bd.extP = ns.length() + _settings.bondLineWidth / 2;
+      bd.extN = _settings.bondLineWidth / 2;
+
+      if (!bd.lineOnTheRight) {
+         float t;
+         __swap(bd.extP, bd.extN, t);
+         ns.negate();
+      }
+
+      Vec2f p0, p1;
+      p0.sum(be1.p, ns);
+      p1.sum(be2.p, ns);
+
+      float cs;
+      if (!_ad(be1.aid).showLabel) {
+         cs = bd.lineOnTheRight ? be1.rcos : be1.lcos;
+         if (fabs(cs) < _settings.cosineTreshold)
+            p0.addScaled(be1.dir, _settings.bondSpace * _ctghalf(cs) * 2);
+      }
+
+      if (!_ad(be2.aid).showLabel) {
+         cs = bd.lineOnTheRight ? be2.lcos : be2.rcos;
+         if (fabs(cs) < _settings.cosineTreshold)
+            p1.addScaled(be2.dir, _settings.bondSpace * _ctghalf(cs) * 2);
+      }
+
+      coord[0].copy(be1.p);
+      coord[1].copy(be2.p);
+      coord[2].copy(p0);
+      coord[3].copy(p1);
+   }
+}
+
+void MoleculeRenderInternal::_drawStereoCareBox (BondDescr& bd, const BondEnd& be1, const BondEnd& be2)
+{
+   Vec2f ns;
+   ns.scaled(bd.norm, _settings.bondSpace);
+   if (!bd.lineOnTheRight)
+      ns.negate();
+   if (bd.stereoCare)
+   {
+         Vec2f p0, p1, p2, p3;
+      p0.lineCombin(be1.p, bd.dir, (bd.length - _settings.stereoCareBoxSize) / 2);
+      p0.addScaled(bd.norm, -_settings.stereoCareBoxSize / 2);
+      bd.extP = bd.extN = _settings.stereoCareBoxSize / 2 + _settings.unit / 2;
+      if (!bd.centered)
+      {
+         float shift = Vec2f::dot(ns,bd.norm);
+         bd.extP += shift;
+         bd.extN -= shift;
+         p0.add(ns);
+      }
+      p1.lineCombin(p0, bd.dir, _settings.stereoCareBoxSize);
+      p2.lineCombin(p1, bd.norm, _settings.stereoCareBoxSize);
+      p3.lineCombin(p0, bd.norm, _settings.stereoCareBoxSize);
+
+      _cw.setLineWidth(_settings.unit);
+      _cw.drawQuad(p0, p1, p2, p3);
+
+   }
+}
+
+void MoleculeRenderInternal::_bondDouble (BondDescr& bd, const BondEnd& be1, const BondEnd& be2)
+{
+   Vec2f coord[4];
+   _prepareDoubleBondCoords(coord, bd, be1, be2, true);
+   if (bd.stereodir == BOND_STEREO_BOLD) {
+      _bondBoldStereo(bd, be1, be2);
+      _cw.drawLine(coord[2], coord[3]);
+   } else if (bd.cistrans) {
+      _cw.drawLine(coord[0], coord[3]);
+      _cw.drawLine(coord[2], coord[1]);
+   } else {
+      _cw.drawLine(coord[0], coord[1]);
+      _cw.drawLine(coord[2], coord[3]);
+   }
+
+   _drawStereoCareBox(bd, be1, be2);
+}
+
+void MoleculeRenderInternal::_bondSingleOrAromatic (BondDescr& bd, const BondEnd& be1, const BondEnd& be2)
+{
+   Vec2f coord[4];
+   _prepareDoubleBondCoords(coord, bd, be1, be2, true);
+   _cw.drawLine(coord[0], coord[1]);
+   _cw.setDash(_settings.bondDashSingleOrAromatic);
+   _cw.drawLine(coord[2], coord[3]);
+   _cw.resetDash();
+
+   _drawStereoCareBox(bd, be1, be2);
+}
+
+void MoleculeRenderInternal::_bondDoubleOrAromatic (BondDescr& bd, const BondEnd& be1, const BondEnd& be2)
+{
+   Vec2f coord[4];
+   _prepareDoubleBondCoords(coord, bd, be1, be2, true);
+   _cw.setDash(_settings.bondDashDoubleOrAromatic);
+   _cw.drawLine(coord[0], coord[1]);
+   _cw.drawLine(coord[2], coord[3]);
+   _cw.resetDash();
+
+   _drawStereoCareBox(bd, be1, be2);
+}
+
+
+void MoleculeRenderInternal::_bondSingleOrDouble (BondDescr& bd, const BondEnd& be1, const BondEnd& be2)
+{
+   Vec2f ns, ds;
+   ns.scaled(bd.norm, 2 * _settings.bondSpace);
+
+   ds.diff(be2.p, be1.p);
+   float len = ds.length();
+   ds.normalize();
+
+   // Get number of segments of single-or-double bond
+   // An average bond in our coordinates has length 1. We want an average bond to have 5 segments, like -=-=-
+   // For longer bond more segments may be necessary, for shorter one - less, but not less then 3 segments, like -=-
+   int numSegments = __max((int)(len / 0.4f), 1) * 2 + 1;
+
+   Vec2f r0, r1, p0, p1, q0, q1;
+   float step = len / numSegments;
+   ns.scale(0.5f);
+   for (int i = 0; i < numSegments; ++i)
+   {
+      r0.lineCombin(be1.p, ds, i * step);
+      r1.lineCombin(be1.p, ds, (i + 1) * step);
+      if (i & 1) {
+         p0.sum(r0, ns);
+         p1.sum(r1, ns);
+         q0.diff(r0, ns);
+         q1.diff(r1, ns);
+         _cw.drawLine(p0, p1);
+         _cw.drawLine(q0, q1);
+      } else
+         _cw.drawLine(r0, r1);
+   }
+}
+
+void MoleculeRenderInternal::_bondAromatic (BondDescr& bd, const BondEnd& be1, const BondEnd& be2)
+{
+
+   if (bd.aromRing)
+   {
+      // bond is in a ring, draw only a single line
+      _cw.drawLine(be1.p, be2.p);
+      bd.extP = bd.extN = _settings.bondLineWidth / 2;
+   }
+   else
+   {
+      Vec2f coord[4];
+      _prepareDoubleBondCoords(coord, bd, be1, be2, false);
+
+      _cw.drawLine(coord[0], coord[1]);
+      _cw.setDash(_settings.bondDashAromatic);
+      _cw.drawLine(coord[2], coord[3]);
+      _cw.resetDash();
+   }
+
+}
+
+void MoleculeRenderInternal::_bondTriple (BondDescr& bd, const BondEnd& be1, const BondEnd& be2)
+{
+   Vec2f ns;
+   ns.scaled(bd.norm, _settings.bondSpace * 2);
+
+   Vec2f vr1(be1.p), vr2(be2.p), vl1(be1.p), vl2(be2.p);
+   vr1.add(ns);
+   vr2.add(ns);
+   vl1.sub(ns);
+   vl2.sub(ns);
+
+   _cw.drawLine(be1.p, be2.p);
+   _cw.drawLine(vr1, vr2);
+   _cw.drawLine(vl1, vl2);
+
+   bd.extP = bd.extN = _settings.bondSpace * 2 + _settings.bondLineWidth / 2;
+}