--- conflicted
+++ resolved
@@ -32,13 +32,8 @@
    reactingCenters(NULL),
    inversionArray(NULL),
    exactChangeArray(NULL),
-<<<<<<< HEAD
-   _scaleFactor(1.0),
-   refAtom(-1)
-=======
    refAtom(-1),
    _scaleFactor(1.0)
->>>>>>> 3b8dc8d3
 {
 }
 
