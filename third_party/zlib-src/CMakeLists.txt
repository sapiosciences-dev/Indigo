# Include this file only once)

PROJECT(ZLIB)
if (USE_SYSTEM_ZLIB)
    find_package(ZLIB)
    if (NOT ZLIB_FOUND)
         MESSAGE(FATAL_ERROR "Cannot find system zlib library")
     endif()
endif()

if (NOT ZLIB_FOUND)
    include(ConfigureCommon)
    message(STATUS "Using local ZLib library")
    file (GLOB ZLib_src src/*.c*) #src/*.def)
    file (GLOB ZLib_headers include/*.h*)
    set(ZLib_SOURCE_DIR ${CMAKE_CURRENT_SOURCE_DIR}/src)
    set(ZLib_HEADERS_DIR ${CMAKE_CURRENT_SOURCE_DIR}/include)
    include_directories(${ZLib_HEADERS_DIR})

    add_library(z STATIC ${ZLib_src} ${ZLib_headers})

<<<<<<< HEAD
    if (MSVC)
        set(CMAKE_C_FLAGS "${CMAKE_C_FLAGS} /wd4996")
    endif()

        
=======
    if (APPLE AND NOT DEFINED $ENV{VERBOSE})
        set(CMAKE_C_FLAGS "${CMAKE_C_FLAGS} -Wno-implicit-function-declaration")
    endif()

>>>>>>> 441b049f
    set_target_properties(z PROPERTIES COMPILE_FLAGS "${COMPILE_FLAGS}")
    set_property(TARGET z PROPERTY FOLDER "third_party")
    if (NOT NO_STATIC)
        pack_static(z)
    endif()

    set(ZLIB_FOUND YES PARENT_SCOPE)
endif()<|MERGE_RESOLUTION|>--- conflicted
+++ resolved
@@ -19,18 +19,10 @@
 
     add_library(z STATIC ${ZLib_src} ${ZLib_headers})
 
-<<<<<<< HEAD
-    if (MSVC)
-        set(CMAKE_C_FLAGS "${CMAKE_C_FLAGS} /wd4996")
-    endif()
-
-        
-=======
     if (APPLE AND NOT DEFINED $ENV{VERBOSE})
         set(CMAKE_C_FLAGS "${CMAKE_C_FLAGS} -Wno-implicit-function-declaration")
     endif()
 
->>>>>>> 441b049f
     set_target_properties(z PROPERTIES COMPILE_FLAGS "${COMPILE_FLAGS}")
     set_property(TARGET z PROPERTY FOLDER "third_party")
     if (NOT NO_STATIC)
