--- conflicted
+++ resolved
@@ -1,4 +1,4 @@
-# This module assumes that you have installed all the
+# This module assumes that you have installed all the 
 # libs files in the <source root>/dist directory
 
 import os
@@ -11,32 +11,6 @@
 from os.path import *
 from optparse import OptionParser
 
-<<<<<<< HEAD
-parser = OptionParser(description='Indigo libraries repacking')
-parser.add_option('--libonlyname', help='extract only the library into api/lib')
-parser.add_option('--config', default="Release", help='project configuration')
-parser.add_option('--type', default=None, help='wrapper (dotnet, java, python)')
-
-(args, left_args) = parser.parse_args()
-if len(left_args) > 0:
-    print("Unexpected arguments: %s" % (str(left_args)))
-    exit()
-
-suffix = ""
-if args.config.lower() != "release":
-    suffix = "-" + args.config.lower()
-
-need_join_achieves = (args.libonlyname == None)
-need_gen_wrappers = (args.libonlyname == None)
-
-# find indigo version
-version = ""
-cur_dir = split(__file__)[0]
-for line in open(join(cur_dir, "..", "api", "indigo-version.cmake")):
-    m = re.search('SET\(INDIGO_VERSION "(.*)"', line)
-    if m:
-        version = m.group(1)
-=======
 def make_doc():
     curdir = abspath(os.curdir)
     
@@ -51,7 +25,6 @@
 
 def copy_doc(destname):
     shutil.copytree('../doc/build/html', join(curdir, destname, 'doc'))
->>>>>>> 950ed8c2
 
 def flatten_directory(dir):
     todelete = []
@@ -75,11 +48,7 @@
             shutil.move(f2, destf2)
 
 
-<<<<<<< HEAD
-def join_archives (names, destname):
-=======
 def join_archives(names, destname):
->>>>>>> 950ed8c2
     for name in names:
         if not exists(name + ".zip"):
             return
@@ -94,16 +63,7 @@
     subprocess.check_call("zip -r -9 -m %s.zip %s" % (destname, destname), shell=True)
     for name in names:
         shutil.rmtree(name)
-<<<<<<< HEAD
-        os.remove("%s.zip" % (name))
-
-os.chdir(join(cur_dir, "../dist"))
-#dist = abspath(join("..", "dist"))
-if need_join_achieves:
-    flatten_directory(".")
-=======
         os.remove("%s.zip" % name)
->>>>>>> 950ed8c2
 
 
 def join_archives_by_pattern(pattern, destname):
@@ -116,8 +76,6 @@
     print(archives)
     join_archives(archives, destname)
 
-<<<<<<< HEAD
-=======
 
 def clearLibs():
     for f in os.listdir(libs_dir):
@@ -169,7 +127,6 @@
 #dist = abspath(join("..", "dist"))
 if need_join_archieves:
     flatten_directory(".")
->>>>>>> 950ed8c2
 
 arc_joins = [
     ("indigo-libs-%ver%-linux-shared", "indigo-libs-%ver%-linux.+-shared" ),
@@ -186,20 +143,12 @@
         d = dest.replace("%ver%", version) + suffix
         join_archives_by_pattern(p, d)
 
-<<<<<<< HEAD
-
-=======
->>>>>>> 950ed8c2
 print("*** Making wrappers *** ")
 
 api_dir = abspath("../api")
 libs_dir = join(api_dir, "libs")
 
-<<<<<<< HEAD
-wrappers =  [
-=======
 wrappers = [
->>>>>>> 950ed8c2
     ("win", ["win"]),
     ("linux", ["linux"]),
     ("mac", ["mac"]),
